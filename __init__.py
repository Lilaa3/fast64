import bpy

from bpy.utils import register_class, unregister_class
from bpy.path import abspath

from . import addon_updater_ops

from .fast64_internal.game_data import game_data
from .fast64_internal.utility import prop_split, multilineLabel, set_prop_if_in_data

from .fast64_internal.repo_settings import (
    draw_repo_settings,
    load_repo_settings,
    repo_settings_operators_register,
    repo_settings_operators_unregister,
)

from .fast64_internal.sm64 import sm64_register, sm64_unregister
from .fast64_internal.sm64.sm64_constants import sm64_world_defaults
from .fast64_internal.sm64.settings.properties import SM64_Properties
from .fast64_internal.sm64.sm64_geolayout_bone import SM64_BoneProperties
from .fast64_internal.sm64.sm64_objects import SM64_ObjectProperties

from .fast64_internal.z64 import OOT_Properties, oot_register, oot_unregister
from .fast64_internal.z64.constants import oot_world_defaults
from .fast64_internal.z64.props_panel_main import OOT_ObjectProperties
from .fast64_internal.z64.actor.properties import initOOTActorProperties
from .fast64_internal.utility_anim import utility_anim_register, utility_anim_unregister, ArmatureApplyWithMeshOperator

from .fast64_internal.mk64 import MK64_Properties, mk64_register, mk64_unregister
from .fast64_internal.mk64.mk64_constants import mk64_world_defaults

from .fast64_internal.f3d.f3d_material import (
    F3D_MAT_CUR_VERSION,
    mat_register,
    mat_unregister,
    check_or_ask_color_management,
)
<<<<<<< HEAD
from .fast64_internal.f3d.f3d_enums import enum_ac_tri_type
from .fast64_internal.f3d.f3d_render_engine import render_engine_register, render_engine_unregister
=======
>>>>>>> 5877a949
from .fast64_internal.f3d.f3d_writer import f3d_writer_register, f3d_writer_unregister
from .fast64_internal.f3d.f3d_parser import f3d_parser_register, f3d_parser_unregister
from .fast64_internal.f3d.flipbook import flipbook_register, flipbook_unregister
from .fast64_internal.f3d.op_largetexture import op_largetexture_register, op_largetexture_unregister, ui_oplargetexture

from .fast64_internal.f3d_material_converter import (
    MatUpdateConvert,
    upgrade_f3d_version_all_meshes,
    bsdf_conv_register,
    bsdf_conv_unregister,
    bsdf_conv_panel_regsiter,
    bsdf_conv_panel_unregsiter,
)

from .fast64_internal.render_settings import (
    Fast64RenderSettings_Properties,
    ManualUpdatePreviewOperator,
    resync_scene_props,
    on_update_render_settings,
)

# info about add on
bl_info = {
    "name": "Fast64",
    "version": (2, 4, 0),
    "author": "kurethedead",
    "location": "3DView",
    "description": "Plugin for exporting F3D display lists and other game data related to Nintendo 64 games.",
    "category": "Import-Export",
    "blender": (3, 2, 0),
}

gameEditorEnum = (
    ("SM64", "SM64", "Super Mario 64", 0),
    ("OOT", "OOT", "Ocarina Of Time", 1),
    # ("MM", "MM", "Majora's Mask", 4),
    ("MK64", "MK64", "Mario Kart 64", 3),
    ("Homebrew", "Homebrew", "Homebrew", 2),
)


class F3D_GlobalSettingsPanel(bpy.types.Panel):
    bl_idname = "F3D_PT_global_settings"
    bl_label = "F3D Global Settings"
    bl_space_type = "VIEW_3D"
    bl_region_type = "UI"
    bl_category = "Fast64"

    @classmethod
    def poll(cls, context):
        return True

    # called every frame
    def draw(self, context):
        col = self.layout.column()
        col.scale_y = 1.1  # extra padding
        prop_split(col, context.scene, "f3d_type", "Microcode")
<<<<<<< HEAD
        if context.scene.f3d_type == "F3DZEX2 (Emu64)":
            prop_split(col, context.scene.fast64.settings, "ac_tri_type", "Triangle Export Type")
=======
        if context.scene.f3d_type in {"F3DEX3", "T3D"}:
            prop_split(col, context.scene, "packed_normals_algorithm", "Packed normals alg")
>>>>>>> 5877a949
        col.prop(context.scene, "saveTextures")
        col.prop(context.scene, "f3d_simple", text="Simple Material UI")
        col.prop(context.scene, "exportInlineF3D", text="Bleed and Inline Material Exports")
        if context.scene.exportInlineF3D:
            multilineLabel(
                col.box(),
                "While inlining, all meshes will be restored to world default values.\n         You can configure these values in the world properties tab.",
                icon="INFO",
            )
        if context.scene.f3d_type == "F3DZEX2 (Emu64)":
            col.box().label(text="Emu64 supports ignore texture restrictions!", icon="INFO")
        col.prop(context.scene, "ignoreTextureRestrictions")
        if context.scene.ignoreTextureRestrictions:
            col.box().label(text="Width/height must be < 1024. Must be png format.")


class Fast64_GlobalSettingsPanel(bpy.types.Panel):
    bl_idname = "FAST64_PT_global_settings"
    bl_label = "Fast64 Global Settings"
    bl_space_type = "VIEW_3D"
    bl_region_type = "UI"
    bl_category = "Fast64"

    @classmethod
    def poll(cls, context):
        return True

    # called every frame
    def draw(self, context):
        col = self.layout.column()
        col.scale_y = 1.1  # extra padding

        scene = context.scene
        fast64_settings: Fast64Settings_Properties = scene.fast64.settings

        prop_split(col, scene, "gameEditorMode", "Game")
        col.prop(scene, "exportHiddenGeometry")
        col.prop(scene, "fullTraceback")

        prop_split(col, fast64_settings, "anim_range_choice", "Anim Range")

        draw_repo_settings(col.box(), context)
        if not fast64_settings.repo_settings_tab:
            col.prop(fast64_settings, "auto_pick_texture_format")
            if fast64_settings.auto_pick_texture_format:
                col.prop(fast64_settings, "prefer_rgba_over_ci")


class Fast64_GlobalToolsPanel(bpy.types.Panel):
    bl_idname = "FAST64_PT_global_tools"
    bl_label = "Fast64 Tools"
    bl_space_type = "VIEW_3D"
    bl_region_type = "UI"
    bl_category = "Fast64"

    @classmethod
    def poll(cls, context):
        return True

    # called every frame
    def draw(self, context):
        col = self.layout.column()
        col.operator(ArmatureApplyWithMeshOperator.bl_idname)
        # col.operator(CreateMetarig.bl_idname)
        ui_oplargetexture(col, context)
        addon_updater_ops.update_notice_box_ui(self, context)


def repo_path_update(self, context):
    load_repo_settings(context.scene, abspath(self.repo_settings_path), True)


class Fast64Settings_Properties(bpy.types.PropertyGroup):
    """Settings affecting exports for all games found in scene.fast64.settings"""

    version: bpy.props.IntProperty(name="Fast64Settings_Properties Version", default=0)

    anim_range_choice: bpy.props.EnumProperty(
        name="Anim Range",
        description="What to use to determine what frames of the animation to export",
        items=[
            ("action", "Action", "Export all frames from the action", 0),
            (
                "scene",
                "Playback",
                (
                    "Export all frames in the scene's animation preview playback range.\n"
                    "(export frames being played in Blender)"
                ),
                1,
            ),
            (
                "intersect_action_and_scene",
                "Smart",
                (
                    "Intersect Action & Scene\n"
                    "Export all frames from the action that are also in the scene playback range.\n"
                    "(export frames being played in Blender that also are part of the action frames)"
                ),
                2,
            ),
        ],
        default="intersect_action_and_scene",
    )
    auto_pick_texture_format: bpy.props.BoolProperty(
        name="Auto Pick Texture Format",
        description="When enabled, fast64 will try to pick the best texture format whenever a texture is selected.",
        default=True,
    )
    prefer_rgba_over_ci: bpy.props.BoolProperty(
        name="Prefer RGBA Over CI",
        description="When enabled, fast64 will default colored textures's format to RGBA even if they fit CI requirements, with the exception of textures that would not fit into TMEM otherwise",
    )
    ac_tri_type: bpy.props.EnumProperty(name="Triangle Export Type", items=enum_ac_tri_type)

    dont_ask_color_management: bpy.props.BoolProperty(name="Don't ask to set color management properties")

    repo_settings_tab: bpy.props.BoolProperty(default=True, name="Repo Settings")
    repo_settings_path: bpy.props.StringProperty(name="Path", subtype="FILE_PATH", update=repo_path_update)
    auto_repo_load_settings: bpy.props.BoolProperty(
        name="Auto Load Repo's Settings",
        description="When enabled, this will make fast64 automatically load repo settings if they are found after picking a decomp path",
        default=True,
    )
    internal_fixed_4_2: bpy.props.BoolProperty(default=False)

    internal_game_update_ver: bpy.props.IntProperty(default=0)

    def to_repo_settings(self):
        data = {}
        data["autoLoad"] = self.auto_repo_load_settings
        data["autoPickTextureFormat"] = self.auto_pick_texture_format
        if self.auto_pick_texture_format:
            data["preferRGBAOverCI"] = self.prefer_rgba_over_ci
        return data

    def from_repo_settings(self, data: dict):
        set_prop_if_in_data(self, "auto_repo_load_settings", data, "autoLoad")
        set_prop_if_in_data(self, "auto_pick_texture_format", data, "autoPickTextureFormat")
        set_prop_if_in_data(self, "prefer_rgba_over_ci", data, "preferRGBAOverCI")


class Fast64_Properties(bpy.types.PropertyGroup):
    """
    Properties in scene.fast64.
    All new properties should be children of one of these three property groups.
    """

    sm64: bpy.props.PointerProperty(type=SM64_Properties, name="SM64 Properties")
    oot: bpy.props.PointerProperty(type=OOT_Properties, name="OOT Properties")
    mk64: bpy.props.PointerProperty(type=MK64_Properties, name="MK64 Properties")
    settings: bpy.props.PointerProperty(type=Fast64Settings_Properties, name="Fast64 Settings")
    renderSettings: bpy.props.PointerProperty(type=Fast64RenderSettings_Properties, name="Fast64 Render Settings")


class Fast64_BoneProperties(bpy.types.PropertyGroup):
    """
    Properties in bone.fast64 (bpy.types.Bone)
    All new bone properties should be children of this property group.
    """

    sm64: bpy.props.PointerProperty(type=SM64_BoneProperties, name="SM64 Properties")


class Fast64_ObjectProperties(bpy.types.PropertyGroup):
    """
    Properties in object.fast64 (bpy.types.Object)
    All new object properties should be children of this property group.
    """

    sm64: bpy.props.PointerProperty(type=SM64_ObjectProperties, name="SM64 Object Properties")
    oot: bpy.props.PointerProperty(type=OOT_ObjectProperties, name="OOT Object Properties")


class UpgradeF3DMaterialsDialog(bpy.types.Operator):
    bl_idname = "dialog.upgrade_f3d_materials"
    bl_label = "Upgrade F3D Materials"
    bl_options = {"REGISTER", "UNDO"}

    done = False

    def draw(self, context):
        layout = self.layout
        if self.done:
            layout.label(text="Success!")
            layout.label(text="Materials were successfully upgraded.")
            layout.separator(factor=0.25)
            layout.label(text="You may click anywhere to close this dialog.")
            return
        layout.alert = True
        box = layout.box()
        box.label(text="Your project contains F3D materials that need to be upgraded in order to continue!")
        box.label(text="Before upgrading, make sure to create a duplicate (backup) of this blend file.")
        box.separator()

        col = box.column()
        col.alignment = "CENTER"
        col.alert = True
        col.label(text="Upgrade F3D Materials?")

    def invoke(self, context, event):
        return context.window_manager.invoke_props_dialog(self, width=600)

    def execute(self, context: "bpy.types.Context"):
        if context.mode != "OBJECT":
            bpy.ops.object.mode_set(mode="OBJECT")

        upgrade_f3d_version_all_meshes()
        self.done = True
        return {"FINISHED"}


class ExampleAddonPreferences(bpy.types.AddonPreferences, addon_updater_ops.AddonUpdaterPreferences):
    bl_idname = __package__

    def draw(self, context):
        addon_updater_ops.update_settings_ui(self, context)


classes = (
    Fast64Settings_Properties,
    Fast64RenderSettings_Properties,
    ManualUpdatePreviewOperator,
    Fast64_Properties,
    Fast64_BoneProperties,
    Fast64_ObjectProperties,
    F3D_GlobalSettingsPanel,
    Fast64_GlobalSettingsPanel,
    Fast64_GlobalToolsPanel,
    UpgradeF3DMaterialsDialog,
)


def upgrade_changed_props():
    """Set scene properties after a scene loads, used for migrating old properties"""
    SM64_Properties.upgrade_changed_props()
    MK64_Properties.upgrade_changed_props()
    SM64_ObjectProperties.upgrade_changed_props()
    OOT_ObjectProperties.upgrade_changed_props()
    for scene in bpy.data.scenes:
        settings: Fast64Settings_Properties = scene.fast64.settings
        if settings.internal_game_update_ver < 2:
            set_game_defaults(scene, False)
            settings.internal_game_update_ver = 2
        if scene.get("decomp_compatible", False):
            scene.gameEditorMode = "Homebrew"
            del scene["decomp_compatible"]

        settings = scene.fast64.renderSettings
        light0Color = settings.pop("lightColor", None)
        if light0Color is not None:
            settings.light0Color = light0Color
        light0Direction = settings.pop("lightDirection", None)
        if light0Direction is not None:
            settings.light0Direction = light0Direction


def upgrade_scene_props_node():
    """update f3d materials with SceneProperties node"""
    has_old_f3d_mats = any(mat.is_f3d and mat.mat_ver < F3D_MAT_CUR_VERSION for mat in bpy.data.materials)
    if has_old_f3d_mats:
        bpy.ops.dialog.upgrade_f3d_materials("INVOKE_DEFAULT")


@bpy.app.handlers.persistent
def after_load(_a, _b):
    game_data.update(bpy.context.scene.gameEditorMode)

    settings = bpy.context.scene.fast64.settings
    if any(mat.is_f3d for mat in bpy.data.materials):
        check_or_ask_color_management(bpy.context)
        if not settings.internal_fixed_4_2 and bpy.app.version >= (4, 2, 0):
            upgrade_f3d_version_all_meshes()
    if bpy.app.version >= (4, 2, 0):
        settings.internal_fixed_4_2 = True
    upgrade_changed_props()
    upgrade_scene_props_node()
    resync_scene_props()
    try:
        if settings.repo_settings_path:
            load_repo_settings(bpy.context.scene, abspath(settings.repo_settings_path), True)
    except Exception as exc:
        print(exc)


def set_game_defaults(scene: bpy.types.Scene, set_ucode=True):
    world_defaults = None
    if scene.gameEditorMode == "SM64":
        f3d_type = "F3D"
        world_defaults = sm64_world_defaults
    elif scene.gameEditorMode == "MK64":
        f3d_type = "F3DEX"
        world_defaults = mk64_world_defaults
    elif scene.gameEditorMode in {"OOT", "MM"}:
        f3d_type = "F3DEX2/LX2"
        world_defaults = oot_world_defaults
    elif scene.gameEditorMode == "MK64":
        f3d_type = "F3DEX/LX"
    elif scene.gameEditorMode == "Homebrew":
        f3d_type = "F3D"
        world_defaults = {}  # This will set some pretty bad defaults, but trust the user
    if set_ucode:
        scene.f3d_type = f3d_type
    if scene.world is not None:
        scene.world.rdp_defaults.from_dict(world_defaults)


def gameEditorUpdate(scene: bpy.types.Scene, _context):
    game_data.update(scene.gameEditorMode)
    set_game_defaults(scene)


# called on add-on enabling
# register operators and panels here
# append menu layout drawing function to an existing window
def register():
    if bpy.app.version < (3, 2, 0):
        msg = "\n".join(
            (
                "This version of Fast64 does not support Blender 3.1.x and earlier Blender versions.",
                "Your Blender version is: " + ".".join(str(i) for i in bpy.app.version),
                "Please upgrade Blender to 3.2.0 or above.",
            )
        )
        print(msg)
        unsupported_exc = Exception("\n\n" + msg)
        raise unsupported_exc

    # Register addon updater first,
    # this way if a broken version fails to register the user can still pick another version.
    register_class(ExampleAddonPreferences)
    addon_updater_ops.register(bl_info)

    initOOTActorProperties()
    utility_anim_register()
    mat_register()
    bsdf_conv_register()
    sm64_register(True)
    oot_register(True)
    mk64_register(True)

    repo_settings_operators_register()

    for cls in classes:
        register_class(cls)

    bsdf_conv_panel_regsiter()
    f3d_writer_register()
    flipbook_register()
    f3d_parser_register()
    op_largetexture_register()

    # ROM

    bpy.types.Scene.ignoreTextureRestrictions = bpy.props.BoolProperty(name="Ignore Texture Restrictions")
    bpy.types.Scene.fullTraceback = bpy.props.BoolProperty(name="Show Full Error Traceback", default=False)
    bpy.types.Scene.gameEditorMode = bpy.props.EnumProperty(
        name="Game", default="SM64", items=gameEditorEnum, update=gameEditorUpdate
    )
    bpy.types.Scene.saveTextures = bpy.props.BoolProperty(name="Save Textures As PNGs (Breaks CI Textures)")
    bpy.types.Scene.exportHiddenGeometry = bpy.props.BoolProperty(name="Export Hidden Geometry", default=True)
    bpy.types.Scene.exportInlineF3D = bpy.props.BoolProperty(
        name="Bleed and Inline Material Exports",
        description="Inlines and bleeds materials in a single mesh. GeoLayout + Armature exports bleed over entire model",
        default=False,
    )
    bpy.types.Scene.blenderF3DScale = bpy.props.FloatProperty(
        name="F3D Blender Scale", default=100, update=on_update_render_settings
    )

    bpy.types.Scene.fast64 = bpy.props.PointerProperty(type=Fast64_Properties, name="Fast64 Properties")
    bpy.types.Bone.fast64 = bpy.props.PointerProperty(type=Fast64_BoneProperties, name="Fast64 Bone Properties")
    bpy.types.Object.fast64 = bpy.props.PointerProperty(type=Fast64_ObjectProperties, name="Fast64 Object Properties")

    bpy.app.handlers.load_post.append(after_load)


# called on add-on disabling
def unregister():
    utility_anim_unregister()
    op_largetexture_unregister()
    flipbook_unregister()
    f3d_writer_unregister()
    f3d_parser_unregister()
    sm64_unregister(True)
    oot_unregister(True)
    mk64_unregister(True)
    mat_unregister()
    bsdf_conv_unregister()
    bsdf_conv_panel_unregsiter()

    del bpy.types.Scene.fullTraceback
    del bpy.types.Scene.ignoreTextureRestrictions
    del bpy.types.Scene.saveTextures
    del bpy.types.Scene.gameEditorMode
    del bpy.types.Scene.exportHiddenGeometry
    del bpy.types.Scene.blenderF3DScale

    del bpy.types.Scene.fast64
    del bpy.types.Bone.fast64
    del bpy.types.Object.fast64

    repo_settings_operators_unregister()

    for cls in classes:
        unregister_class(cls)

    bpy.app.handlers.load_post.remove(after_load)

    addon_updater_ops.unregister()
    unregister_class(ExampleAddonPreferences)<|MERGE_RESOLUTION|>--- conflicted
+++ resolved
@@ -36,11 +36,7 @@
     mat_unregister,
     check_or_ask_color_management,
 )
-<<<<<<< HEAD
 from .fast64_internal.f3d.f3d_enums import enum_ac_tri_type
-from .fast64_internal.f3d.f3d_render_engine import render_engine_register, render_engine_unregister
-=======
->>>>>>> 5877a949
 from .fast64_internal.f3d.f3d_writer import f3d_writer_register, f3d_writer_unregister
 from .fast64_internal.f3d.f3d_parser import f3d_parser_register, f3d_parser_unregister
 from .fast64_internal.f3d.flipbook import flipbook_register, flipbook_unregister
@@ -98,13 +94,10 @@
         col = self.layout.column()
         col.scale_y = 1.1  # extra padding
         prop_split(col, context.scene, "f3d_type", "Microcode")
-<<<<<<< HEAD
         if context.scene.f3d_type == "F3DZEX2 (Emu64)":
             prop_split(col, context.scene.fast64.settings, "ac_tri_type", "Triangle Export Type")
-=======
         if context.scene.f3d_type in {"F3DEX3", "T3D"}:
             prop_split(col, context.scene, "packed_normals_algorithm", "Packed normals alg")
->>>>>>> 5877a949
         col.prop(context.scene, "saveTextures")
         col.prop(context.scene, "f3d_simple", text="Simple Material UI")
         col.prop(context.scene, "exportInlineF3D", text="Bleed and Inline Material Exports")
