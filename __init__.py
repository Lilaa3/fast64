import bpy
from bpy.utils import register_class, unregister_class
from bpy.path import abspath

from . import addon_updater_ops

from .fast64_internal.utility import prop_split, multilineLabel, set_prop_if_in_data

from .fast64_internal.repo_settings import (
    draw_repo_settings,
    load_repo_settings,
    repo_settings_operators_register,
    repo_settings_operators_unregister,
)

from .fast64_internal.sm64 import sm64_register, sm64_unregister
from .fast64_internal.sm64.sm64_constants import sm64_world_defaults
from .fast64_internal.sm64.settings.properties import SM64_Properties
from .fast64_internal.sm64.sm64_geolayout_bone import SM64_BoneProperties
from .fast64_internal.sm64.sm64_objects import SM64_ObjectProperties

from .fast64_internal.oot import OOT_Properties, oot_register, oot_unregister
from .fast64_internal.oot.oot_constants import oot_world_defaults
from .fast64_internal.oot.props_panel_main import OOT_ObjectProperties
from .fast64_internal.utility_anim import utility_anim_register, utility_anim_unregister, ArmatureApplyWithMeshOperator

from .fast64_internal.mk64 import MK64_Properties, mk64_register, mk64_unregister

from .fast64_internal.f3d.f3d_material import (
    F3D_MAT_CUR_VERSION,
    mat_register,
    mat_unregister,
    check_or_ask_color_management,
)
from .fast64_internal.f3d.f3d_enums import enum_ac_tri_type
from .fast64_internal.f3d.f3d_render_engine import render_engine_register, render_engine_unregister
from .fast64_internal.f3d.f3d_writer import f3d_writer_register, f3d_writer_unregister
from .fast64_internal.f3d.f3d_parser import f3d_parser_register, f3d_parser_unregister
from .fast64_internal.f3d.flipbook import flipbook_register, flipbook_unregister
from .fast64_internal.f3d.op_largetexture import op_largetexture_register, op_largetexture_unregister, ui_oplargetexture

from .fast64_internal.f3d_material_converter import (
    MatUpdateConvert,
    upgrade_f3d_version_all_meshes,
    bsdf_conv_register,
    bsdf_conv_unregister,
    bsdf_conv_panel_regsiter,
    bsdf_conv_panel_unregsiter,
)

from .fast64_internal.render_settings import (
    Fast64RenderSettings_Properties,
    ManualUpdatePreviewOperator,
    resync_scene_props,
    on_update_render_settings,
)

# info about add on
bl_info = {
    "name": "Fast64",
    "version": (2, 3, 0),
    "author": "kurethedead",
    "location": "3DView",
    "description": "Plugin for exporting F3D display lists and other game data related to Nintendo 64 games.",
    "category": "Import-Export",
    "blender": (3, 2, 0),
}

gameEditorEnum = (
    ("SM64", "SM64", "Super Mario 64", 0),
    ("OOT", "OOT", "Ocarina Of Time", 1),
    ("MK64", "MK64", "Mario Kart 64", 3),
    ("Homebrew", "Homebrew", "Homebrew", 2),
)


class F3D_GlobalSettingsPanel(bpy.types.Panel):
    bl_idname = "F3D_PT_global_settings"
    bl_label = "F3D Global Settings"
    bl_space_type = "VIEW_3D"
    bl_region_type = "UI"
    bl_category = "Fast64"

    @classmethod
    def poll(cls, context):
        return True

    # called every frame
    def draw(self, context):
        col = self.layout.column()
        col.scale_y = 1.1  # extra padding
<<<<<<< HEAD
        prop_split(col, context.scene, "f3d_type", "F3D Microcode")
        if context.scene.f3d_type == "F3DZEX2 (Emu64)":
            prop_split(col, context.scene.fast64.settings, "ac_tri_type", "Triangle Export Type")
=======
        prop_split(col, context.scene, "f3d_type", "Microcode")
>>>>>>> 81fd4635
        col.prop(context.scene, "saveTextures")
        col.prop(context.scene, "f3d_simple", text="Simple Material UI")
        col.prop(context.scene, "exportInlineF3D", text="Bleed and Inline Material Exports")
        if context.scene.exportInlineF3D:
            multilineLabel(
                col.box(),
                "While inlining, all meshes will be restored to world default values.\n         You can configure these values in the world properties tab.",
                icon="INFO",
            )
        if context.scene.f3d_type == "F3DZEX2 (Emu64)":
            col.box().label(text="Emu64 supports ignore texture restrictions!", icon="INFO")
        col.prop(context.scene, "ignoreTextureRestrictions")
        if context.scene.ignoreTextureRestrictions:
            col.box().label(text="Width/height must be < 1024. Must be png format.")


class Fast64_GlobalSettingsPanel(bpy.types.Panel):
    bl_idname = "FAST64_PT_global_settings"
    bl_label = "Fast64 Global Settings"
    bl_space_type = "VIEW_3D"
    bl_region_type = "UI"
    bl_category = "Fast64"

    @classmethod
    def poll(cls, context):
        return True

    # called every frame
    def draw(self, context):
        col = self.layout.column()
        col.scale_y = 1.1  # extra padding

        scene = context.scene
        fast64_settings: Fast64Settings_Properties = scene.fast64.settings

        prop_split(col, scene, "gameEditorMode", "Game")
        col.prop(scene, "exportHiddenGeometry")
        col.prop(scene, "fullTraceback")

        prop_split(col, fast64_settings, "anim_range_choice", "Anim Range")

        draw_repo_settings(col.box(), context)
        if not fast64_settings.repo_settings_tab:
            col.prop(fast64_settings, "auto_pick_texture_format")
            if fast64_settings.auto_pick_texture_format:
                col.prop(fast64_settings, "prefer_rgba_over_ci")


class Fast64_GlobalToolsPanel(bpy.types.Panel):
    bl_idname = "FAST64_PT_global_tools"
    bl_label = "Fast64 Tools"
    bl_space_type = "VIEW_3D"
    bl_region_type = "UI"
    bl_category = "Fast64"

    @classmethod
    def poll(cls, context):
        return True

    # called every frame
    def draw(self, context):
        col = self.layout.column()
        col.operator(ArmatureApplyWithMeshOperator.bl_idname)
        # col.operator(CreateMetarig.bl_idname)
        ui_oplargetexture(col, context)
        addon_updater_ops.update_notice_box_ui(self, context)


def repo_path_update(self, context):
    load_repo_settings(context.scene, abspath(self.repo_settings_path), True)


class Fast64Settings_Properties(bpy.types.PropertyGroup):
    """Settings affecting exports for all games found in scene.fast64.settings"""

    version: bpy.props.IntProperty(name="Fast64Settings_Properties Version", default=0)

    anim_range_choice: bpy.props.EnumProperty(
        name="Anim Range",
        description="What to use to determine what frames of the animation to export",
        items=[
            ("action", "Action", "Export all frames from the action", 0),
            (
                "scene",
                "Playback",
                (
                    "Export all frames in the scene's animation preview playback range.\n"
                    "(export frames being played in Blender)"
                ),
                1,
            ),
            (
                "intersect_action_and_scene",
                "Smart",
                (
                    "Intersect Action & Scene\n"
                    "Export all frames from the action that are also in the scene playback range.\n"
                    "(export frames being played in Blender that also are part of the action frames)"
                ),
                2,
            ),
        ],
        default="intersect_action_and_scene",
    )
    auto_pick_texture_format: bpy.props.BoolProperty(
        name="Auto Pick Texture Format",
        description="When enabled, fast64 will try to pick the best texture format whenever a texture is selected.",
        default=True,
    )
    prefer_rgba_over_ci: bpy.props.BoolProperty(
        name="Prefer RGBA Over CI",
        description="When enabled, fast64 will default colored textures's format to RGBA even if they fit CI requirements, with the exception of textures that would not fit into TMEM otherwise",
    )
    ac_tri_type: bpy.props.EnumProperty(name="Triangle Export Type", items=enum_ac_tri_type)

    dont_ask_color_management: bpy.props.BoolProperty(name="Don't ask to set color management properties")

    repo_settings_tab: bpy.props.BoolProperty(default=True, name="Repo Settings")
    repo_settings_path: bpy.props.StringProperty(name="Path", subtype="FILE_PATH", update=repo_path_update)
    auto_repo_load_settings: bpy.props.BoolProperty(
        name="Auto Load Repo's Settings",
        description="When enabled, this will make fast64 automatically load repo settings if they are found after picking a decomp path",
        default=True,
    )
    internal_fixed_4_2: bpy.props.BoolProperty(default=False)

    internal_game_update_ver: bpy.props.IntProperty(default=0)

    def to_repo_settings(self):
        data = {}
        data["autoLoad"] = self.auto_repo_load_settings
        data["autoPickTextureFormat"] = self.auto_pick_texture_format
        if self.auto_pick_texture_format:
            data["preferRGBAOverCI"] = self.prefer_rgba_over_ci
        return data

    def from_repo_settings(self, data: dict):
        set_prop_if_in_data(self, "auto_repo_load_settings", data, "autoLoad")
        set_prop_if_in_data(self, "auto_pick_texture_format", data, "autoPickTextureFormat")
        set_prop_if_in_data(self, "prefer_rgba_over_ci", data, "preferRGBAOverCI")


class Fast64_Properties(bpy.types.PropertyGroup):
    """
    Properties in scene.fast64.
    All new properties should be children of one of these three property groups.
    """

    sm64: bpy.props.PointerProperty(type=SM64_Properties, name="SM64 Properties")
    oot: bpy.props.PointerProperty(type=OOT_Properties, name="OOT Properties")
    mk64: bpy.props.PointerProperty(type=MK64_Properties, name="MK64 Properties")
    settings: bpy.props.PointerProperty(type=Fast64Settings_Properties, name="Fast64 Settings")
    renderSettings: bpy.props.PointerProperty(type=Fast64RenderSettings_Properties, name="Fast64 Render Settings")


class Fast64_BoneProperties(bpy.types.PropertyGroup):
    """
    Properties in bone.fast64 (bpy.types.Bone)
    All new bone properties should be children of this property group.
    """

    sm64: bpy.props.PointerProperty(type=SM64_BoneProperties, name="SM64 Properties")


class Fast64_ObjectProperties(bpy.types.PropertyGroup):
    """
    Properties in object.fast64 (bpy.types.Object)
    All new object properties should be children of this property group.
    """

    sm64: bpy.props.PointerProperty(type=SM64_ObjectProperties, name="SM64 Object Properties")
    oot: bpy.props.PointerProperty(type=OOT_ObjectProperties, name="OOT Object Properties")


class UpgradeF3DMaterialsDialog(bpy.types.Operator):
    bl_idname = "dialog.upgrade_f3d_materials"
    bl_label = "Upgrade F3D Materials"
    bl_options = {"REGISTER", "UNDO"}

    done = False

    def draw(self, context):
        layout = self.layout
        if self.done:
            layout.label(text="Success!")
            layout.label(text="Materials were successfully upgraded.")
            layout.separator(factor=0.25)
            layout.label(text="You may click anywhere to close this dialog.")
            return
        layout.alert = True
        box = layout.box()
        box.label(text="Your project contains F3D materials that need to be upgraded in order to continue!")
        box.label(text="Before upgrading, make sure to create a duplicate (backup) of this blend file.")
        box.separator()

        col = box.column()
        col.alignment = "CENTER"
        col.alert = True
        col.label(text="Upgrade F3D Materials?")

    def invoke(self, context, event):
        return context.window_manager.invoke_props_dialog(self, width=600)

    def execute(self, context: "bpy.types.Context"):
        if context.mode != "OBJECT":
            bpy.ops.object.mode_set(mode="OBJECT")

        upgrade_f3d_version_all_meshes()
        self.done = True
        return {"FINISHED"}


# def updateGameEditor(scene, context):
# 	if scene.currentGameEditorMode == 'SM64':
# 		sm64_panel_unregister()
# 	elif scene.currentGameEditorMode == 'Z64':
# 		oot_panel_unregister()
# 	else:
# 		raise PluginError("Unhandled game editor mode " + str(scene.currentGameEditorMode))
#
# 	if scene.gameEditorMode == 'SM64':
# 		sm64_panel_register()
# 	elif scene.gameEditorMode == 'Z64':
# 		oot_panel_register()
# 	else:
# 		raise PluginError("Unhandled game editor mode " + str(scene.gameEditorMode))
#
# 	scene.currentGameEditorMode = scene.gameEditorMode


class ExampleAddonPreferences(bpy.types.AddonPreferences, addon_updater_ops.AddonUpdaterPreferences):
    bl_idname = __package__

    def draw(self, context):
        addon_updater_ops.update_settings_ui(self, context)


classes = (
    Fast64Settings_Properties,
    Fast64RenderSettings_Properties,
    ManualUpdatePreviewOperator,
    Fast64_Properties,
    Fast64_BoneProperties,
    Fast64_ObjectProperties,
    F3D_GlobalSettingsPanel,
    Fast64_GlobalSettingsPanel,
    Fast64_GlobalToolsPanel,
    UpgradeF3DMaterialsDialog,
)


def upgrade_changed_props():
    """Set scene properties after a scene loads, used for migrating old properties"""
    SM64_Properties.upgrade_changed_props()
    MK64_Properties.upgrade_changed_props()
    SM64_ObjectProperties.upgrade_changed_props()
    OOT_ObjectProperties.upgrade_changed_props()
    for scene in bpy.data.scenes:
        settings: Fast64Settings_Properties = scene.fast64.settings
        if settings.internal_game_update_ver < 2:
            set_game_defaults(scene, False)
            settings.internal_game_update_ver = 2
        if scene.get("decomp_compatible", False):
            scene.gameEditorMode = "Homebrew"
            del scene["decomp_compatible"]

        settings = scene.fast64.renderSettings
        light0Color = settings.pop("lightColor", None)
        if light0Color is not None:
            settings.light0Color = light0Color
        light0Direction = settings.pop("lightDirection", None)
        if light0Direction is not None:
            settings.light0Direction = light0Direction


def upgrade_scene_props_node():
    """update f3d materials with SceneProperties node"""
    has_old_f3d_mats = any(mat.is_f3d and mat.mat_ver < F3D_MAT_CUR_VERSION for mat in bpy.data.materials)
    if has_old_f3d_mats:
        bpy.ops.dialog.upgrade_f3d_materials("INVOKE_DEFAULT")


@bpy.app.handlers.persistent
def after_load(_a, _b):
    settings = bpy.context.scene.fast64.settings
    if any(mat.is_f3d for mat in bpy.data.materials):
        check_or_ask_color_management(bpy.context)
        if not settings.internal_fixed_4_2 and bpy.app.version >= (4, 2, 0):
            upgrade_f3d_version_all_meshes()
    if bpy.app.version >= (4, 2, 0):
        settings.internal_fixed_4_2 = True
    upgrade_changed_props()
    upgrade_scene_props_node()
    resync_scene_props()
    try:
        if settings.repo_settings_path:
            load_repo_settings(bpy.context.scene, abspath(settings.repo_settings_path), True)
    except Exception as exc:
        print(exc)


def set_game_defaults(scene: bpy.types.Scene, set_ucode=True):
    world_defaults = None
    if scene.gameEditorMode == "SM64":
        f3d_type = "F3D"
        world_defaults = sm64_world_defaults
    elif scene.gameEditorMode == "OOT":
        f3d_type = "F3DEX2/LX2"
        world_defaults = oot_world_defaults
    elif scene.gameEditorMode == "MK64":
        f3d_type = "F3DEX/LX"
    elif scene.gameEditorMode == "Homebrew":
        f3d_type = "F3D"
        world_defaults = {}  # This will set some pretty bad defaults, but trust the user
    if set_ucode:
        scene.f3d_type = f3d_type
    if scene.world is not None:
        scene.world.rdp_defaults.from_dict(world_defaults)


def gameEditorUpdate(scene: bpy.types.Scene, _context):
    set_game_defaults(scene)


# called on add-on enabling
# register operators and panels here
# append menu layout drawing function to an existing window
def register():
    if bpy.app.version < (3, 2, 0):
        msg = "\n".join(
            (
                "This version of Fast64 does not support Blender 3.1.x and earlier Blender versions.",
                "Your Blender version is: " + ".".join(str(i) for i in bpy.app.version),
                "Please upgrade Blender to 3.2.0 or above.",
            )
        )
        print(msg)
        unsupported_exc = Exception("\n\n" + msg)
        raise unsupported_exc

    # Register addon updater first,
    # this way if a broken version fails to register the user can still pick another version.
    register_class(ExampleAddonPreferences)
    addon_updater_ops.register(bl_info)

    utility_anim_register()
    mat_register()
    render_engine_register()
    bsdf_conv_register()
    sm64_register(True)
    oot_register(True)
    mk64_register(True)

    repo_settings_operators_register()

    for cls in classes:
        register_class(cls)

    bsdf_conv_panel_regsiter()
    f3d_writer_register()
    flipbook_register()
    f3d_parser_register()
    op_largetexture_register()

    # ROM

    bpy.types.Scene.ignoreTextureRestrictions = bpy.props.BoolProperty(name="Ignore Texture Restrictions")
    bpy.types.Scene.fullTraceback = bpy.props.BoolProperty(name="Show Full Error Traceback", default=False)
    bpy.types.Scene.gameEditorMode = bpy.props.EnumProperty(
        name="Game", default="SM64", items=gameEditorEnum, update=gameEditorUpdate
    )
    bpy.types.Scene.saveTextures = bpy.props.BoolProperty(name="Save Textures As PNGs (Breaks CI Textures)")
    bpy.types.Scene.exportHiddenGeometry = bpy.props.BoolProperty(name="Export Hidden Geometry", default=True)
    bpy.types.Scene.exportInlineF3D = bpy.props.BoolProperty(
        name="Bleed and Inline Material Exports",
        description="Inlines and bleeds materials in a single mesh. GeoLayout + Armature exports bleed over entire model",
        default=False,
    )
    bpy.types.Scene.blenderF3DScale = bpy.props.FloatProperty(
        name="F3D Blender Scale", default=100, update=on_update_render_settings
    )

    bpy.types.Scene.fast64 = bpy.props.PointerProperty(type=Fast64_Properties, name="Fast64 Properties")
    bpy.types.Bone.fast64 = bpy.props.PointerProperty(type=Fast64_BoneProperties, name="Fast64 Bone Properties")
    bpy.types.Object.fast64 = bpy.props.PointerProperty(type=Fast64_ObjectProperties, name="Fast64 Object Properties")

    bpy.app.handlers.load_post.append(after_load)


# called on add-on disabling
def unregister():
    utility_anim_unregister()
    op_largetexture_unregister()
    flipbook_unregister()
    f3d_writer_unregister()
    f3d_parser_unregister()
    sm64_unregister(True)
    oot_unregister(True)
    mk64_unregister(True)
    mat_unregister()
    bsdf_conv_unregister()
    bsdf_conv_panel_unregsiter()
    render_engine_unregister()

    del bpy.types.Scene.fullTraceback
    del bpy.types.Scene.ignoreTextureRestrictions
    del bpy.types.Scene.saveTextures
    del bpy.types.Scene.gameEditorMode
    del bpy.types.Scene.exportHiddenGeometry
    del bpy.types.Scene.blenderF3DScale

    del bpy.types.Scene.fast64
    del bpy.types.Bone.fast64
    del bpy.types.Object.fast64

    repo_settings_operators_unregister()

    for cls in classes:
        unregister_class(cls)

    bpy.app.handlers.load_post.remove(after_load)

    addon_updater_ops.unregister()
    unregister_class(ExampleAddonPreferences)<|MERGE_RESOLUTION|>--- conflicted
+++ resolved
@@ -89,13 +89,9 @@
     def draw(self, context):
         col = self.layout.column()
         col.scale_y = 1.1  # extra padding
-<<<<<<< HEAD
-        prop_split(col, context.scene, "f3d_type", "F3D Microcode")
+        prop_split(col, context.scene, "f3d_type", "Microcode")
         if context.scene.f3d_type == "F3DZEX2 (Emu64)":
             prop_split(col, context.scene.fast64.settings, "ac_tri_type", "Triangle Export Type")
-=======
-        prop_split(col, context.scene, "f3d_type", "Microcode")
->>>>>>> 81fd4635
         col.prop(context.scene, "saveTextures")
         col.prop(context.scene, "f3d_simple", text="Simple Material UI")
         col.prop(context.scene, "exportInlineF3D", text="Bleed and Inline Material Exports")
