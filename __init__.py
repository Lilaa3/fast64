import bpy

from bpy.utils import register_class, unregister_class
from bpy.path import abspath

from . import addon_updater_ops

from .fast64_internal.game_data import game_data
from .fast64_internal.utility import prop_split, multilineLabel, set_prop_if_in_data, Matrix4x4Property

from .fast64_internal.repo_settings import (
    draw_repo_settings,
    load_repo_settings,
    repo_settings_operators_register,
    repo_settings_operators_unregister,
)

from .fast64_internal.sm64 import sm64_register, sm64_unregister, SM64_ActionProperty
from .fast64_internal.sm64.sm64_constants import sm64_world_defaults
from .fast64_internal.sm64.settings.properties import SM64_Properties
from .fast64_internal.sm64.sm64_geolayout_bone import SM64_BoneProperties
from .fast64_internal.sm64.sm64_objects import SM64_ObjectProperties

from .fast64_internal.z64 import OOT_Properties, oot_register, oot_unregister
from .fast64_internal.z64.constants import oot_world_defaults
from .fast64_internal.z64.props_panel_main import OOT_ObjectProperties
from .fast64_internal.z64.actor.properties import initOOTActorProperties
from .fast64_internal.utility_anim import utility_anim_register, utility_anim_unregister, ArmatureApplyWithMeshOperator

from .fast64_internal.mk64 import MK64_Properties, mk64_register, mk64_unregister
from .fast64_internal.mk64.mk64_constants import mk64_world_defaults

from .fast64_internal.f3d import F3D_Properties, f3d_register, f3d_unregister
from .fast64_internal.f3d.f3d_material import (
    F3D_MAT_CUR_VERSION,
    mat_register,
    mat_unregister,
    check_or_ask_color_management,
)
from .fast64_internal.f3d.f3d_writer import f3d_writer_register, f3d_writer_unregister
from .fast64_internal.f3d.f3d_parser import f3d_parser_register, f3d_parser_unregister
from .fast64_internal.f3d.flipbook import flipbook_register, flipbook_unregister
from .fast64_internal.f3d.op_largetexture import op_largetexture_register, op_largetexture_unregister, ui_oplargetexture
from .fast64_internal.f3d_material_converter import (
    mat_updater_draw,
    upgrade_f3d_version_all_meshes,
    mat_updater_register,
    mat_updater_unregister,
)
from .fast64_internal.f3d.bsdf_converter import bsdf_converter_panel_draw

from .fast64_internal.render_settings import (
    Fast64RenderSettings_Properties,
    ManualUpdatePreviewOperator,
    resync_scene_props,
    on_update_render_settings,
)

from .fast64_internal.gltf_extension import (
    glTF2ExportUserExtension,  # Import these so they are visible to the glTF add-on
    glTF2ImportUserExtension,
    glTF2_pre_export_callback,
    Fast64GlTFSettings,
    gltf_extension_register,
    gltf_extension_unregister,
)

# info about add on
bl_info = {
    "name": "Fast64",
    "version": (2, 4, 0),
    "author": "kurethedead",
    "location": "3DView",
    "description": "Plugin for exporting F3D display lists and other game data related to Nintendo 64 games.",
    "category": "Import-Export",
    "blender": (3, 2, 0),
}

gameEditorEnum = (
    ("SM64", "SM64", "Super Mario 64", 0),
    ("OOT", "OOT", "Ocarina Of Time", 1),
    # ("MM", "MM", "Majora's Mask", 4),
    ("MK64", "MK64", "Mario Kart 64", 3),
    ("Homebrew", "Homebrew", "Homebrew", 2),
)


class F3D_GlobalSettingsPanel(bpy.types.Panel):
    bl_idname = "F3D_PT_global_settings"
    bl_label = "F3D Global Settings"
    bl_space_type = "VIEW_3D"
    bl_region_type = "UI"
    bl_category = "Fast64"

    @classmethod
    def poll(cls, context):
        return True

    # called every frame
    def draw(self, context):
        col = self.layout.column()
        col.scale_y = 1.1  # extra padding
        prop_split(col, context.scene, "f3d_type", "Microcode")
        if context.scene.f3d_type in {"F3DEX3", "T3D"}:
            prop_split(col, context.scene, "packed_normals_algorithm", "Packed normals alg")
        col.prop(context.scene, "saveTextures")
        col.prop(context.scene, "f3d_simple", text="Simple Material UI")
        col.prop(context.scene, "exportInlineF3D", text="Bleed and Inline Material Exports")
        if context.scene.exportInlineF3D:
            multilineLabel(
                col.box(),
                "While inlining, all meshes will be restored to world default values.\n         You can configure these values in the world properties tab.",
                icon="INFO",
            )
        col.prop(context.scene, "ignoreTextureRestrictions")
        if context.scene.ignoreTextureRestrictions:
            col.box().label(text="Width/height must be < 1024. Must be png format.")


class Fast64_GlobalSettingsPanel(bpy.types.Panel):
    bl_idname = "FAST64_PT_global_settings"
    bl_label = "Fast64 Global Settings"
    bl_space_type = "VIEW_3D"
    bl_region_type = "UI"
    bl_category = "Fast64"

    @classmethod
    def poll(cls, context):
        return True

    # called every frame
    def draw(self, context):
        col = self.layout.column()
        col.scale_y = 1.1  # extra padding

        scene = context.scene
        fast64_settings: Fast64Settings_Properties = scene.fast64.settings

        prop_split(col, scene, "gameEditorMode", "Game")
        col.prop(scene, "exportHiddenGeometry")
        col.prop(scene, "fullTraceback")

        prop_split(col, fast64_settings, "anim_range_choice", "Anim Range")

        draw_repo_settings(col.box(), context)
        if not fast64_settings.repo_settings_tab:
            col.prop(fast64_settings, "auto_pick_texture_format")
            if fast64_settings.auto_pick_texture_format:
                col.prop(fast64_settings, "prefer_rgba_over_ci")


class Fast64_GlobalToolsPanel(bpy.types.Panel):
    bl_idname = "FAST64_PT_global_tools"
    bl_label = "Fast64 Tools"
    bl_space_type = "VIEW_3D"
    bl_region_type = "UI"
    bl_category = "Fast64"

    @classmethod
    def poll(cls, context):
        return True

    # called every frame
    def draw(self, context):
        col = self.layout.column()
        col.operator(ArmatureApplyWithMeshOperator.bl_idname)
        # col.operator(CreateMetarig.bl_idname)
        ui_oplargetexture(col, context)
        col.separator()

        box = col.box().column()
        box.label(text="Material Updater")
        mat_updater_draw(box, context)
        col.separator()

        box = col.box().column()
        box.label(text="BSDF Converter")
        bsdf_converter_panel_draw(box, context)
        col.separator()

        addon_updater_ops.update_notice_box_ui(self, context)


def repo_path_update(self, context):
    load_repo_settings(context.scene, abspath(self.repo_settings_path), True)


class Fast64Settings_Properties(bpy.types.PropertyGroup):
    """Settings affecting exports for all games found in scene.fast64.settings"""

    version: bpy.props.IntProperty(name="Fast64Settings_Properties Version", default=0)

    glTF: bpy.props.PointerProperty(type=Fast64GlTFSettings, name="glTF Properties")

    anim_range_choice: bpy.props.EnumProperty(
        name="Anim Range",
        description="What to use to determine what frames of the animation to export",
        items=[
            ("action", "Action", "Export all frames from the action", 0),
            (
                "scene",
                "Playback",
                (
                    "Export all frames in the scene's animation preview playback range.\n"
                    "(export frames being played in Blender)"
                ),
                1,
            ),
            (
                "intersect_action_and_scene",
                "Smart",
                (
                    "Intersect Action & Scene\n"
                    "Export all frames from the action that are also in the scene playback range.\n"
                    "(export frames being played in Blender that also are part of the action frames)"
                ),
                2,
            ),
        ],
        default="intersect_action_and_scene",
    )
    auto_pick_texture_format: bpy.props.BoolProperty(
        name="Auto Pick Texture Format",
        description="When enabled, fast64 will try to pick the best texture format whenever a texture is selected.",
        default=True,
    )
    prefer_rgba_over_ci: bpy.props.BoolProperty(
        name="Prefer RGBA Over CI",
        description="When enabled, fast64 will default colored textures's format to RGBA even if they fit CI requirements, with the exception of textures that would not fit into TMEM otherwise",
    )
    dont_ask_color_management: bpy.props.BoolProperty(name="Don't ask to set color management properties")

    repo_settings_tab: bpy.props.BoolProperty(default=True, name="Repo Settings")
    repo_settings_path: bpy.props.StringProperty(name="Path", subtype="FILE_PATH", update=repo_path_update)
    auto_repo_load_settings: bpy.props.BoolProperty(
        name="Auto Load Repo's Settings",
        description="When enabled, this will make fast64 automatically load repo settings if they are found after picking a decomp path",
        default=True,
    )
    internal_fixed_4_2: bpy.props.BoolProperty(default=False)

    internal_game_update_ver: bpy.props.IntProperty(default=0)

    def to_repo_settings(self):
        data = {}
        data["autoLoad"] = self.auto_repo_load_settings
        data["autoPickTextureFormat"] = self.auto_pick_texture_format
        if self.auto_pick_texture_format:
            data["preferRGBAOverCI"] = self.prefer_rgba_over_ci
        return data

    def from_repo_settings(self, data: dict):
        set_prop_if_in_data(self, "auto_repo_load_settings", data, "autoLoad")
        set_prop_if_in_data(self, "auto_pick_texture_format", data, "autoPickTextureFormat")
        set_prop_if_in_data(self, "prefer_rgba_over_ci", data, "preferRGBAOverCI")


class Fast64_Properties(bpy.types.PropertyGroup):
    """
    Properties in scene.fast64.
    All new properties should be children of one of these three property groups.
    """

    sm64: bpy.props.PointerProperty(type=SM64_Properties, name="SM64 Properties")
    oot: bpy.props.PointerProperty(type=OOT_Properties, name="OOT Properties")
    mk64: bpy.props.PointerProperty(type=MK64_Properties, name="MK64 Properties")
    f3d: bpy.props.PointerProperty(type=F3D_Properties, name="F3D Properties")
    settings: bpy.props.PointerProperty(type=Fast64Settings_Properties, name="Fast64 Settings")
    renderSettings: bpy.props.PointerProperty(type=Fast64RenderSettings_Properties, name="Fast64 Render Settings")


class Fast64_ActionProperties(bpy.types.PropertyGroup):
    """
    Properties in Action.fast64.
    """

    sm64: bpy.props.PointerProperty(type=SM64_ActionProperty, name="SM64 Properties")


class Fast64_BoneProperties(bpy.types.PropertyGroup):
    """
    Properties in bone.fast64 (bpy.types.Bone)
    All new bone properties should be children of this property group.
    """

    sm64: bpy.props.PointerProperty(type=SM64_BoneProperties, name="SM64 Properties")


class Fast64_ObjectProperties(bpy.types.PropertyGroup):
    """
    Properties in object.fast64 (bpy.types.Object)
    All new object properties should be children of this property group.
    """

    sm64: bpy.props.PointerProperty(type=SM64_ObjectProperties, name="SM64 Object Properties")
    oot: bpy.props.PointerProperty(type=OOT_ObjectProperties, name="Z64 Object Properties")  # TODO: rename oot to z64


class UpgradeF3DMaterialsDialog(bpy.types.Operator):
    bl_idname = "dialog.upgrade_f3d_materials"
    bl_label = "Upgrade F3D Materials"
    bl_options = {"REGISTER", "UNDO"}

    done = False

    def draw(self, context):
        layout = self.layout
        if self.done:
            layout.label(text="Success!")
            layout.label(text="Materials were successfully upgraded.")
            layout.separator(factor=0.25)
            layout.label(text="You may click anywhere to close this dialog.")
            return
        layout.alert = True
        box = layout.box()
        box.label(text="Your project contains F3D materials that need to be upgraded in order to continue!")
        box.label(text="Before upgrading, make sure to create a duplicate (backup) of this blend file.")
        box.separator()

        col = box.column()
        col.alignment = "CENTER"
        col.alert = True
        col.label(text="Upgrade F3D Materials?")

    def invoke(self, context, event):
        return context.window_manager.invoke_props_dialog(self, width=600)

    def execute(self, context: "bpy.types.Context"):
        if context.mode != "OBJECT":
            bpy.ops.object.mode_set(mode="OBJECT")

        upgrade_f3d_version_all_meshes()
        self.done = True
        return {"FINISHED"}


class ExampleAddonPreferences(bpy.types.AddonPreferences, addon_updater_ops.AddonUpdaterPreferences):
    bl_idname = __package__

    def draw(self, context):
        addon_updater_ops.update_settings_ui(self, context)


classes = (
    Fast64Settings_Properties,
    Fast64RenderSettings_Properties,
    ManualUpdatePreviewOperator,
    Fast64_Properties,
    Fast64_ActionProperties,
    Fast64_BoneProperties,
    Fast64_ObjectProperties,
    F3D_GlobalSettingsPanel,
    Fast64_GlobalSettingsPanel,
    Fast64_GlobalToolsPanel,
    UpgradeF3DMaterialsDialog,
)


def upgrade_changed_props():
    """Set scene properties after a scene loads, used for migrating old properties"""
    SM64_Properties.upgrade_changed_props()
    OOT_Properties.upgrade_changed_props()
    MK64_Properties.upgrade_changed_props()
    SM64_ObjectProperties.upgrade_changed_props()
    SM64_BoneProperties.upgrade_changed_props()
    OOT_ObjectProperties.upgrade_changed_props()
    for scene in bpy.data.scenes:
        settings: Fast64Settings_Properties = scene.fast64.settings
        if settings.internal_game_update_ver != 1:
            set_game_defaults(scene, False)
            settings.internal_game_update_ver = 1
        if scene.get("decomp_compatible", False):
            scene.gameEditorMode = "Homebrew"
            del scene["decomp_compatible"]

        settings = scene.fast64.renderSettings
        light0Color = settings.pop("lightColor", None)
        if light0Color is not None:
            settings.light0Color = light0Color
        light0Direction = settings.pop("lightDirection", None)
        if light0Direction is not None:
            settings.light0Direction = light0Direction


def upgrade_scene_props_node():
    """update f3d materials with SceneProperties node"""
    has_old_f3d_mats = any(mat.is_f3d and mat.mat_ver < F3D_MAT_CUR_VERSION for mat in bpy.data.materials)
    if has_old_f3d_mats:
        bpy.ops.dialog.upgrade_f3d_materials("INVOKE_DEFAULT")


@bpy.app.handlers.persistent
def after_load(_a, _b):
    game_data.update(bpy.context.scene.gameEditorMode)

    settings = bpy.context.scene.fast64.settings
    if any(mat.is_f3d for mat in bpy.data.materials):
        check_or_ask_color_management(bpy.context)
        if not settings.internal_fixed_4_2 and bpy.app.version >= (4, 2, 0):
            upgrade_f3d_version_all_meshes()
    if bpy.app.version >= (4, 2, 0):
        settings.internal_fixed_4_2 = True
    upgrade_changed_props()
    upgrade_scene_props_node()
    resync_scene_props()
    try:
        if settings.repo_settings_path:
            load_repo_settings(bpy.context.scene, abspath(settings.repo_settings_path), True)
    except Exception as exc:
        print(exc)


def set_game_defaults(scene: bpy.types.Scene, set_ucode=True):
    world_defaults = None
    if scene.gameEditorMode == "SM64":
        f3d_type = "F3D"
        world_defaults = sm64_world_defaults
    elif scene.gameEditorMode == "MK64":
        f3d_type = "F3DEX"
        world_defaults = mk64_world_defaults
    elif scene.gameEditorMode in {"OOT", "MM"}:
        f3d_type = "F3DEX2/LX2"
        world_defaults = oot_world_defaults
    elif scene.gameEditorMode == "MK64":
        f3d_type = "F3DEX/LX"
    elif scene.gameEditorMode == "Homebrew":
        f3d_type = "F3D"
        world_defaults = {}  # This will set some pretty bad defaults, but trust the user
    if set_ucode:
        scene.f3d_type = f3d_type
    if scene.world is not None:
        scene.world.rdp_defaults.from_dict(world_defaults)


def gameEditorUpdate(scene: bpy.types.Scene, _context):
    game_data.update(scene.gameEditorMode)
    set_game_defaults(scene)


# called on add-on enabling
# register operators and panels here
# append menu layout drawing function to an existing window
def register():
    if bpy.app.version < (3, 2, 0):
        msg = "\n".join(
            (
                "This version of Fast64 does not support Blender 3.1.x and earlier Blender versions.",
                "Your Blender version is: " + ".".join(str(i) for i in bpy.app.version),
                "Please upgrade Blender to 3.2.0 or above.",
            )
        )
        print(msg)
        unsupported_exc = Exception("\n\n" + msg)
        raise unsupported_exc

    # Register addon updater first,
    # this way if a broken version fails to register the user can still pick another version.
    register_class(ExampleAddonPreferences)
    addon_updater_ops.register(bl_info)

    register_class(Matrix4x4Property)
    initOOTActorProperties()
    utility_anim_register()
    mat_register()
    mat_updater_register()
    f3d_register(True)
    sm64_register(True)
    oot_register(True)
    mk64_register(True)

    gltf_extension_register()

    repo_settings_operators_register()

    for cls in classes:
        register_class(cls)

    f3d_writer_register()
    flipbook_register()
    f3d_parser_register()
    op_largetexture_register()

    # ROM

    bpy.types.Scene.ignoreTextureRestrictions = bpy.props.BoolProperty(name="Ignore Texture Restrictions")
    bpy.types.Scene.fullTraceback = bpy.props.BoolProperty(name="Show Full Error Traceback", default=False)
    bpy.types.Scene.gameEditorMode = bpy.props.EnumProperty(
        name="Game", default="SM64", items=gameEditorEnum, update=gameEditorUpdate
    )
    bpy.types.Scene.saveTextures = bpy.props.BoolProperty(name="Save Textures As PNGs (Breaks CI Textures)")
    bpy.types.Scene.exportHiddenGeometry = bpy.props.BoolProperty(name="Export Hidden Geometry", default=True)
    bpy.types.Scene.exportInlineF3D = bpy.props.BoolProperty(
        name="Bleed and Inline Material Exports",
        description="Inlines and bleeds materials in a single mesh. GeoLayout + Armature exports bleed over entire model",
        default=False,
    )
    bpy.types.Scene.blenderF3DScale = bpy.props.FloatProperty(
        name="F3D Blender Scale", default=100, update=on_update_render_settings
    )

    bpy.types.Scene.fast64 = bpy.props.PointerProperty(type=Fast64_Properties, name="Fast64 Properties")
    bpy.types.Bone.fast64 = bpy.props.PointerProperty(type=Fast64_BoneProperties, name="Fast64 Bone Properties")
    bpy.types.Object.fast64 = bpy.props.PointerProperty(type=Fast64_ObjectProperties, name="Fast64 Object Properties")
    bpy.types.Action.fast64 = bpy.props.PointerProperty(type=Fast64_ActionProperties, name="Fast64 Action Properties")
    bpy.app.handlers.load_post.append(after_load)


# called on add-on disabling
def unregister():
    utility_anim_unregister()
    op_largetexture_unregister()
    flipbook_unregister()
    f3d_writer_unregister()
    f3d_parser_unregister()
    sm64_unregister(True)
    oot_unregister(True)
    mk64_unregister(True)
    f3d_unregister(True)
    mat_unregister()
<<<<<<< HEAD
    mat_updater_unregister()
=======
    gltf_extension_unregister()
    bsdf_conv_unregister()
    bsdf_conv_panel_unregsiter()
    unregister_class(Matrix4x4Property)
>>>>>>> fbfb008b

    del bpy.types.Scene.fullTraceback
    del bpy.types.Scene.ignoreTextureRestrictions
    del bpy.types.Scene.saveTextures
    del bpy.types.Scene.gameEditorMode
    del bpy.types.Scene.exportHiddenGeometry
    del bpy.types.Scene.blenderF3DScale

    del bpy.types.Scene.fast64
    del bpy.types.Bone.fast64
    del bpy.types.Object.fast64
    del bpy.types.Action.fast64

    repo_settings_operators_unregister()

    for cls in classes:
        unregister_class(cls)

    bpy.app.handlers.load_post.remove(after_load)

    addon_updater_ops.unregister()
    unregister_class(ExampleAddonPreferences)<|MERGE_RESOLUTION|>--- conflicted
+++ resolved
@@ -517,14 +517,11 @@
     mk64_unregister(True)
     f3d_unregister(True)
     mat_unregister()
-<<<<<<< HEAD
     mat_updater_unregister()
-=======
     gltf_extension_unregister()
     bsdf_conv_unregister()
     bsdf_conv_panel_unregsiter()
     unregister_class(Matrix4x4Property)
->>>>>>> fbfb008b
 
     del bpy.types.Scene.fullTraceback
     del bpy.types.Scene.ignoreTextureRestrictions
