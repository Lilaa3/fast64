--- conflicted
+++ resolved
@@ -90,7 +90,6 @@
     ("Overlay", "Overlay", "Overlay"),
 ]
 
-<<<<<<< HEAD
 drawLayerSM64Alpha = {
     "0": "OPA",
     "1": "OPA",
@@ -100,24 +99,6 @@
     "5": "XLU",
     "6": "XLU",
     "7": "XLU",
-=======
-
-drawLayerSM64toOOT = {
-    "0": "Opaque",
-    "1": "Opaque",
-    "2": "Opaque",
-    "3": "Opaque",
-    "4": "Opaque",
-    "5": "Transparent",
-    "6": "Transparent",
-    "7": "Transparent",
-}
-
-drawLayerOOTtoSM64 = {
-    "Opaque": "1",
-    "Transparent": "5",
-    "Overlay": "1",
->>>>>>> 651f4173
 }
 
 enumF3DMenu = [
@@ -176,10 +157,7 @@
     if world is None:
         return default_draw_layers.get(game_mode, {}).get(layer, ("", ""))
     if game_mode == "SM64":
-        return (
-            getattr(world, f"draw_layer_{layer}_cycle_1", ""),
-            getattr(world, f"draw_layer_{layer}_cycle_2", ""),
-        )
+        return world.fast64.sm64.draw_layers.layers_by_prop[layer].preset
     elif game_mode == "OOT":
         return (
             getattr(world.ootDefaultRenderModes, f"{layer.lower()}Cycle1", ""),
