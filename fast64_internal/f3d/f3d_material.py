import logging
import bpy, math, os
from bpy.types import (
    Attribute,
    Context,
    Image,
    Light,
    Material,
    Menu,
    Mesh,
    NodeGroupOutput,
    NodeInputs,
    NodeLink,
    NodeSocket,
    NodeTree,
    Object,
    Operator,
    Panel,
    Property,
    PropertyGroup,
    Scene,
    ShaderNodeGroup,
    TextureNodeImage,
    UILayout,
    VIEW3D_HT_header,
    World,
)
from bl_operators.presets import AddPresetBase
from bpy.utils import register_class, unregister_class
from mathutils import Color

from .f3d_enums import *
from .f3d_gbi import get_F3D_GBI, GBL_c1, GBL_c2, enumTexScroll
from .f3d_material_presets import *
from ..utility import *
from ..render_settings import Fast64RenderSettings_Properties, update_scene_props_from_render_settings
from .f3d_material_helpers import F3DMaterial_UpdateLock
from bpy.app.handlers import persistent
from typing import Generator, Optional, Tuple, Any, Dict, Union

F3DMaterialHash = Any  # giant tuple

logging.basicConfig(format="%(asctime)s: %(message)s", datefmt="%m/%d/%Y %I:%M:%S %p")
logger = logging.getLogger(__name__)

bitSizeDict = {
    "G_IM_SIZ_4b": 4,
    "G_IM_SIZ_8b": 8,
    "G_IM_SIZ_16b": 16,
    "G_IM_SIZ_32b": 32,
}

texBitSizeF3D = {
    "I4": "G_IM_SIZ_4b",
    "IA4": "G_IM_SIZ_4b",
    "CI4": "G_IM_SIZ_4b",
    "I8": "G_IM_SIZ_8b",
    "IA8": "G_IM_SIZ_8b",
    "CI8": "G_IM_SIZ_8b",
    "RGBA16": "G_IM_SIZ_16b",
    "IA16": "G_IM_SIZ_16b",
    "YUV16": "G_IM_SIZ_16b",
    "RGBA32": "G_IM_SIZ_32b",
}

texFormatOf = {
    "I4": "G_IM_FMT_I",
    "IA4": "G_IM_FMT_IA",
    "CI4": "G_IM_FMT_CI",
    "I8": "G_IM_FMT_I",
    "IA8": "G_IM_FMT_IA",
    "CI8": "G_IM_FMT_CI",
    "RGBA16": "G_IM_FMT_RGBA",
    "IA16": "G_IM_FMT_IA",
    "YUV16": "G_IM_FMT_YUV",
    "RGBA32": "G_IM_FMT_RGBA",
}


sm64EnumDrawLayers = [
    ("0", "Background (0x00)", "Background"),
    ("1", "Opaque (0x01)", "Opaque"),
    ("2", "Opaque Decal (0x02)", "Opaque Decal"),
    ("3", "Opaque Intersecting (0x03)", "Opaque Intersecting"),
    ("4", "Cutout (0x04)", "Cutout"),
    ("5", "Transparent (0x05)", "Transparent"),
    ("6", "Transparent Decal (0x06)", "Transparent Decal"),
    ("7", "Transparent Intersecting (0x07)", "Transparent Intersecting"),
]

ootEnumDrawLayers = [
    ("Opaque", "Opaque", "Opaque"),
    ("Transparent", "Transparent", "Transparent"),
    ("Overlay", "Overlay", "Overlay"),
]


drawLayerSM64toOOT = {
    "0": "Opaque",
    "1": "Opaque",
    "2": "Opaque",
    "3": "Opaque",
    "4": "Opaque",
    "5": "Transparent",
    "6": "Transparent",
    "7": "Transparent",
}

drawLayerOOTtoSM64 = {
    "Opaque": "1",
    "Transparent": "5",
    "Overlay": "1",
}

drawLayerSM64Alpha = {
    "0": "OPAQUE",
    "1": "OPAQUE",
    "2": "OPAQUE",
    "3": "OPAQUE",
    "4": "CLIP",
    "5": "BLEND",
    "6": "BLEND",
    "7": "BLEND",
}

enumF3DMenu = [
    ("Combiner", "Combiner", "Combiner"),
    ("Sources", "Sources", "Sources"),
    ("Geo", "Geo", "Geo"),
    ("Upper", "Upper", "Upper"),
    ("Lower", "Lower", "Lower"),
]

enumF3DSource = [
    ("None", "None", "None"),
    ("Texture", "Texture", "Texture"),
    ("Tile Size", "Tile Size", "Tile Size"),
    ("Primitive", "Primitive", "Primitive"),
    ("Environment", "Environment", "Environment"),
    ("Shade", "Shade", "Shade"),
    ("Key", "Key", "Key"),
    ("LOD Fraction", "LOD Fraction", "LOD Fraction"),
    ("Convert", "Convert", "Convert"),
]

defaultMaterialPresets = {
    "Shaded Solid": {"SM64": "Shaded Solid", "OOT": "oot_shaded_solid"},
    "Shaded Texture": {"SM64": "Shaded Texture", "OOT": "oot_shaded_texture"},
}


def getDefaultMaterialPreset(category):
    game = bpy.context.scene.gameEditorMode
    if game in defaultMaterialPresets[category]:
        return defaultMaterialPresets[category][game]
    else:
        return "Shaded Solid"


def update_draw_layer(self, context):
    with F3DMaterial_UpdateLock(get_material_from_context(context)) as material:
        if not material:
            return

        drawLayer = material.f3d_mat.draw_layer
        if context.scene.gameEditorMode == "SM64":
            drawLayer.oot = drawLayerSM64toOOT[drawLayer.sm64]
        elif context.scene.gameEditorMode == "OOT":
            if material.f3d_mat.draw_layer.oot == "Opaque":
                if int(material.f3d_mat.draw_layer.sm64) > 4:
                    material.f3d_mat.draw_layer.sm64 = "1"
            elif material.f3d_mat.draw_layer.oot == "Transparent":
                if int(material.f3d_mat.draw_layer.sm64) < 5:
                    material.f3d_mat.draw_layer.sm64 = "5"
        material.f3d_mat.presetName = "Custom"
        update_blend_method(material, context)
        set_output_node_groups(material)


def rendermode_preset_to_advanced(material: bpy.types.Material):
    """
    Set all individual controls for the rendermode from the preset rendermode.
    """
    settings = material.f3d_mat.rdp_settings
    f3d = get_F3D_GBI()

    if settings.rendermode_advanced_enabled:
        # Already in advanced mode, don't overwrite this with the preset
        return

    def get_with_default(preset, default):
        # Use the material's settings even if we are not setting rendermode.
        # This allows the user to enable setting rendermode, set it up as they
        # want, then disable it, and have it still previewed that way.
        return getattr(f3d, preset, default)

    is_two_cycle = settings.g_mdsft_cycletype == "G_CYC_2CYCLE"
    if is_two_cycle:
        r1 = get_with_default(settings.rendermode_preset_cycle_1, f3d.G_RM_FOG_SHADE_A)
        r2 = get_with_default(settings.rendermode_preset_cycle_2, f3d.G_RM_AA_ZB_OPA_SURF2)
        r = r1 | r2
    else:
        r = get_with_default(settings.rendermode_preset_cycle_1, f3d.G_RM_AA_ZB_OPA_SURF)
        r1 = r
        # The cycle 1 bits are copied to the cycle 2 bits at export if in 1-cycle mode
        # (the hardware requires them to be the same). So, here we also move the cycle 1
        # bits to the cycle 2 slots. r2 is only read for the cycle dependent settings below.
        r2 = r >> 2

    # cycle independent
    settings.aa_en = (r & f3d.AA_EN) != 0
    settings.z_cmp = (r & f3d.Z_CMP) != 0
    settings.z_upd = (r & f3d.Z_UPD) != 0
    settings.im_rd = (r & f3d.IM_RD) != 0
    settings.clr_on_cvg = (r & f3d.CLR_ON_CVG) != 0
    settings.cvg_dst = f3d.cvgDstDict[r & f3d.CVG_DST_SAVE]
    settings.zmode = f3d.zmodeDict[r & f3d.ZMODE_DEC]
    settings.cvg_x_alpha = (r & f3d.CVG_X_ALPHA) != 0
    settings.alpha_cvg_sel = (r & f3d.ALPHA_CVG_SEL) != 0
    settings.force_bl = (r & f3d.FORCE_BL) != 0

    # cycle dependent / lerp
    settings.blend_p1 = f3d.blendColorDict[(r1 >> 30) & 3]
    settings.blend_p2 = f3d.blendColorDict[(r2 >> 28) & 3]
    settings.blend_a1 = f3d.blendAlphaDict[(r1 >> 26) & 3]
    settings.blend_a2 = f3d.blendAlphaDict[(r2 >> 24) & 3]
    settings.blend_m1 = f3d.blendColorDict[(r1 >> 22) & 3]
    settings.blend_m2 = f3d.blendColorDict[(r2 >> 20) & 3]
    settings.blend_b1 = f3d.blendMixDict[(r1 >> 18) & 3]
    settings.blend_b2 = f3d.blendMixDict[(r2 >> 16) & 3]


def does_blender_use_mix(settings: "RDPSettings", mix: str, default_for_no_rendermode: bool = False) -> bool:
    if not settings.set_rendermode:
        return default_for_no_rendermode
    is_two_cycle = settings.g_mdsft_cycletype == "G_CYC_2CYCLE"
    return settings.blend_b1 == mix or (is_two_cycle and settings.blend_b2 == mix)


def is_blender_equation_equal(
    settings: "RDPSettings", cycle: int, p: str, a: str, m: str, b: str, default_for_no_rendermode: bool = False
) -> bool:
    assert cycle in {1, 2, -1}  # -1 = last cycle
    if cycle == -1:
        cycle = 2 if settings.g_mdsft_cycletype == "G_CYC_2CYCLE" else 1
    if not settings.set_rendermode:
        return default_for_no_rendermode
    return (
        getattr(settings, f"blend_p{cycle}") == p
        and getattr(settings, f"blend_a{cycle}") == a
        and getattr(settings, f"blend_m{cycle}") == m
        and getattr(settings, f"blend_b{cycle}") == b
    )


def is_blender_doing_fog(settings: "RDPSettings", default_for_no_rendermode: bool) -> bool:
    return is_blender_equation_equal(
        settings,
        # If 2 cycle, fog must be in first cycle.
        1,
        "G_BL_CLR_FOG",
        "G_BL_A_SHADE",
        # While technically it being fog only requires that P and A be fog color
        # and shade alpha, the only reasonable choice for M and B in this case
        # is color in and 1-A.
        "G_BL_CLR_IN",
        "G_BL_1MA",
        default_for_no_rendermode,
    )


def get_blend_method(material: bpy.types.Material) -> str:
    settings = material.f3d_mat.rdp_settings
    if not settings.set_rendermode:
        return drawLayerSM64Alpha[material.f3d_mat.draw_layer.sm64]
    if settings.cvg_x_alpha:
        return "CLIP"
    if settings.force_bl and is_blender_equation_equal(
        settings, -1, "G_BL_CLR_IN", "G_BL_A_IN", "G_BL_CLR_MEM", "G_BL_1MA"
    ):
        return "BLEND"
    return "OPAQUE"


def update_blend_method(material: Material, context):
    material.blend_method = get_blend_method(material)
    if material.blend_method == "CLIP":
        if context.scene.f3d_type == "F3DZEX (AC)" and material.f3d_mat.rdp_settings.is_emu64_texedge:
            material.alpha_threshold = material.f3d_mat.tex_edge_alpha
        else:
            material.alpha_threshold = 0.125


class DrawLayerProperty(PropertyGroup):
    sm64: bpy.props.EnumProperty(items=sm64EnumDrawLayers, default="1", update=update_draw_layer)
    oot: bpy.props.EnumProperty(items=ootEnumDrawLayers, default="Opaque", update=update_draw_layer)

    def key(self):
        return (self.sm64, self.oot)


def getTmemWordUsage(texFormat, width, height):
    texelsPerWord = 64 // texBitSizeInt[texFormat]
    return (width + texelsPerWord - 1) // texelsPerWord * height


def getTmemMax(texFormat):
    return 4096 if texFormat[:2] != "CI" else 2048


# Necessary for UV half pixel offset (see 13.7.5.3)
def isTexturePointSampled(material):
    f3dMat = material.f3d_mat
    return f3dMat.rdp_settings.g_mdsft_text_filt == "G_TF_POINT"


def F3DOrganizeLights(self, context):
    # Flag to prevent infinite recursion on update callback
    with F3DMaterial_UpdateLock(get_material_from_context(context)) as material:
        if not material:
            return
        lightList = []
        if self.f3d_light1 is not None:
            lightList.append(self.f3d_light1)
        if self.f3d_light2 is not None:
            lightList.append(self.f3d_light2)
        if self.f3d_light3 is not None:
            lightList.append(self.f3d_light3)
        if self.f3d_light4 is not None:
            lightList.append(self.f3d_light4)
        if self.f3d_light5 is not None:
            lightList.append(self.f3d_light5)
        if self.f3d_light5 is not None:
            lightList.append(self.f3d_light6)
        if self.f3d_light6 is not None:
            lightList.append(self.f3d_light7)

        self.f3d_light1 = lightList[0] if len(lightList) > 0 else None
        self.f3d_light2 = lightList[1] if len(lightList) > 1 else None
        self.f3d_light3 = lightList[2] if len(lightList) > 2 else None
        self.f3d_light4 = lightList[3] if len(lightList) > 3 else None
        self.f3d_light5 = lightList[4] if len(lightList) > 4 else None
        self.f3d_light6 = lightList[5] if len(lightList) > 5 else None
        self.f3d_light7 = lightList[6] if len(lightList) > 6 else None


def combiner_uses(
    f3dMat: "F3DMaterialProperty",
    checkList,
    checkCycle1=True,
    checkCycle2=True,
    checkColor=True,
    checkAlpha=True,
    swapTexelsCycle2=True,
):
    is_two_cycle = f3dMat.rdp_settings.g_mdsft_cycletype == "G_CYC_2CYCLE"
    for i in range(1, 3):
        if i == 1 and not checkCycle1 or i == 2 and (not checkCycle2 or not is_two_cycle):
            continue
        combiner = getattr(f3dMat, f"combiner{i}")
        for isAlpha in [False, True]:
            if not isAlpha and not checkColor or isAlpha and not checkAlpha:
                continue
            for letter in ["A", "B", "C", "D"]:
                value = getattr(combiner, letter + ("_alpha" if isAlpha else ""))
                if i == 2 and swapTexelsCycle2 and value.startswith("TEXEL"):
                    value = "TEXEL" + chr(ord(value[5]) ^ 1)  # Swap 0 and 1
                if value in checkList:
                    return True
    return False


def combiner_uses_tex0(f3d_mat: "F3DMaterialProperty"):
    return combiner_uses(f3d_mat, ["TEXEL0", "TEXEL0_ALPHA"])


def combiner_uses_tex1(f3d_mat: "F3DMaterialProperty"):
    return combiner_uses(f3d_mat, ["TEXEL1", "TEXEL1_ALPHA"])


def all_combiner_uses(f3d_mat: "F3DMaterialProperty") -> dict[str, bool]:
    use_tex0 = combiner_uses_tex0(f3d_mat)
    use_tex1 = combiner_uses_tex1(f3d_mat)

    useDict = {
        "Texture": use_tex0 or use_tex1,
        "Texture 0": use_tex0,
        "Texture 1": use_tex1,
        "Primitive": combiner_uses(
            f3d_mat,
            ["PRIMITIVE", "PRIMITIVE_ALPHA", "PRIM_LOD_FRAC"],
        ),
        "Environment": combiner_uses(f3d_mat, ["ENVIRONMENT", "ENV_ALPHA"]),
        "Shade": combiner_uses(f3d_mat, ["SHADE"], checkAlpha=False),
        "Shade Alpha": combiner_uses(f3d_mat, ["SHADE"], checkColor=False)
        or combiner_uses(f3d_mat, ["SHADE_ALPHA"], checkAlpha=False),
        "Key": combiner_uses(f3d_mat, ["CENTER", "SCALE"]),
        "LOD Fraction": combiner_uses(f3d_mat, ["LOD_FRACTION"]),
        "Convert": combiner_uses(f3d_mat, ["K4", "K5"]),
    }
    return useDict


def ui_geo_mode(settings, dataHolder, layout, useDropdown):
    inputGroup = layout.column()
    if useDropdown:
        inputGroup.prop(
            dataHolder,
            "menu_geo",
            text="Geometry Mode Settings",
            icon="TRIA_DOWN" if dataHolder.menu_geo else "TRIA_RIGHT",
        )
    if not useDropdown or dataHolder.menu_geo:

        def indentGroup(parent: UILayout, textOrProp: Union[str, "F3DMaterialProperty"], isText: bool) -> UILayout:
            c = parent.column(align=True)
            if isText:
                c.label(text=textOrProp)
            else:
                c.prop(settings, textOrProp)
                if not getattr(settings, textOrProp):
                    return None
            c = c.split(factor=0.1)
            c.label(text="")
            c = c.column(align=True)
            return c

        f3d = get_F3D_GBI()

        lightFxPrereq = f3d.F3DEX_GBI_3 and settings.g_lighting
        ccWarnings = shadeInCC = False
        blendWarnings = shadeInBlender = zInBlender = False
        if isinstance(dataHolder, F3DMaterialProperty):
            ccWarnings = True
            ccUse = all_combiner_uses(dataHolder)
            shadeInCC = ccUse["Shade"] or ccUse["Shade Alpha"]
            if settings.set_rendermode:
                blendWarnings = True
                shadeInBlender = settings.does_blender_use_input("G_BL_A_SHADE")
                zInBlender = settings.z_cmp or settings.z_upd

        inputGroup.prop(settings, "g_shade_smooth")

        c = indentGroup(inputGroup, "g_lighting", False)
        if c is not None:
            if ccWarnings and not shadeInCC and not settings.g_tex_gen:
                c.label(text="Shade not used in CC, can disable lighting.", icon="INFO")
            if f3d.F3DEX_GBI_3:
                c.prop(settings, "g_packed_normals")
                c.prop(settings, "g_lighting_specular")
                c.prop(settings, "g_ambocclusion")
            elif f3d.POINT_LIT_GBI:  # Draw this flag in Not Useful for f3dex3
                c.prop(settings, "g_lighting_positional")
            d = indentGroup(c, "g_tex_gen", False)
            if d is not None:
                d.prop(settings, "g_tex_gen_linear")

        if lightFxPrereq and settings.g_fresnel_color:
            shadeColorLabel = "Fresnel"
        elif not settings.g_lighting or (lightFxPrereq and settings.g_lighttoalpha):
            shadeColorLabel = "Vertex color"
        elif lightFxPrereq and settings.g_packed_normals and not settings.g_lighttoalpha:
            shadeColorLabel = "Lighting * vertex color"
        else:
            shadeColorLabel = "Lighting"
        if lightFxPrereq:
            c = indentGroup(inputGroup, f"Shade color = {shadeColorLabel}:", True)
            c.prop(settings, "g_fresnel_color")
        else:
            inputGroup.column().label(text=f"Shade color = {shadeColorLabel}")

        shadowMapInShadeAlpha = False
        if settings.g_fog:
            shadeAlphaLabel = "Fog"
        elif lightFxPrereq and settings.g_fresnel_alpha:
            shadeAlphaLabel = "Fresnel"
        elif lightFxPrereq and settings.g_lighttoalpha:
            shadeAlphaLabel = "Light intensity"
        elif lightFxPrereq and settings.g_ambocclusion:
            shadeAlphaLabel = "Shadow map / AO in vtx alpha"
            shadowMapInShadeAlpha = True
        else:
            shadeAlphaLabel = "Vtx alpha"
        c = indentGroup(inputGroup, f"Shade alpha = {shadeAlphaLabel}:", True)
        if lightFxPrereq:
            c.prop(settings, "g_lighttoalpha")
            c.prop(settings, "g_fresnel_alpha")
        c.prop(settings, "g_fog")
        if lightFxPrereq and settings.g_fog and settings.g_fresnel_alpha:
            c.label(text="Fog overrides Fresnel Alpha.", icon="ERROR")
        if lightFxPrereq and settings.g_fog and settings.g_lighttoalpha:
            c.label(text="Fog overrides Light-to-Alpha.", icon="ERROR")
        if lightFxPrereq and settings.g_fresnel_alpha and settings.g_lighttoalpha:
            c.label(text="Fresnel Alpha overrides Light-to-Alpha.", icon="ERROR")
        if shadowMapInShadeAlpha and ccUse["Shade Alpha"]:
            c.label(text="Shadow map = shade alpha used in CC, probably wrong.", icon="INFO")
        if settings.g_fog and ccUse["Shade Alpha"]:
            c.label(text="Fog = shade alpha used in CC, probably wrong.", icon="INFO")
        if blendWarnings and shadeInBlender and not settings.g_fog:
            c.label(text="Rendermode uses shade alpha, probably fog.", icon="INFO")
        elif blendWarnings and not shadeInBlender and settings.g_fog:
            c.label(text="Fog not used in rendermode / blender, can disable.", icon="INFO")

        if f3d.F3DZEX_AC_EXT:
            c = indentGroup(inputGroup, "Decals:", True)
            c.prop(settings, "g_decal_gequal")
            c.prop(settings, "g_decal_equal")
            c.prop(settings, "g_decal_special")
        elif f3d.F3DEX_GBI_3:
            c = indentGroup(inputGroup, "Attribute offsets:", True)
            c.prop(settings, "g_attroffset_st_enable")
            c.prop(settings, "g_attroffset_z_enable")

        c = indentGroup(inputGroup, "Face culling:", True)
        c.prop(settings, "g_cull_front")
        c.prop(settings, "g_cull_back")
        if settings.g_cull_front and settings.g_cull_back:
            c.label(text="Nothing will be drawn.", icon="ERROR")

        c = indentGroup(inputGroup, "Disable if not using:", True)
        c.prop(settings, "g_zbuffer")
        if blendWarnings and not settings.g_zbuffer and zInBlender:
            c.label(text="Rendermode / blender using Z, must enable.", icon="ERROR")
        elif blendWarnings and settings.g_zbuffer and not zInBlender:
            c.label(text="Z is not being used, can disable.", icon="INFO")
        c.prop(settings, "g_shade")
        if ccWarnings and not settings.g_shade and (shadeInCC or shadeInBlender):
            if shadeInCC and shadeInBlender:
                where = "CC and blender"
            elif shadeInCC:
                where = "CC"
            else:
                where = "rendermode / blender"
            c.label(text=f"Shade in use in {where}, must enable.", icon="ERROR")
        elif ccWarnings and settings.g_shade and not shadeInCC and not shadeInBlender:
            c.label(text="Shade is not being used, can disable.", icon="INFO")

        c = indentGroup(inputGroup, "Not useful:", True)
        c.prop(settings, "g_lod")
        if f3d.F3DEX_GBI:
            c.prop(settings, "g_clipping")
        elif f3d.F3DEX_GBI_3:
            c.prop(settings, "g_lighting_positional")
            c.label(text="Always enabled in F3DEX3", icon="INFO")


def ui_upper_mode(settings, dataHolder, layout: UILayout, useDropdown):
    inputGroup: UILayout = layout.column()
    if useDropdown:
        inputGroup.prop(
            dataHolder,
            "menu_upper",
            text="Other Mode Upper Settings",
            icon="TRIA_DOWN" if dataHolder.menu_upper else "TRIA_RIGHT",
        )
    if not useDropdown or dataHolder.menu_upper:
        prop_split(inputGroup, settings, "g_mdsft_alpha_dither", "Alpha Dither")
        prop_split(inputGroup, settings, "g_mdsft_rgb_dither", "RGB Dither")
        prop_split(inputGroup, settings, "g_mdsft_combkey", "Chroma Key")
        prop_split(inputGroup, settings, "g_mdsft_textconv", "Texture Convert")
        prop_split(inputGroup, settings, "g_mdsft_text_filt", "Texture Filter")
        prop_split(inputGroup, settings, "g_mdsft_textlod", "Texture LOD (Mipmapping)")
        if settings.g_mdsft_textlod == "G_TL_LOD":
            inputGroup.prop(settings, "num_textures_mipmapped", text="Number of Mipmaps")
            if settings.num_textures_mipmapped > 2:
                box = inputGroup.box()
                box.alert = True
                box.label(
                    text="WARNING: Fast64 does not support setting more than two textures.", icon="LIBRARY_DATA_BROKEN"
                )
                box.label(text="Additional texture tiles will need to be set up manually.")
        prop_split(inputGroup, settings, "g_mdsft_textdetail", "Texture Detail")
        prop_split(inputGroup, settings, "g_mdsft_textpersp", "Texture Perspective Correction")
        prop_split(inputGroup, settings, "g_mdsft_cycletype", "Cycle Type")
        prop_split(inputGroup, settings, "g_mdsft_pipeline", "Pipeline Span Buffer Coherency")


def ui_lower_mode(settings, dataHolder, layout: UILayout, useDropdown):
    inputGroup: UILayout = layout.column()
    if useDropdown:
        inputGroup.prop(
            dataHolder,
            "menu_lower",
            text="Other Mode Lower Settings",
            icon="TRIA_DOWN" if dataHolder.menu_lower else "TRIA_RIGHT",
        )
    if not useDropdown or dataHolder.menu_lower:
        prop_split(inputGroup, settings, "g_mdsft_alpha_compare", "Alpha Compare")
        prop_split(inputGroup, settings, "g_mdsft_zsrcsel", "Z Source Selection")
    if settings.g_mdsft_zsrcsel == "G_ZS_PRIM":
        prim_box = inputGroup.box()
        prop_split(prim_box, settings.prim_depth, "z", "Prim Depth: Z")
        prop_split(prim_box, settings.prim_depth, "dz", "Prim Depth: Delta Z")
        if settings.prim_depth.dz != 0 and settings.prim_depth.dz & (settings.prim_depth.dz - 1):
            prim_box.label(text="Warning: DZ should ideally be a power of 2 up to 0x4000", icon="TEXTURE_DATA")


def ui_other(settings, dataHolder, layout, useDropdown):
    inputGroup = layout.column()
    if useDropdown:
        inputGroup.prop(
            dataHolder, "menu_other", text="Other Settings", icon="TRIA_DOWN" if dataHolder.menu_other else "TRIA_RIGHT"
        )
    if not useDropdown or dataHolder.menu_other:
        clipRatioGroup = inputGroup.column()
        prop_split(clipRatioGroup, settings, "clip_ratio", "Clip Ratio")

        if isinstance(dataHolder, Material) or isinstance(dataHolder, F3DMaterialProperty):
            blend_color_group = layout.row()
            prop_input_name = blend_color_group.column()
            prop_input = blend_color_group.column()
            prop_input_name.prop(dataHolder, "set_blend", text="Blend Color")
            prop_input.prop(dataHolder, "blend_color", text="")
            prop_input.enabled = dataHolder.set_blend
            if bpy.context.scene.f3d_type == "F3DZEX (AC)":
                tex_edge_alpha_group = layout.column()
                tex_edge_alpha_row = tex_edge_alpha_group.row()
                prop_input_name = tex_edge_alpha_row.column()
                prop_input = tex_edge_alpha_row.column()
                prop_input_name.prop(dataHolder, "set_tex_edge_alpha", text="Tex Edge Alpha")
                prop_input.prop(dataHolder, "tex_edge_alpha", text="")
                prop_input.enabled = dataHolder.set_tex_edge_alpha
                if not settings.is_emu64_texedge:
                    tex_edge_alpha_group.label(text="Material is not recognised as Tex Edge", icon="INFO")


def tmemUsageUI(layout, textureProp):
    tex = textureProp.tex
    if tex is not None and tex.size[0] > 0 and tex.size[1] > 0:
        tmemUsage = getTmemWordUsage(textureProp.tex_format, tex.size[0], tex.size[1]) * 8
        tmemMax = getTmemMax(textureProp.tex_format)
        layout.label(text="TMEM Usage: " + str(tmemUsage) + " / " + str(tmemMax) + " bytes")
        if tmemUsage > tmemMax:
            tmemSizeWarning = layout.box()
            tmemSizeWarning.label(text="WARNING: Texture size is too large.")
            tmemSizeWarning.label(text="Note that width will be internally padded to 64 bit boundaries.")


# UI Assumptions:
# shading = 1
# lighting = 1
# cycle type = 1 cycle
class F3DPanel(Panel):
    bl_label = "F3D Material"
    bl_idname = "MATERIAL_PT_F3D_Inspector"
    bl_space_type = "PROPERTIES"
    bl_region_type = "WINDOW"
    bl_context = "material"
    bl_options = {"HIDE_HEADER"}

    def ui_prop(self, material, layout, name, setName, setProp, showCheckBox):
        nodes = material.node_tree.nodes
        inputGroup = layout.row()
        prop_input_name = inputGroup.column()
        prop_input = inputGroup.column()
        if showCheckBox:
            prop_input_name.prop(material, setName, text=name)
        else:
            prop_input_name.label(text=name)
        prop_input.prop(nodes[name].outputs[0], "default_value", text="")
        prop_input.enabled = setProp
        return inputGroup

    def ui_prop_non_node(self, material, layout, label, name, setName, setProp):
        inputGroup = layout.row()
        prop_input_name = inputGroup.column()
        prop_input = inputGroup.column()
        prop_input_name.prop(material, setName, text=name)
        prop_input.prop(material, name, text="")
        prop_input.enabled = setProp
        return inputGroup

    def ui_large(self, material, layout):
        layout.prop(material, "use_large_textures")
        if material.use_large_textures:
            inputGroup = layout.row().split(factor=0.5)
            inputGroup.label(text="Large texture edges:")
            inputGroup.prop(material, "large_edges", text="")

    def ui_scale(self, material, layout):
        inputGroup = layout.row().split(factor=0.5)
        prop_input = inputGroup.column()
        prop_input.prop(material, "scale_autoprop", text="Texture Auto Scale")
        prop_input_group = inputGroup.row()
        prop_input_group.prop(material, "tex_scale", text="")
        prop_input_group.enabled = not material.scale_autoprop
        return inputGroup

    def ui_prim(self, material, layout, setName, setProp, showCheckBox):
        f3dMat = material.f3d_mat
        inputGroup = layout.row()
        prop_input_name = inputGroup.column()
        prop_input = inputGroup.column()
        if showCheckBox:
            prop_input_name.prop(f3dMat, setName, text="Primitive Color")
        else:
            prop_input_name.label(text="Primitive Color")

        prop_input.prop(f3dMat, "prim_color", text="")
        prop_input.prop(f3dMat, "prim_lod_frac", text="Prim LOD Fraction")
        prop_input.prop(f3dMat, "prim_lod_min", text="Min LOD Ratio")
        prop_input.enabled = setProp
        return inputGroup

    def ui_env(self, material, layout, showCheckBox):
        inputGroup = layout.row()
        prop_input_name = inputGroup.column()
        prop_input = inputGroup.column()

        if showCheckBox:
            prop_input_name.prop(material.f3d_mat, "set_env", text="Environment Color")
        else:
            prop_input_name.label(text="Environment Color")
        prop_input.prop(material.f3d_mat, "env_color", text="")
        setProp = material.f3d_mat.set_env
        prop_input.enabled = setProp
        return inputGroup

    def ui_chroma(self, material, layout, name, setName, setProp, showCheckBox):
        inputGroup = layout.row()
        prop_input_name = inputGroup.column()
        prop_input = inputGroup.column()
        f3d_mat = material.f3d_mat
        if showCheckBox:
            prop_input_name.prop(f3d_mat, setName, text="Chroma Key")
        else:
            prop_input_name.label(text="Chroma Key")
        prop_input.prop(f3d_mat, "key_center", text="Center")
        prop_input.prop(f3d_mat, "key_scale", text="Scale")
        prop_input.prop(f3d_mat, "key_width", text="Width")
        if f3d_mat.key_width[0] > 1 or f3d_mat.key_width[1] > 1 or f3d_mat.key_width[2] > 1:
            layout.box().label(text="NOTE: Keying is disabled for channels with width > 1.")
        prop_input.enabled = setProp
        return inputGroup

    def ui_lights(self, f3d_mat: "F3DMaterialProperty", layout: UILayout, name, showCheckBox):
        inputGroup = layout.row()
        prop_input_left = inputGroup.column()
        prop_input = inputGroup.column()
        if showCheckBox:
            prop_input_left.prop(f3d_mat, "set_lights", text=name)
        else:
            prop_input_left.label(text=name)

        prop_input_left.enabled = f3d_mat.rdp_settings.g_lighting and f3d_mat.rdp_settings.g_shade
        lightSettings: UILayout = prop_input.column()
        if f3d_mat.rdp_settings.g_lighting:
            prop_input_left.separator(factor=0.25)
            light_controls = prop_input_left.box()
            light_controls.enabled = f3d_mat.set_lights

            light_controls.prop(f3d_mat, "use_default_lighting", text="Use Custom Lighting", invert_checkbox=True)

            if f3d_mat.use_default_lighting:
                lightSettings.prop(f3d_mat, "default_light_color", text="Light Color")
                light_controls.prop(f3d_mat, "set_ambient_from_light", text="Automatic Ambient Color")
                ambCol = lightSettings.column()
                ambCol.enabled = not f3d_mat.set_ambient_from_light
                ambCol.prop(f3d_mat, "ambient_light_color", text="Ambient Color")
            else:
                lightSettings.prop(f3d_mat, "ambient_light_color", text="Ambient Color")

                lightSettings.prop_search(f3d_mat, "f3d_light1", bpy.data, "lights", text="")
                if f3d_mat.f3d_light1 is not None:
                    lightSettings.prop_search(f3d_mat, "f3d_light2", bpy.data, "lights", text="")
                if f3d_mat.f3d_light2 is not None:
                    lightSettings.prop_search(f3d_mat, "f3d_light3", bpy.data, "lights", text="")
                if f3d_mat.f3d_light3 is not None:
                    lightSettings.prop_search(f3d_mat, "f3d_light4", bpy.data, "lights", text="")
                if f3d_mat.f3d_light4 is not None:
                    lightSettings.prop_search(f3d_mat, "f3d_light5", bpy.data, "lights", text="")
                if f3d_mat.f3d_light5 is not None:
                    lightSettings.prop_search(f3d_mat, "f3d_light6", bpy.data, "lights", text="")
                if f3d_mat.f3d_light6 is not None:
                    lightSettings.prop_search(f3d_mat, "f3d_light7", bpy.data, "lights", text="")

            prop_input.enabled = f3d_mat.set_lights and f3d_mat.rdp_settings.g_lighting and f3d_mat.rdp_settings.g_shade

        return inputGroup

    def ui_convert(self, material, layout, showCheckBox):
        inputGroup = layout.row()
        prop_input_name = inputGroup.column()
        prop_input = inputGroup.column()
        if showCheckBox:
            prop_input_name.prop(material, "set_k0_5", text="YUV Convert")
        else:
            prop_input_name.label(text="YUV Convert")

        prop_k0 = prop_input.row()
        prop_k0.prop(material, "k0", text="K0")
        prop_k0.label(text=str(int(material.k0 * 255)))

        prop_k1 = prop_input.row()
        prop_k1.prop(material, "k1", text="K1")
        prop_k1.label(text=str(int(material.k1 * 255)))

        prop_k2 = prop_input.row()
        prop_k2.prop(material, "k2", text="K2")
        prop_k2.label(text=str(int(material.k2 * 255)))

        prop_k3 = prop_input.row()
        prop_k3.prop(material, "k3", text="K3")
        prop_k3.label(text=str(int(material.k3 * 255)))

        prop_k4 = prop_input.row()
        prop_k4.prop(material, "k4", text="K4")
        prop_k4.label(text=str(int(material.k4 * 255)))

        prop_k5 = prop_input.row()
        prop_k5.prop(material, "k5", text="K5")
        prop_k5.label(text=str(int(material.k5 * 255)))

        prop_input.enabled = material.set_k0_5
        return inputGroup

    def ui_lower_render_mode(self, material, layout, useDropdown):
        is_two_cycle = material.rdp_settings.g_mdsft_cycletype == "G_CYC_2CYCLE"
        # cycle independent
        inputGroup = layout.column()
        if useDropdown:
            inputGroup.prop(
                material,
                "menu_lower_render",
                text="Render Settings",
                icon="TRIA_DOWN" if material.menu_lower_render else "TRIA_RIGHT",
            )
        if not useDropdown or material.menu_lower_render:
            inputGroup.prop(material.rdp_settings, "set_rendermode", text="Set Render Mode?")

            renderGroup = inputGroup.column()
            renderGroup.prop(material.rdp_settings, "rendermode_advanced_enabled", text="Show Advanced Settings")
            if not material.rdp_settings.rendermode_advanced_enabled:
                f3d = get_F3D_GBI()
                prop_split(renderGroup, material.rdp_settings, "rendermode_preset_cycle_1", "Render Mode")
                no_flags_1 = material.rdp_settings.rendermode_preset_cycle_1 in f3d.rendermodePresetsWithoutFlags
                if is_two_cycle:
                    prop_split(renderGroup, material.rdp_settings, "rendermode_preset_cycle_2", "Render Mode Cycle 2")
                    no_flags_2 = material.rdp_settings.rendermode_preset_cycle_2 in f3d.rendermodePresetsWithoutFlags
                    if no_flags_1 and no_flags_2:
                        multilineLabel(
                            renderGroup.box(),
                            "Invalid combination of rendermode presets.\n"
                            + "Neither of these presets sets the rendermode flags.",
                            "ERROR",
                        )
                    elif not no_flags_1 and not no_flags_2:
                        multilineLabel(
                            renderGroup.box(),
                            "Invalid combination of rendermode presets.\n"
                            + "Both of these presets set the rendermode flags.",
                            "ERROR",
                        )
                else:
                    if no_flags_1:
                        multilineLabel(
                            renderGroup.box(),
                            "Invalid rendermode preset in 1-cycle.\n"
                            + "This preset does not set the rendermode flags.",
                            "ERROR",
                        )
            else:
                prop_split(renderGroup, material.rdp_settings, "aa_en", "Antialiasing")
                prop_split(renderGroup, material.rdp_settings, "z_cmp", "Z Testing")
                prop_split(renderGroup, material.rdp_settings, "z_upd", "Z Writing")
                prop_split(renderGroup, material.rdp_settings, "im_rd", "IM_RD (?)")
                prop_split(renderGroup, material.rdp_settings, "clr_on_cvg", "Color On Coverage")
                prop_split(renderGroup, material.rdp_settings, "cvg_dst", "Coverage Destination")
                prop_split(renderGroup, material.rdp_settings, "zmode", "Z Mode")
                prop_split(renderGroup, material.rdp_settings, "cvg_x_alpha", "Multiply Coverage And Alpha")
                prop_split(renderGroup, material.rdp_settings, "alpha_cvg_sel", "Use Coverage For Alpha")
                prop_split(renderGroup, material.rdp_settings, "force_bl", "Force Blending")

                # cycle dependent - (P * A + M - B) / (A + B)
                combinerBox = renderGroup.box()
                combinerBox.label(text="Blender (Color = (P * A + M * B) / (A + B)")
                combinerCol = combinerBox.row()
                rowColor = combinerCol.column()
                rowAlpha = combinerCol.column()
                rowColor.prop(material.rdp_settings, "blend_p1", text="P")
                rowColor.prop(material.rdp_settings, "blend_m1", text="M")
                rowAlpha.prop(material.rdp_settings, "blend_a1", text="A")
                rowAlpha.prop(material.rdp_settings, "blend_b1", text="B")

                if is_two_cycle:
                    combinerBox2 = renderGroup.box()
                    combinerBox2.label(text="Blender Cycle 2")
                    combinerCol2 = combinerBox2.row()
                    rowColor2 = combinerCol2.column()
                    rowAlpha2 = combinerCol2.column()
                    rowColor2.prop(material.rdp_settings, "blend_p2", text="P")
                    rowColor2.prop(material.rdp_settings, "blend_m2", text="M")
                    rowAlpha2.prop(material.rdp_settings, "blend_a2", text="A")
                    rowAlpha2.prop(material.rdp_settings, "blend_b2", text="B")

            if is_two_cycle:
                if (
                    material.rdp_settings.blend_b1 == "G_BL_A_MEM"
                    or material.rdp_settings.blend_p1 == "G_BL_CLR_MEM"
                    or material.rdp_settings.blend_m1 == "G_BL_CLR_MEM"
                ):
                    multilineLabel(
                        renderGroup.box(),
                        "RDP silicon bug: Framebuffer color / alpha in blender\n"
                        + "cycle 1 is broken, actually value from PREVIOUS pixel.",
                        "ORPHAN_DATA",
                    )
                if material.rdp_settings.blend_a2 == "G_BL_A_SHADE":
                    multilineLabel(
                        renderGroup.box(),
                        "RDP silicon bug: Shade alpha in blender cycle 2\n"
                        + "is broken, actually shade alpha from NEXT pixel.",
                        "ORPHAN_DATA",
                    )

            renderGroup.enabled = material.rdp_settings.set_rendermode

    def ui_uvCheck(self, layout, context):
        if hasattr(context, "object") and context.object is not None and isinstance(context.object.data, Mesh):
            uv_layers = context.object.data.uv_layers
            if uv_layers.active is None or uv_layers.active.name != "UVMap":
                uvErrorBox = layout.box()
                uvErrorBox.label(text='Warning: This mesh\'s active UV layer is not named "UVMap".')
                uvErrorBox.label(text="This will cause incorrect UVs to display.")

    def ui_draw_layer(self, material, layout, context):
        if context.scene.gameEditorMode == "SM64":
            prop_split(layout, material.f3d_mat.draw_layer, "sm64", "Draw Layer")
        elif context.scene.gameEditorMode == "OOT":
            prop_split(layout, material.f3d_mat.draw_layer, "oot", "Draw Layer")

    def ui_misc(self, f3dMat: "F3DMaterialProperty", inputCol: UILayout, showCheckBox: bool) -> None:
        if f3dMat.rdp_settings.g_ambocclusion:
            if showCheckBox or f3dMat.set_ao:
                inputGroup = inputCol.column()
            if showCheckBox:
                inputGroup.prop(f3dMat, "set_ao", text="Set Ambient Occlusion")
            if f3dMat.set_ao:
                prop_split(inputGroup.row(), f3dMat, "ao_ambient", "AO Ambient")
                prop_split(inputGroup.row(), f3dMat, "ao_directional", "AO Directional")
                prop_split(inputGroup.row(), f3dMat, "ao_point", "AO Point")

        if f3dMat.rdp_settings.g_fresnel_color or f3dMat.rdp_settings.g_fresnel_alpha:
            if showCheckBox or f3dMat.set_fresnel:
                inputGroup = inputCol.column()
            if showCheckBox:
                inputGroup.prop(f3dMat, "set_fresnel", text="Set Fresnel")
            if f3dMat.set_fresnel:
                prop_split(inputGroup.row(), f3dMat, "fresnel_lo", "Fresnel Lo")
                prop_split(inputGroup.row(), f3dMat, "fresnel_hi", "Fresnel Hi")

        if f3dMat.rdp_settings.g_attroffset_st_enable:
            if showCheckBox or f3dMat.set_attroffs_st:
                inputGroup = inputCol.column()
            if showCheckBox:
                inputGroup.prop(f3dMat, "set_attroffs_st", text="Set ST Attr Offset")
            if f3dMat.set_attroffs_st:
                prop_split(inputGroup.row(), f3dMat, "attroffs_st", "ST Attr Offset")

        if f3dMat.rdp_settings.g_attroffset_z_enable:
            if showCheckBox or f3dMat.set_attroffs_z:
                inputGroup = inputCol.column()
            if showCheckBox:
                inputGroup.prop(f3dMat, "set_attroffs_z", text="Set Z Attr Offset")
            if f3dMat.set_attroffs_z:
                prop_split(inputGroup.row(), f3dMat, "attroffs_z", "Z Attr Offset")

        if f3dMat.rdp_settings.using_fog:
            if showCheckBox or f3dMat.set_fog:
                inputGroup = inputCol.column()
            if showCheckBox:
                inputGroup.prop(f3dMat, "set_fog", text="Set Fog")
            if f3dMat.set_fog:
                inputGroup.prop(f3dMat, "use_global_fog", text="Use Global Fog (SM64)")
                if f3dMat.use_global_fog:
                    inputGroup.label(text="Only applies to levels (area fog settings).", icon="INFO")
                else:
                    prop_split(inputGroup.row(), f3dMat, "fog_color", "Fog Color")
                    prop_split(inputGroup.row(), f3dMat, "fog_position", "Fog Range")

    def ui_cel_shading(self, material: Material, layout: UILayout):
        inputGroup = layout.box().column()
        r = inputGroup.row(align=True)
        r.prop(
            material.f3d_mat,
            "expand_cel_shading_ui",
            text="",
            icon="TRIA_DOWN" if material.f3d_mat.expand_cel_shading_ui else "TRIA_RIGHT",
            icon_only=True,
            emboss=False,
        )
        r.prop(material.f3d_mat, "use_cel_shading")
        if not material.f3d_mat.expand_cel_shading_ui:
            return
        if not material.f3d_mat.use_cel_shading:
            inputGroup = inputGroup.column()
            inputGroup.enabled = False
        cel = material.f3d_mat.cel_shading
        prop_split(inputGroup.row(), cel, "tintPipeline", "Tint pipeline:")
        prop_split(inputGroup.row(), cel, "cutoutSource", "Cutout:")

        if material.f3d_mat.rdp_settings.zmode != "ZMODE_OPA":
            inputGroup.label(text="zmode in blender / rendermode must be opaque.", icon="ERROR")

        if cel.cutoutSource == "ENVIRONMENT":
            if not material.f3d_mat.set_env or material.f3d_mat.env_color[3] != 1.0:
                inputGroup.label(text="Enable env color, and set env alpha to 255.", icon="ERROR")
        else:
            tex = material.f3d_mat.tex0 if cel.cutoutSource == "TEXEL0" else material.f3d_mat.tex1
            if tex.tex is None or not tex.tex_set:
                inputGroup.label(text=f"Texture {cel.cutoutSource[5]} is not set up correctly.", icon="ERROR")

        if (
            len(cel.levels) >= 3
            and cel.levels[0].threshMode == cel.levels[1].threshMode
            and not all([cel.levels[0].threshMode == lvl.threshMode for lvl in cel.levels[1:]])
        ):
            multilineLabel(
                inputGroup.box(),
                "If using both lighter and darker cel\n" + "levels, one of each must be at the beginning",
                "ERROR",
            )

        r = inputGroup.row(align=True)
        r.label(text="Cel levels:")
        op = r.operator(CelLevelAdd.bl_idname, text="", icon="ADD")
        op.materialName = material.name
        if len(cel.levels) > 0:
            op = r.operator(CelLevelRemove.bl_idname, text="", icon="REMOVE")
            op.materialName = material.name

        showSegHelp = False
        for level in cel.levels:
            box = inputGroup.box().column()
            r = box.row().split(factor=0.2)
            r.label(text="Draw when")
            r = r.split(factor=0.3)
            r.prop(level, "threshMode", text="")
            r = r.split(factor=0.2)
            r.label(text="than")
            r.prop(level, "threshold")
            r = box.row().split(factor=0.08)
            r.label(text="Tint:")
            r = r.split(factor=0.27)
            r.prop(level, "tintType", text="")
            r = r.split(factor=0.45)
            if level.tintType == "Fixed":
                r.prop(level, "tintFixedLevel")
                r = r.split(factor=0.3)
                r.label(text="Color:")
                r.prop(level, "tintFixedColor", text="")
            elif level.tintType == "Segment":
                r.prop(level, "tintSegmentNum")
                r.prop(level, "tintSegmentOffset")
                showSegHelp = True
            elif level.tintType == "Light":
                r.prop(level, "tintFixedLevel")
                r.prop(level, "tintLightSlot")
            else:
                raise PluginError("Invalid tintType")
        if showSegHelp:
            tintName, tintNameCap = ("prim", "Prim") if cel.tintPipeline == "CC" else ("fog", "Fog")
            multilineLabel(
                inputGroup,
                "Segments: In your code, set up DL in segment(s) used with\n"
                + f"gsDPSet{tintNameCap}Color then gsSPEndDisplayList at appropriate offset\n"
                + f"with {tintName} color = tint color and {tintName} alpha = tint level.",
                "INFO",
            )

    def checkDrawLayersWarnings(self, f3dMat: "F3DMaterialProperty", useDict: Dict[str, bool], layout: UILayout):
        settings = f3dMat.rdp_settings
        isF3DEX3 = bpy.context.scene.f3d_type == "F3DEX3"
        lightFxPrereq = isF3DEX3 and settings.g_lighting
        anyUseShadeAlpha = useDict["Shade Alpha"] or settings.does_blender_use_input("G_BL_A_SHADE")

        g_lighting = settings.g_lighting
        g_fog = settings.g_fog
        g_packed_normals = lightFxPrereq and settings.g_packed_normals
        g_ambocclusion = lightFxPrereq and settings.g_ambocclusion
        g_lighttoalpha = lightFxPrereq and settings.g_lighttoalpha
        g_fresnel_color = lightFxPrereq and settings.g_fresnel_color
        g_fresnel_alpha = lightFxPrereq and settings.g_fresnel_alpha

        usesVertexColor = useDict["Shade"] and (not g_lighting or (g_packed_normals and not g_fresnel_color))
        usesVertexAlpha = anyUseShadeAlpha and (g_ambocclusion or not (g_fog or g_lighttoalpha or g_fresnel_alpha))
        if not usesVertexColor and not usesVertexAlpha:
            return
        noticeBox = layout.box().column()
        if not usesVertexColor:
            noticeBox.label(text='Mesh must have Color Attribute (vtx color) layer called "Alpha".', icon="IMAGE_ALPHA")
        elif not usesVertexAlpha:
            noticeBox.label(
                text='Mesh must have Color Attribute (vtx color) layer called "Col".', icon="IMAGE_RGB_ALPHA"
            )
        else:
            noticeBox.label(text="Mesh must have two Color Attribute (vtx color) layers.", icon="IMAGE_RGB_ALPHA")
            noticeBox.label(text='They must be called "Col" and "Alpha".', icon="IMAGE_ALPHA")

    def checkDrawMixedCIWarning(self, layout, useDict, f3dMat):
        useTex0 = useDict["Texture 0"] and f3dMat.tex0.tex_set
        useTex1 = useDict["Texture 1"] and f3dMat.tex1.tex_set
        if not useTex0 or not useTex1:
            return
        isTex0CI = f3dMat.tex0.tex_format[:2] == "CI"
        isTex1CI = f3dMat.tex1.tex_format[:2] == "CI"
        if isTex0CI != isTex1CI:
            layout.box().column().label(text="Can't have one CI tex and one non-CI.", icon="ERROR")
        if isTex0CI and isTex1CI and (f3dMat.tex0.ci_format != f3dMat.tex1.ci_format):
            layout.box().column().label(text="Two CI textures must use the same CI format.", icon="ERROR")

    def draw_simple(self, f3dMat, material, layout, context):
        self.ui_uvCheck(layout, context)

        inputCol = layout.column()
        useDict = all_combiner_uses(f3dMat)

        self.checkDrawLayersWarnings(f3dMat, useDict, layout)

        useMultitexture = useDict["Texture 0"] and useDict["Texture 1"] and f3dMat.tex0.tex_set and f3dMat.tex1.tex_set

        self.checkDrawMixedCIWarning(inputCol, useDict, f3dMat)
        canUseLargeTextures = material.mat_ver > 3 and material.f3d_mat.use_large_textures
        if useDict["Texture 0"] and f3dMat.tex0.tex_set:
            ui_image(canUseLargeTextures, inputCol, material, f3dMat.tex0, "Texture 0", False)

        if useDict["Texture 1"] and f3dMat.tex1.tex_set:
            ui_image(canUseLargeTextures, inputCol, material, f3dMat.tex1, "Texture 1", False)

        if useMultitexture:
            inputCol.prop(f3dMat, "uv_basis", text="UV Basis")

        if useDict["Texture"]:
            self.ui_large(f3dMat, inputCol)
            self.ui_scale(f3dMat, inputCol)

        if useDict["Primitive"] and f3dMat.set_prim:
            self.ui_prim(material, inputCol, "set_prim", f3dMat.set_prim, False)

        if useDict["Environment"] and f3dMat.set_env:
            self.ui_env(material, inputCol, False)

        showLightProperty = f3dMat.set_lights and f3dMat.rdp_settings.g_lighting and f3dMat.rdp_settings.g_shade
        if useDict["Shade"] and showLightProperty:
            self.ui_lights(f3dMat, inputCol, "Lighting", False)

        if useDict["Key"] and f3dMat.set_key:
            self.ui_chroma(material, inputCol, "Chroma Key Center", "set_key", f3dMat.set_key, False)

        if useDict["Convert"] and f3dMat.set_k0_5:
            self.ui_convert(f3dMat, inputCol, False)

        self.ui_misc(f3dMat, inputCol, False)

    def draw_full(self, f3dMat, material, layout: UILayout, context):
        layout.row().prop(material, "menu_tab", expand=True)
        menuTab = material.menu_tab
        useDict = all_combiner_uses(f3dMat)

        if menuTab == "Combiner":
            self.ui_draw_layer(material, layout, context)

            self.checkDrawLayersWarnings(f3dMat, useDict, layout)

            def drawCCProps(ui: UILayout, combiner: "CombinerProperty", isAlpha: bool, enabled: bool = True) -> None:
                ui = ui.column()
                ui.enabled = enabled
                for letter in ["A", "B", "C", "D"]:
                    r = ui.row().split(factor=0.25 if isAlpha else 0.1)
                    r.label(text=f"{letter}{' Alpha' if isAlpha else ''}:")
                    r.prop(combiner, f"{letter}{'_alpha' if isAlpha else ''}", text="")

            is_two_cycle = f3dMat.rdp_settings.g_mdsft_cycletype == "G_CYC_2CYCLE"

            combinerBox = layout.box()
            combinerBox.prop(f3dMat, "set_combiner", text="Color Combiner (Color = (A - B) * C + D)")
            combinerCol = combinerBox.row().split(factor=0.45)
            combinerCol.enabled = f3dMat.set_combiner
            drawCCProps(combinerCol, f3dMat.combiner1, False)
            drawCCProps(combinerCol, f3dMat.combiner1, True, not f3dMat.use_cel_shading)
            if f3dMat.use_cel_shading:
                r = combinerBox.column().label(
                    text=f"CC alpha{' cycle 1' if is_two_cycle else ''} is occupied by cel shading."
                )

            if is_two_cycle:
                combinerBox2 = layout.box()
                combinerBox2.label(text="Color Combiner Cycle 2")
                combinerBox2.enabled = f3dMat.set_combiner
                combinerCol2 = combinerBox2.row().split(factor=0.45)
                drawCCProps(combinerCol2, f3dMat.combiner2, False)
                drawCCProps(combinerCol2, f3dMat.combiner2, True)

                if combiner_uses(f3dMat, ["TEXEL0", "TEXEL0_ALPHA"], checkCycle1=False, swapTexelsCycle2=False):
                    combinerBox2.label(text="'Texture 0' in Cycle 2 is actually Texture 1.", icon="INFO")
                if combiner_uses(f3dMat, ["TEXEL1", "TEXEL1_ALPHA"], checkCycle1=False, swapTexelsCycle2=False):
                    multilineLabel(
                        combinerBox2,
                        "RDP silicon bug: 'Texture 1' in Cycle 2 is actually\n"
                        + "Texture 0 for the NEXT pixel, causes visual issues.",
                        "ORPHAN_DATA",
                    )

        if menuTab == "Sources":
            self.ui_uvCheck(layout, context)

            inputCol = layout.column()

            useMultitexture = useDict["Texture 0"] and useDict["Texture 1"]

            self.checkDrawMixedCIWarning(inputCol, useDict, f3dMat)
            canUseLargeTextures = material.mat_ver > 3 and material.f3d_mat.use_large_textures
            if useDict["Texture 0"]:
                ui_image(canUseLargeTextures, inputCol, material, f3dMat.tex0, "Texture 0", True)

            if useDict["Texture 1"]:
                ui_image(canUseLargeTextures, inputCol, material, f3dMat.tex1, "Texture 1", True)

            if useMultitexture:
                inputCol.prop(f3dMat, "uv_basis", text="UV Basis")

            if useDict["Texture"]:
                self.ui_large(f3dMat, inputCol)
                self.ui_scale(f3dMat, inputCol)

            if useDict["Primitive"]:
                self.ui_prim(material, inputCol, "set_prim", f3dMat.set_prim, True)

            if useDict["Environment"]:
                self.ui_env(material, inputCol, True)

            if useDict["Shade"]:
                self.ui_lights(f3dMat, inputCol, "Lighting", True)

            if useDict["Key"]:
                self.ui_chroma(material, inputCol, "Chroma Key Center", "set_key", f3dMat.set_key, True)

            if useDict["Convert"]:
                self.ui_convert(f3dMat, inputCol, True)

            self.ui_misc(f3dMat, inputCol, True)

        if menuTab == "Geo":
            ui_geo_mode(f3dMat.rdp_settings, f3dMat, layout, False)
        if menuTab == "Upper":
            ui_upper_mode(f3dMat.rdp_settings, f3dMat, layout, False)
        if menuTab == "Lower":
            ui_lower_mode(f3dMat.rdp_settings, f3dMat, layout, False)
            self.ui_lower_render_mode(f3dMat, layout, False)
            ui_other(f3dMat.rdp_settings, f3dMat, layout, False)

    # texture convert/LUT controlled by texture settings
    # add node support for geo mode settings
    def draw(self, context):
        layout = self.layout

        layout.operator(CreateFast3DMaterial.bl_idname)
        material = context.material
        if material is None:
            return
        elif not material.use_nodes or not material.is_f3d:
            layout.label(text="This is not a Fast3D material.")
            return

        f3dMat = material.f3d_mat
        settings = f3dMat.rdp_settings
        layout.prop(context.scene, "f3d_simple", text="Show Simplified UI")
        layout = layout.box()
        titleCol = layout.column()
        titleCol.box().label(text="F3D Material Inspector")

        presetCol = layout.column()
        split = presetCol.split(factor=0.33)
        split.label(text="Preset")
        row = split.row(align=True)
        row.menu(MATERIAL_MT_f3d_presets.__name__, text=f3dMat.presetName)
        row.operator(AddPresetF3D.bl_idname, text="", icon="ADD")
        row.operator(AddPresetF3D.bl_idname, text="", icon="REMOVE").remove_active = True

        if settings.g_mdsft_alpha_compare == "G_AC_THRESHOLD" and settings.g_mdsft_cycletype == "G_CYC_2CYCLE":
            multilineLabel(
                layout.box(),
                "RDP silicon bug: Alpha compare in 2-cycle mode is broken.\n"
                + "Compares to FIRST cycle CC alpha output from NEXT pixel.",
                "ORPHAN_DATA",
            )

        if context.scene.f3d_simple and f3dMat.presetName != "Custom":
            self.draw_simple(f3dMat, material, layout, context)
        else:
            presetCol.prop(context.scene, "f3dUserPresetsOnly")
            self.draw_full(f3dMat, material, layout, context)

        if context.scene.f3d_type == "F3DEX3":
            self.ui_cel_shading(material, layout)
        else:
            r = layout.row()
            r.enabled = False
            r.label(text="Use Cel Shading (requires F3DEX3)", icon="TRIA_RIGHT")


def ui_tileScroll(tex, name, layout):
    row = layout.row()
    row.label(text=name)
    row.prop(tex.tile_scroll, "s", text="S:")
    row.prop(tex.tile_scroll, "t", text="T:")
    row.prop(tex.tile_scroll, "interval", text="Interval:")


def ui_procAnimVecEnum(material, procAnimVec, layout, name, vecType, useDropdown, useTex0, useTex1):
    layout = layout.box()
    box = layout.column()
    if useDropdown:
        layout.prop(procAnimVec, "menu", text=name, icon="TRIA_DOWN" if procAnimVec.menu else "TRIA_RIGHT")
    else:
        layout.box().label(text=name)

    if not useDropdown or procAnimVec.menu:
        box = layout.column()
        combinedOption = None
        xCombined = procAnimVec.x.animType == "Rotation"
        if xCombined:
            combinedOption = procAnimVec.x.animType
        yCombined = procAnimVec.y.animType == "Rotation"
        if yCombined:
            combinedOption = procAnimVec.y.animType
        if not yCombined:
            ui_procAnimFieldEnum(procAnimVec.x, box, vecType[0], "UV" if xCombined else None)
        if not xCombined:
            ui_procAnimFieldEnum(procAnimVec.y, box, vecType[1], "UV" if yCombined else None)
        if len(vecType) > 2:
            ui_procAnimFieldEnum(procAnimVec.z, box, vecType[2])
        if xCombined or yCombined:
            box.row().prop(procAnimVec, "pivot")
            box.row().prop(procAnimVec, "angularSpeed")
            if combinedOption == "Rotation":
                pass

    if useTex0 or useTex1:
        layout.box().label(text="SM64 SetTileSize Texture Scroll")

        if useTex0:
            ui_tileScroll(material.tex0, "Texture 0 Speed", layout)

        if useTex1:
            ui_tileScroll(material.tex1, "Texture 1 Speed", layout)


def ui_procAnimFieldEnum(procAnimField, layout, name, overrideName):
    box = layout
    box.prop(procAnimField, "animType", text=name if overrideName is None else overrideName)
    if overrideName is None:
        if procAnimField.animType == "Linear":
            split0 = box.row().split(factor=1)
            split0.prop(procAnimField, "speed")
        elif procAnimField.animType == "Sine":
            split1 = box.row().split(factor=0.3333)
            split1.prop(procAnimField, "amplitude")
            split1.prop(procAnimField, "frequency")
            split1.prop(procAnimField, "offset")
        elif procAnimField.animType == "Noise":
            box.row().prop(procAnimField, "noiseAmplitude")


def ui_procAnimField(procAnimField, layout, name):
    box = layout
    box.prop(procAnimField, "animate", text=name)
    if procAnimField.animate:
        if name not in "XYZ":
            split0 = box.row().split(factor=1)
            split0.prop(procAnimField, "speed")
        split1 = box.row().split(factor=0.5)
        split1.prop(procAnimField, "amplitude")
        split1.prop(procAnimField, "frequency")
        layout.row().prop(procAnimField, "spaceFrequency")
        split2 = box.row().split(factor=0.5)
        split2.prop(procAnimField, "offset")
        split2.prop(procAnimField, "noiseAmplitude")


def ui_procAnim(material, layout, useTex0, useTex1, title, useDropdown):
    ui_procAnimVecEnum(material.f3d_mat, material.f3d_mat.UVanim0, layout, title, "UV", useDropdown, useTex0, useTex1)


def update_node_values(self, context, update_preset):
    if hasattr(context.scene, "world") and self == context.scene.world.rdp_defaults:
        pass

    with F3DMaterial_UpdateLock(get_material_from_context(context)) as material:
        if not material:
            return

        update_node_values_of_material(material, context)
        if update_preset:
            material.f3d_mat.presetName = "Custom"


def update_node_values_with_preset(self, context):
    update_node_values(self, context, update_preset=True)


def update_node_values_without_preset(self, context):
    update_node_values(self, context, update_preset=False)


def update_light_properties(self, context):
    with F3DMaterial_UpdateLock(get_material_from_context(context)) as material:
        if not material:
            return

        update_light_colors(material, context)


def update_cel_cutout_source(self, context):
    with F3DMaterial_UpdateLock(get_material_from_context(context)) as material:
        if not material:
            return
        if not material.f3d_mat.use_cel_shading:
            return

        f3dMat = material.f3d_mat
        cel = f3dMat.cel_shading
        firstDarker = len(cel.levels) >= 1 and cel.levels[0].threshMode == "Darker"

        f3dMat.combiner1.A_alpha, f3dMat.combiner1.B_alpha = ("1", "SHADE") if firstDarker else ("SHADE", "0")
        f3dMat.combiner1.C_alpha = cel.cutoutSource
        f3dMat.combiner1.D_alpha = "0"


def update_rendermode_preset(self, context):
    with F3DMaterial_UpdateLock(get_material_from_context(context)) as material:
        if material:
            rendermode_preset_to_advanced(material)

    update_node_values_with_preset(self, context)


def getSocketFromCombinerToNodeDictColor(nodes, combinerInput):
    nodeName, socketIndex = combinerToNodeDictColor[combinerInput]
    return nodes[nodeName].outputs[socketIndex] if nodeName is not None else None


def getSocketFromCombinerToNodeDictAlpha(nodes, combinerInput):
    nodeName, socketIndex = combinerToNodeDictAlpha[combinerInput]
    return nodes[nodeName].outputs[socketIndex] if nodeName is not None else None


# Maps the color combiner input name to the corresponding node name and output socket name
color_combiner_inputs = {
    "COMBINED": (None, "Color"),
    "TEXEL0": ("Tex0_I", "Color"),
    "TEXEL1": ("Tex1_I", "Color"),
    "PRIMITIVE": ("CombinerInputs", "Prim Color"),
    "SHADE": ("Shade Color", "Color"),
    "ENVIRONMENT": ("CombinerInputs", "Env Color"),
    "CENTER": ("CombinerInputs", "Chroma Key Center"),
    "SCALE": ("CombinerInputs", "Chroma Key Scale"),
    "COMBINED_ALPHA": (None, "Alpha"),
    "TEXEL0_ALPHA": ("Tex0_I", "Alpha"),
    "TEXEL1_ALPHA": ("Tex1_I", "Alpha"),
    "PRIMITIVE_ALPHA": ("CombinerInputs", "Prim Alpha"),
    "SHADE_ALPHA": ("Shade Color", "Alpha"),
    "ENV_ALPHA": ("CombinerInputs", "Env Alpha"),
    "LOD_FRACTION": ("CombinerInputs", "LOD Fraction"),
    "PRIM_LOD_FRAC": ("CombinerInputs", "Prim LOD Fraction"),
    "NOISE": ("CombinerInputs", "Noise"),
    "K4": ("CombinerInputs", "YUVConvert K4"),
    "K5": ("CombinerInputs", "YUVConvert K5"),
    "1": ("CombinerInputs", "1"),
    "0": (None, 0),
}

# Maps the alpha combiner input name to the corresponding node name and output name
alpha_combiner_inputs = {
    "COMBINED": (None, "Alpha"),
    "TEXEL0": ("Tex0_I", "Alpha"),
    "TEXEL1": ("Tex1_I", "Alpha"),
    "PRIMITIVE": ("CombinerInputs", "Prim Alpha"),
    "SHADE": ("Shade Color", "Alpha"),
    "ENVIRONMENT": ("CombinerInputs", "Env Alpha"),
    "LOD_FRACTION": ("CombinerInputs", "LOD Fraction"),
    "PRIM_LOD_FRAC": ("CombinerInputs", "Prim LOD Fraction"),
    "1": ("CombinerInputs", "1"),
    "0": (None, 0),
}


def remove_first_link_if_exists(material: Material, links: tuple[NodeLink]):
    if len(links) > 0:
        link = links[0]
        material.node_tree.links.remove(link)


def link_if_none_exist(
    material: Material, fromOutput: NodeSocket, toInput: NodeSocket
):  # TODO: (V5) add output/input type annotations
    if len(fromOutput.links) == 0:
        material.node_tree.links.new(fromOutput, toInput)


swaps_tex01 = {
    "TEXEL0": "TEXEL1",
    "TEXEL0_ALPHA": "TEXEL1_ALPHA",
    "TEXEL1": "TEXEL0",
    "TEXEL1_ALPHA": "TEXEL0_ALPHA",
}


def update_node_combiner(material, combinerInputs, cycleIndex):
    nodes = material.node_tree.nodes

    if cycleIndex == 1:
        cycle_node = nodes["Cycle_1"]
    else:
        cycle_node = nodes["Cycle_2"]

    for i in range(8):
        combiner_input = combinerInputs[i]
        if cycleIndex == 2:
            # Swap texel0 for texel1 and vise versa
            combiner_input = swaps_tex01.get(combiner_input, combiner_input)

        if combiner_input == "0":
            for link in cycle_node.inputs[i].links:
                material.node_tree.links.remove(link)

        if i < 4:
            node_name, output_key = color_combiner_inputs[combiner_input]
            if cycleIndex == 2:
                if combiner_input == "COMBINED":
                    node_name = "Combined_C"
                    output_key = 0  # using an index due to it being a reroute node
                elif combiner_input == "COMBINED_ALPHA":
                    node_name = "Combined_A"
                    output_key = 0  # using an index due to it being a reroute node
            if node_name is not None:
                input_node = nodes[node_name]
                input_value = input_node.outputs[output_key]
                material.node_tree.links.new(cycle_node.inputs[i], input_value)
        else:
            node_name, output_key = alpha_combiner_inputs[combiner_input]
            if cycleIndex == 2:
                if combiner_input == "COMBINED":
                    node_name = "Combined_A"
                    output_key = 0  # using an index due to it being a reroute node
            if node_name is not None:
                input_node = nodes[node_name]
                input_value = input_node.outputs[output_key]
                material.node_tree.links.new(cycle_node.inputs[i], input_value)


def update_fog_nodes(material: Material, context: Context):
    nodes = material.node_tree.nodes
    f3dMat: "F3DMaterialProperty" = material.f3d_mat
    shade_alpha_is_fog = material.f3d_mat.rdp_settings.g_fog

    nodes["Shade Color"].inputs["Fog"].default_value = int(shade_alpha_is_fog)

    fogBlender: ShaderNodeGroup = nodes["FogBlender"]
    # if NOT setting rendermode, it is more likely that the user is setting
    # rendermodes in code, so to be safe we'll enable fog. Plus we are checking
    # that fog is enabled in the geometry mode, so if so that's probably the intent.
    fogBlender.node_tree = bpy.data.node_groups[
        "FogBlender_On"
        if shade_alpha_is_fog and is_blender_doing_fog(material.f3d_mat.rdp_settings, True)
        else "FogBlender_Off"
    ]

    if shade_alpha_is_fog:
        inherit_fog = f3dMat.use_global_fog or not f3dMat.set_fog
        if inherit_fog:
            link_if_none_exist(material, nodes["SceneProperties"].outputs["FogColor"], nodes["FogColor"].inputs[0])
            link_if_none_exist(material, nodes["GlobalFogColor"].outputs[0], fogBlender.inputs["Fog Color"])
            link_if_none_exist(
                material, nodes["SceneProperties"].outputs["FogNear"], nodes["CalcFog"].inputs["FogNear"]
            )
            link_if_none_exist(material, nodes["SceneProperties"].outputs["FogFar"], nodes["CalcFog"].inputs["FogFar"])
        else:
            remove_first_link_if_exists(material, nodes["FogBlender"].inputs["Fog Color"].links)
            remove_first_link_if_exists(material, nodes["CalcFog"].inputs["FogNear"].links)
            remove_first_link_if_exists(material, nodes["CalcFog"].inputs["FogFar"].links)

        fogBlender.inputs["Fog Color"].default_value = f3dMat.fog_color
        nodes["CalcFog"].inputs["FogNear"].default_value = f3dMat.fog_position[0]
        nodes["CalcFog"].inputs["FogFar"].default_value = f3dMat.fog_position[1]


def update_noise_nodes(material: Material):
    f3dMat: "F3DMaterialProperty" = material.f3d_mat
    uses_noise = f3dMat.combiner1.A == "NOISE" or f3dMat.combiner2.A == "NOISE"
    noise_group = bpy.data.node_groups["F3DNoise_Animated" if uses_noise else "F3DNoise_NonAnimated"]

    nodes = material.node_tree.nodes
    if nodes["F3DNoiseFactor"].node_tree is not noise_group:
        nodes["F3DNoiseFactor"].node_tree = noise_group


def update_combiner_connections(material: Material, context: Context, combiner: (int | None) = None):
    f3dMat: "F3DMaterialProperty" = material.f3d_mat

    update_noise_nodes(material)

    # Combiner can be specified for performance reasons
    if not combiner or combiner == 1:
        combinerInputs1 = [
            f3dMat.combiner1.A,
            f3dMat.combiner1.B,
            f3dMat.combiner1.C,
            f3dMat.combiner1.D,
            f3dMat.combiner1.A_alpha,
            f3dMat.combiner1.B_alpha,
            f3dMat.combiner1.C_alpha,
            f3dMat.combiner1.D_alpha,
        ]
        update_node_combiner(material, combinerInputs1, 1)

    if not combiner or combiner == 2:
        combinerInputs2 = [
            f3dMat.combiner2.A,
            f3dMat.combiner2.B,
            f3dMat.combiner2.C,
            f3dMat.combiner2.D,
            f3dMat.combiner2.A_alpha,
            f3dMat.combiner2.B_alpha,
            f3dMat.combiner2.C_alpha,
            f3dMat.combiner2.D_alpha,
        ]
        update_node_combiner(material, combinerInputs2, 2)


def set_output_node_groups(material: Material):
    nodes = material.node_tree.nodes
    f3dMat: "F3DMaterialProperty" = material.f3d_mat
    is_two_cycle = f3dMat.rdp_settings.g_mdsft_cycletype == "G_CYC_2CYCLE"

    output_node = nodes["OUTPUT"]
    if is_two_cycle:
        if material.blend_method == "OPAQUE":
            output_node.node_tree = bpy.data.node_groups["OUTPUT_2CYCLE_OPA"]
        else:
            output_node.node_tree = bpy.data.node_groups["OUTPUT_2CYCLE_XLU"]
    else:
        if material.blend_method == "OPAQUE":
            output_node.node_tree = bpy.data.node_groups["OUTPUT_1CYCLE_OPA"]
        else:
            output_node.node_tree = bpy.data.node_groups["OUTPUT_1CYCLE_XLU"]


def update_light_colors(material, context):
    f3dMat: "F3DMaterialProperty" = material.f3d_mat
    nodes = material.node_tree.nodes

    if f3dMat.use_default_lighting and f3dMat.set_ambient_from_light:
        amb = Color(f3dMat.default_light_color[:3])
        # dividing by 4.672 approximates to half of the light color's value after gamma correction is performed on both ambient and light colors
        amb.v /= 4.672

        new_amb = [c for c in amb]
        new_amb.append(1.0)

        f3dMat.ambient_light_color = new_amb

    if f3dMat.set_lights:
        remove_first_link_if_exists(material, nodes["Shade Color"].inputs["Shade Color"].links)
        remove_first_link_if_exists(material, nodes["Shade Color"].inputs["Ambient Color"].links)

        # TODO: feature to toggle gamma correction
        light = f3dMat.default_light_color
        if not f3dMat.use_default_lighting:
            if f3dMat.f3d_light1 is not None:
                light = f3dMat.f3d_light1.color
            else:
                light = [1.0, 1.0, 1.0, 1.0]

        corrected_col = gammaCorrect(light)
        corrected_col.append(1.0)
        corrected_amb = gammaCorrect(f3dMat.ambient_light_color)
        corrected_amb.append(1.0)

        nodes["Shade Color"].inputs["Shade Color"].default_value = tuple(c for c in corrected_col)
        nodes["Shade Color"].inputs["Ambient Color"].default_value = tuple(c for c in corrected_amb)
    else:
        col = [1.0, 1.0, 1.0, 1.0]
        amb_col = [0.5, 0.5, 0.5, 1.0]
        nodes["Shade Color"].inputs["Shade Color"].default_value = tuple(c for c in col)
        nodes["Shade Color"].inputs["Ambient Color"].default_value = tuple(c for c in amb_col)
        link_if_none_exist(material, nodes["ShadeColOut"].outputs[0], nodes["Shade Color"].inputs["Shade Color"])
        link_if_none_exist(material, nodes["AmbientColOut"].outputs[0], nodes["Shade Color"].inputs["Ambient Color"])


def update_color_node(combiner_inputs, color: Color, prefix: str):
    """Function for updating either Prim or Env colors"""
    # TODO: feature to toggle gamma correction
    corrected_prim = gammaCorrect(color)
    combiner_inputs[f"{prefix} Color"].default_value = (
        corrected_prim[0],
        corrected_prim[1],
        corrected_prim[2],
        1.0,
    )
    combiner_inputs[f"{prefix} Alpha"].default_value = color[3]


# prim_color | Prim
# env_color | Env
def get_color_input_update_callback(attr_name="", prefix=""):
    def input_update_callback(self: Material, context: Context):
        with F3DMaterial_UpdateLock(get_material_from_context(context)) as material:
            if not material:
                return
            f3dMat: "F3DMaterialProperty" = material.f3d_mat
            nodes = material.node_tree.nodes
            combiner_inputs = nodes["CombinerInputs"].inputs
            update_color_node(combiner_inputs, getattr(f3dMat, attr_name), prefix)

    return input_update_callback


def update_node_values_of_material(material: Material, context):
    nodes = material.node_tree.nodes

    update_blend_method(material, context)
    if not has_f3d_nodes(material):
        return

    f3dMat: "F3DMaterialProperty" = material.f3d_mat

    update_combiner_connections(material, context)

    set_output_node_groups(material)

    if f3dMat.rdp_settings.g_tex_gen:
        if f3dMat.rdp_settings.g_tex_gen_linear:
            nodes["UV"].node_tree = bpy.data.node_groups["UV_EnvMap_Linear"]
        else:
            nodes["UV"].node_tree = bpy.data.node_groups["UV_EnvMap"]
    else:
        nodes["UV"].node_tree = bpy.data.node_groups["UV"]

    # This is a temporary measure to be able to see the vertex colors in packed materials.
    if bpy.context.scene.f3d_type == "F3DEX3" and f3dMat.rdp_settings.g_packed_normals:
        nodes["Shade Color"].node_tree = bpy.data.node_groups["ShdCol_V"]
    elif f3dMat.rdp_settings.g_lighting:
        nodes["Shade Color"].node_tree = bpy.data.node_groups["ShdCol_L"]
    else:
        nodes["Shade Color"].node_tree = bpy.data.node_groups["ShdCol_V"]

    update_light_colors(material, context)

    combiner_inputs = nodes["CombinerInputs"].inputs

    update_color_node(combiner_inputs, f3dMat.prim_color, "Prim")
    update_color_node(combiner_inputs, f3dMat.env_color, "Env")

    combiner_inputs["Chroma Key Center"].default_value = (
        f3dMat.key_center[0],
        f3dMat.key_center[1],
        f3dMat.key_center[2],
        f3dMat.key_center[3],
    )
    combiner_inputs["Chroma Key Scale"].default_value = [value for value in f3dMat.key_scale] + [1]
    combiner_inputs["Prim LOD Fraction"].default_value = f3dMat.prim_lod_frac
    combiner_inputs["YUVConvert K4"].default_value = f3dMat.k4
    combiner_inputs["YUVConvert K5"].default_value = f3dMat.k5

    material.show_transparent_back = f3dMat.rdp_settings.g_cull_front
    material.use_backface_culling = f3dMat.rdp_settings.g_cull_back

    update_tex_values_manual(material, context)
    update_blend_method(material, context)
    update_fog_nodes(material, context)


def set_texture_settings_node(material: Material):
    nodes = material.node_tree.nodes
    textureSettings: ShaderNodeGroup = nodes["TextureSettings"]

    desired_group = bpy.data.node_groups["TextureSettings_Lite"]
    if (material.f3d_mat.tex0.tex and not material.f3d_mat.tex0.autoprop) or (
        material.f3d_mat.tex1.tex and not material.f3d_mat.tex1.autoprop
    ):
        desired_group = bpy.data.node_groups["TextureSettings_Advanced"]
    if textureSettings.node_tree is not desired_group:
        textureSettings.node_tree = desired_group


def setAutoProp(fieldProperty, pixelLength):
    fieldProperty.mask = log2iRoundUp(pixelLength)
    fieldProperty.shift = 0
    fieldProperty.low = 0
    fieldProperty.high = pixelLength
    if fieldProperty.clamp and fieldProperty.mirror:
        fieldProperty.high *= 2
    fieldProperty.high -= 1


def set_texture_size(self, tex_size, tex_index):
    nodes = self.node_tree.nodes
    uv_basis: ShaderNodeGroup = nodes["UV Basis"]
    inputs = uv_basis.inputs

    inputs[f"{tex_index} S TexSize"].default_value = tex_size[0]
    inputs[f"{tex_index} T TexSize"].default_value = tex_size[1]


def trunc_10_2(val: float):
    return int(val * 4) / 4


def update_tex_values_field(self: Material, texProperty: "TextureProperty", tex_size: list[int], tex_index: int):
    nodes = self.node_tree.nodes
    textureSettings: ShaderNodeGroup = nodes["TextureSettings"]
    inputs = textureSettings.inputs

    set_texture_size(self, tex_size, tex_index)

    if texProperty.autoprop:
        setAutoProp(texProperty.S, tex_size[0])
        setAutoProp(texProperty.T, tex_size[1])

    str_index = str(tex_index)

    # S/T Low
    inputs[str_index + " S Low"].default_value = trunc_10_2(texProperty.S.low)
    inputs[str_index + " T Low"].default_value = trunc_10_2(texProperty.T.low)

    # S/T High
    inputs[str_index + " S High"].default_value = trunc_10_2(texProperty.S.high)
    inputs[str_index + " T High"].default_value = trunc_10_2(texProperty.T.high)

    # Clamp
    inputs[str_index + " ClampX"].default_value = 1 if texProperty.S.clamp else 0
    inputs[str_index + " ClampY"].default_value = 1 if texProperty.T.clamp else 0

    # Mask
    inputs[str_index + " S Mask"].default_value = texProperty.S.mask
    inputs[str_index + " T Mask"].default_value = texProperty.T.mask

    # Mirror
    inputs[str_index + " MirrorX"].default_value = 1 if texProperty.S.mirror > 0 else 0
    inputs[str_index + " MirrorY"].default_value = 1 if texProperty.T.mirror > 0 else 0

    # Shift
    inputs[str_index + " S Shift"].default_value = texProperty.S.shift
    inputs[str_index + " T Shift"].default_value = texProperty.T.shift


def iter_tex_nodes(node_tree: NodeTree, texIndex: int) -> Generator[TextureNodeImage, None, None]:
    for i in range(1, 5):
        nodeName = f"Tex{texIndex}_{i}"
        if node_tree.nodes.get(nodeName):
            yield node_tree.nodes[nodeName]


def toggle_texture_node_muting(material: Material, texIndex: int, isUsed: bool):
    node_tree = material.node_tree
    f3dMat: "F3DMaterialProperty" = material.f3d_mat

    # Enforce typing from generator
    texNode: None | TextureNodeImage = None

    node_3point_key = "3 Point Lerp" if texIndex == 0 else "3 Point Lerp.001"
    node_3point = node_tree.nodes.get(node_3point_key)

    node_tex_color_conv_key = f"Tex{texIndex}_I"
    node_tex_color_conv = node_tree.nodes.get(node_tex_color_conv_key)

    # flip bool for clarity
    shouldMute = not isUsed

    for texNode in iter_tex_nodes(node_tree, texIndex):
        if texNode.mute != shouldMute:
            texNode.mute = shouldMute

    if node_tex_color_conv and node_tex_color_conv.mute != shouldMute:
        node_tex_color_conv.mute = shouldMute

    mute_3point = shouldMute or f3dMat.rdp_settings.g_mdsft_text_filt != "G_TF_BILERP"
    if node_3point and node_3point.mute != mute_3point:
        node_3point.mute = mute_3point


def set_texture_nodes_settings(
    material: Material, texProperty: "TextureProperty", texIndex: int, isUsed: bool
) -> list[int] | None:
    node_tree = material.node_tree
    f3dMat: "F3DMaterialProperty" = material.f3d_mat

    # Return value
    texSize: Optional[list[int]] = None

    toggle_texture_node_muting(material, texIndex, isUsed)

    if not isUsed:
        return texSize

    # Enforce typing from generator
    texNode: None | TextureNodeImage = None
    for texNode in iter_tex_nodes(node_tree, texIndex):
        if texNode.image is not texProperty.tex:
            texNode.image = texProperty.tex
        texNode.interpolation = "Linear" if f3dMat.rdp_settings.g_mdsft_text_filt == "G_TF_AVERAGE" else "Closest"

        if texSize:
            continue

        if texNode.image is not None or texProperty.use_tex_reference:
            if texNode.image is not None:
                texSize = texNode.image.size
            else:
                texSize = texProperty.tex_reference_size
    return texSize


def update_tex_values_index(self: Material, *, texProperty: "TextureProperty", texIndex: int, isUsed: bool):
    nodes = self.node_tree.nodes

    tex_size = set_texture_nodes_settings(self, texProperty, texIndex, isUsed)

    if tex_size:  # only returns tex size if a texture is being set
        if tex_size[0] > 0 and tex_size[1] > 0:
            if texProperty.autoprop:
                setAutoProp(texProperty.S, tex_size[0])
                setAutoProp(texProperty.T, tex_size[1])
            update_tex_values_field(self, texProperty, tex_size, texIndex)

            texFormat = texProperty.tex_format
            ciFormat = texProperty.ci_format
            if has_f3d_nodes(self):
                tex_I_node = nodes["Tex" + str(texIndex) + "_I"]
                desired_node = bpy.data.node_groups["Is not i"]
                if "IA" in texFormat or (texFormat[:2] == "CI" and "IA" in ciFormat):
                    desired_node = bpy.data.node_groups["Is ia"]
                elif texFormat[0] == "I" or (texFormat[:2] == "CI" and ciFormat[0] == "I"):
                    desired_node = bpy.data.node_groups["Is i"]

                if tex_I_node.node_tree is not desired_node:
                    tex_I_node.node_tree = desired_node


def get_color_info_from_tex(tex: bpy.types.Image):
    is_greyscale, has_alpha_4_bit, has_alpha_1_bit = True, False, False
    rgba_colors: set[int] = set()

    pixels, channel_count = tex.pixels, tex.channels

    for x in range(tex.size[0]):
        for y in range(tex.size[1]):  # N64 is -Y, Blender is +Y, in this context this doesn´t matter
            pixel_color = [1, 1, 1, 1]
            for field in range(channel_count):
                pixel_color[field] = pixels[(y * tex.size[0] + x) * channel_count + field]
            rgba_colors.add(getRGBA16Tuple(pixel_color))

            if not (pixel_color[0] == pixel_color[1] and pixel_color[1] == pixel_color[2]):
                is_greyscale = False

            if pixel_color[3] < 0.9375:
                has_alpha_4_bit = True
            if pixel_color[3] < 0.5:
                has_alpha_1_bit = True

    return is_greyscale, has_alpha_1_bit, has_alpha_4_bit, rgba_colors


def get_optimal_format(tex: bpy.types.Image | None, prefer_rgba_over_ci: bool):
    if not tex:
        return "RGBA16"

    n_size = tex.size[0] * tex.size[1]
    if n_size > 8192:  # Image is too big
        return "RGBA16"

    is_greyscale, has_alpha_1_bit, has_alpha_4_bit, rgba_colors = get_color_info_from_tex(tex)

    if is_greyscale:
        if n_size > 4096:
            if has_alpha_1_bit:
                return "IA4"
            return "I4"

        if has_alpha_4_bit:
            return "IA8"

        return "I8"
    else:
        if len(rgba_colors) <= 16 and (not prefer_rgba_over_ci or n_size > 2048):
            return "CI4"
        if not prefer_rgba_over_ci and len(rgba_colors) <= 256:
            return "CI8"

    return "RGBA16"


def update_tex_values_and_formats(self, context):
    with F3DMaterial_UpdateLock(get_material_from_context(context)) as material:
        if not material:
            return

        settings_props = context.scene.fast64.settings
        if not settings_props.auto_pick_texture_format:
            update_tex_values_manual(material, context)
            return

        f3d_mat: F3DMaterialProperty = material.f3d_mat
        useDict = all_combiner_uses(f3d_mat)
        tex0_props = f3d_mat.tex0
        tex1_props = f3d_mat.tex1

        tex0, tex1 = tex0_props.tex if useDict["Texture 0"] else None, (
            tex1_props.tex if useDict["Texture 1"] else None
        )

        if tex0:
            tex0_props.tex_format = get_optimal_format(tex0, settings_props.prefer_rgba_over_ci)
        if tex1:
            tex1_props.tex_format = get_optimal_format(tex1, settings_props.prefer_rgba_over_ci)

        if tex0 and tex1:
            if tex0_props.tex_format.startswith("CI") and not tex1_props.tex_format.startswith("CI"):
                tex0_props.tex_format = "RGBA16"
            elif tex1_props.tex_format.startswith("CI") and not tex0_props.tex_format.startswith("CI"):
                tex1_props.tex_format = "RGBA16"

        update_tex_values_manual(material, context)


def update_tex_values(self, context):
    with F3DMaterial_UpdateLock(get_material_from_context(context)) as material:
        if not material:
            return

        try:
            prop_path = self.path_from_id()
        except:
            prop_path = None

        update_tex_values_manual(material, context, prop_path=prop_path)


def get_tex_basis_size(f3d_mat: "F3DMaterialProperty"):
    tex_size = None
    if f3d_mat.tex0.tex is not None and f3d_mat.tex1.tex is not None:
        return f3d_mat.tex0.tex.size if f3d_mat.uv_basis == "TEXEL0" else f3d_mat.tex1.tex.size
    elif f3d_mat.tex0.tex is not None:
        return f3d_mat.tex0.tex.size
    elif f3d_mat.tex1.tex is not None:
        return f3d_mat.tex1.tex.size
    return tex_size


def get_tex_gen_size(tex_size: list[int | float]):
    return (tex_size[0] - 1) / 1024, (tex_size[1] - 1) / 1024


def update_tex_values_manual(material: Material, context, prop_path=None):
    f3dMat: "F3DMaterialProperty" = material.f3d_mat
    nodes = material.node_tree.nodes
    texture_settings = nodes["TextureSettings"]
    texture_inputs: NodeInputs = texture_settings.inputs
    useDict = all_combiner_uses(f3dMat)

    tex0_used = useDict["Texture 0"] and f3dMat.tex0.tex is not None
    tex1_used = useDict["Texture 1"] and f3dMat.tex1.tex is not None

    if not tex0_used and not tex1_used:
        texture_settings.mute = True
        set_texture_nodes_settings(material, f3dMat.tex0, 0, False)
        set_texture_nodes_settings(material, f3dMat.tex1, 1, False)
        return
    elif texture_settings.mute:
        texture_settings.mute = False

    isTexGen = f3dMat.rdp_settings.g_tex_gen  # linear requires tex gen to be enabled as well

    if f3dMat.scale_autoprop:
        if isTexGen:
            tex_size = get_tex_basis_size(f3dMat)

            if tex_size is not None:
                # This is needed for exporting tex gen!
                f3dMat.tex_scale = get_tex_gen_size(tex_size)
        else:
            f3dMat.tex_scale = (1, 1)

        if f3dMat.tex0.tex is not None:
            texture_inputs["0 S TexSize"].default_value = f3dMat.tex0.tex.size[0]
            texture_inputs["0 T TexSize"].default_value = f3dMat.tex0.tex.size[0]
        if f3dMat.tex1.tex is not None:
            texture_inputs["1 S TexSize"].default_value = f3dMat.tex1.tex.size[0]
            texture_inputs["1 T TexSize"].default_value = f3dMat.tex1.tex.size[0]

    uv_basis: ShaderNodeGroup = nodes["UV Basis"]
    if f3dMat.uv_basis == "TEXEL0":
        uv_basis.node_tree = bpy.data.node_groups["UV Basis 0"]
    else:
        uv_basis.node_tree = bpy.data.node_groups["UV Basis 1"]

    if not isTexGen:
        uv_basis.inputs["S Scale"].default_value = f3dMat.tex_scale[0]
        uv_basis.inputs["T Scale"].default_value = f3dMat.tex_scale[1]
    elif f3dMat.scale_autoprop:
        # Tex gen is 1:1
        uv_basis.inputs["S Scale"].default_value = 1
        uv_basis.inputs["T Scale"].default_value = 1
    else:
        gen_size = get_tex_gen_size(get_tex_basis_size(f3dMat))
        # scale tex gen proportionally
        node_uv_scale = (f3dMat.tex_scale[0] / gen_size[0], f3dMat.tex_scale[1] / gen_size[1])
        uv_basis.inputs["S Scale"].default_value = node_uv_scale[0]
        uv_basis.inputs["T Scale"].default_value = node_uv_scale[1]

    if not prop_path or "tex0" in prop_path:
        update_tex_values_index(material, texProperty=f3dMat.tex0, texIndex=0, isUsed=tex0_used)
    if not prop_path or "tex1" in prop_path:
        update_tex_values_index(material, texProperty=f3dMat.tex1, texIndex=1, isUsed=tex1_used)

    texture_inputs["3 Point"].default_value = int(f3dMat.rdp_settings.g_mdsft_text_filt == "G_TF_BILERP")
    uv_basis.inputs["EnableOffset"].default_value = int(f3dMat.rdp_settings.g_mdsft_text_filt != "G_TF_POINT")
    set_texture_settings_node(material)


def shift_num(num: int, amt: int):
    if amt < 0:
        return num >> -amt
    return num << amt


def shift_dimensions(tex_prop: "TextureProperty", dimensions: tuple[int, int]):
    shifted = (shift_num(dimensions[0], tex_prop.S.shift), shift_num(dimensions[1], tex_prop.T.shift))
    s_mirror_scale = 2 if tex_prop.S.mirror else 1
    t_mirror_scale = 2 if tex_prop.T.mirror else 1
    return (shifted[0] * s_mirror_scale, shifted[1] * t_mirror_scale)


def getMaterialScrollDimensions(f3dMat):
    texDimensions0 = None
    texDimensions1 = None
    useDict = all_combiner_uses(f3dMat)

    if useDict["Texture 0"] and f3dMat.tex0.tex_set:
        if f3dMat.tex0.use_tex_reference:
            texDimensions0 = f3dMat.tex0.tex_reference_size
        elif f3dMat.tex0.tex:
            texDimensions0 = (f3dMat.tex0.tex.size[0], f3dMat.tex0.tex.size[1])

    if useDict["Texture 1"] and f3dMat.tex1.tex_set:
        if f3dMat.tex1.use_tex_reference:
            texDimensions1 = f3dMat.tex1.tex_reference_size
        elif f3dMat.tex0.tex:
            texDimensions1 = (f3dMat.tex1.tex.size[0], f3dMat.tex1.tex.size[1])

    if texDimensions0 is not None:
        texDimensions0 = shift_dimensions(f3dMat.tex0, texDimensions0)
    else:
        texDimensions0 = (1, 1)

    if texDimensions1 is not None:
        texDimensions1 = shift_dimensions(f3dMat.tex1, texDimensions1)
    else:
        texDimensions1 = (1, 1)

    return (max(1, texDimensions0[0], texDimensions1[0]), max(1, texDimensions0[1], texDimensions1[1]))


def update_preset_manual(material, context):
    if has_f3d_nodes(material):
        update_node_values_of_material(material, context)
    update_tex_values_manual(material, context)


def update_preset_manual_v4(material, preset):
    if preset == "Shaded Solid":
        preset = "sm64_shaded_solid"
    if preset == "Shaded Texture":
        preset = "sm64_shaded_texture"
    if preset.lower() != "custom":
        material_apply_preset(material, findF3DPresetPath(preset))


def material_apply_preset(material, filepath):
    material.f3d_update_flag = True
    with bpy.context.temp_override(material=material):
        bpy.ops.script.execute_preset(filepath=filepath, menu_idname="MATERIAL_MT_f3d_presets")

    # Since the material preset is executed under f3d_update_flag,
    # it setting the rendermode presets does not propagate to the individual
    # rendermode values.
    # So manually call the function to propagate the preset.
    # Also that function will set props, which results in the material preset name
    # being set to Custom (as if changed by the user).
    # So save the preset name and restore it after the rendermode propagation.
    savedPresetName = material.f3d_mat.presetName
    rendermode_preset_to_advanced(material)
    material.f3d_mat.presetName = savedPresetName

    material.f3d_update_flag = False


def has_f3d_nodes(material: Material):
    return "Material Output F3D" in material.node_tree.nodes


@persistent
def load_handler(dummy):
    logger.info("Checking for base F3D material library.")

    for lib in bpy.data.libraries:
        lib_path = bpy.path.abspath(lib.filepath)

        # detect if this is one your addon's libraries here
        if "f3d_material_library.blend" in lib_path:
            addon_dir = os.path.dirname(os.path.abspath(__file__))
            new_lib_path = os.path.join(addon_dir, "f3d_material_library.blend")

            if lib_path != new_lib_path:
                logger.info("Reloading the library: %s : %s => %s" % (lib.name, lib_path, new_lib_path))

                lib.filepath = new_lib_path
                lib.reload()
            bpy.context.scene["f3d_lib_dir"] = None  # force node reload!
            link_f3d_material_library()

    for mat in bpy.data.materials:
        if mat is not None and mat.use_nodes and mat.is_f3d:
            rendermode_preset_to_advanced(mat)


bpy.app.handlers.load_post.append(load_handler)

# bpy.context.mode returns the keys here, while the values are required by bpy.ops.object.mode_set
BLENDER_MODE_TO_MODE_SET = {"PAINT_VERTEX": "VERTEX_PAINT", "EDIT_MESH": "EDIT"}
get_mode_set_from_context_mode = lambda mode: BLENDER_MODE_TO_MODE_SET.get(mode, "OBJECT")

SCENE_PROPERTIES_VERSION = 1


def createOrUpdateSceneProperties():
    group = bpy.data.node_groups.get("SceneProperties")
    upgrade_group = bool(group and group.get("version", -1) < SCENE_PROPERTIES_VERSION)

    if group and not upgrade_group:
        # Group is ready and up to date
        return

    if upgrade_group and group:
        # Need to upgrade; remove old outputs
        if bpy.app.version >= (4, 0, 0):
            for item in group.interface.items_tree:
                if item.item_type == "SOCKET" and item.in_out == "OUTPUT":
                    group.interface.remove(item)
        else:
            for out in group.outputs:
                group.outputs.remove(out)
        new_group = group
    else:
        logger.info("Creating Scene Properties")
        # create a group
        new_group = bpy.data.node_groups.new("SceneProperties", "ShaderNodeTree")
        # create group outputs
        new_group.nodes.new("NodeGroupOutput")

    new_group["version"] = SCENE_PROPERTIES_VERSION

    # Create outputs
    if bpy.app.version >= (4, 0, 0):
        tree_interface = new_group.interface

        _nodeFogEnable: NodeSocketFloat = tree_interface.new_socket(
            "FogEnable", socket_type="NodeSocketFloat", in_out="OUTPUT"
        )
        _nodeFogColor: NodeSocketColor = tree_interface.new_socket(
            "FogColor", socket_type="NodeSocketColor", in_out="OUTPUT"
        )
        _nodeF3D_NearClip: NodeSocketFloat = tree_interface.new_socket(
            "F3D_NearClip", socket_type="NodeSocketFloat", in_out="OUTPUT"
        )
        _nodeF3D_FarClip: NodeSocketFloat = tree_interface.new_socket(
            "F3D_FarClip", socket_type="NodeSocketFloat", in_out="OUTPUT"
        )
        _nodeBlender_Game_Scale: NodeSocketFloat = tree_interface.new_socket(
            "Blender_Game_Scale", socket_type="NodeSocketFloat", in_out="OUTPUT"
        )
        _nodeFogNear: NodeSocketFloat = tree_interface.new_socket(
            "FogNear", socket_type="NodeSocketFloat", in_out="OUTPUT"
        )
        _nodeFogFar: NodeSocketFloat = tree_interface.new_socket(
            "FogFar", socket_type="NodeSocketFloat", in_out="OUTPUT"
        )
        _nodeShadeColor: NodeSocketColor = tree_interface.new_socket(
            "ShadeColor", socket_type="NodeSocketColor", in_out="OUTPUT"
        )
        _nodeAmbientColor: NodeSocketColor = tree_interface.new_socket(
            "AmbientColor", socket_type="NodeSocketColor", in_out="OUTPUT"
        )
        _nodeLightDirection: NodeSocketVector = tree_interface.new_socket(
            "LightDirection", socket_type="NodeSocketVector", in_out="OUTPUT"
        )

    else:
        _nodeFogEnable: NodeSocketInt = new_group.outputs.new("NodeSocketInt", "FogEnable")
        _nodeFogColor: NodeSocketColor = new_group.outputs.new("NodeSocketColor", "FogColor")
        _nodeF3D_NearClip: NodeSocketFloat = new_group.outputs.new("NodeSocketFloat", "F3D_NearClip")
        _nodeF3D_FarClip: NodeSocketFloat = new_group.outputs.new("NodeSocketFloat", "F3D_FarClip")
        _nodeBlender_Game_Scale: NodeSocketFloat = new_group.outputs.new("NodeSocketFloat", "Blender_Game_Scale")
        _nodeFogNear: NodeSocketInt = new_group.outputs.new("NodeSocketInt", "FogNear")
        _nodeFogFar: NodeSocketInt = new_group.outputs.new("NodeSocketInt", "FogFar")
        _nodeShadeColor: NodeSocketColor = new_group.outputs.new("NodeSocketColor", "ShadeColor")
        _nodeAmbientColor: NodeSocketColor = new_group.outputs.new("NodeSocketColor", "AmbientColor")
        _nodeLightDirection: NodeSocketVectorDirection = new_group.outputs.new(
            "NodeSocketVectorDirection", "LightDirection"
        )

    # Set outputs from render settings
    sceneOutputs: NodeGroupOutput = new_group.nodes["Group Output"]
    renderSettings: "Fast64RenderSettings_Properties" = bpy.context.scene.fast64.renderSettings

    update_scene_props_from_render_settings(bpy.context, sceneOutputs, renderSettings)


def createScenePropertiesForMaterial(material: Material):
    node_tree = material.node_tree

    # Either create or update SceneProperties if needed
    createOrUpdateSceneProperties()

    # create a new group node to hold the tree
    scene_props = node_tree.nodes.new(type="ShaderNodeGroup")
    scene_props.name = "SceneProperties"
    scene_props.location = (-420, -360)
    scene_props.node_tree = bpy.data.node_groups["SceneProperties"]
    # link the new node to correct socket
    node_tree.links.new(scene_props.outputs["FogEnable"], node_tree.nodes["FogEnable"].inputs[0])
    node_tree.links.new(scene_props.outputs["FogColor"], node_tree.nodes["FogColor"].inputs[0])
    node_tree.links.new(scene_props.outputs["FogNear"], node_tree.nodes["CalcFog"].inputs["FogNear"])
    node_tree.links.new(scene_props.outputs["FogFar"], node_tree.nodes["CalcFog"].inputs["FogFar"])
    node_tree.links.new(
        scene_props.outputs["Blender_Game_Scale"], node_tree.nodes["CalcFog"].inputs["Blender_Game_Scale"]
    )
    node_tree.links.new(scene_props.outputs["F3D_NearClip"], node_tree.nodes["CalcFog"].inputs["F3D_NearClip"])
    node_tree.links.new(scene_props.outputs["F3D_FarClip"], node_tree.nodes["CalcFog"].inputs["F3D_FarClip"])

    node_tree.links.new(scene_props.outputs["ShadeColor"], node_tree.nodes["ShadeColor"].inputs[0])
    node_tree.links.new(scene_props.outputs["AmbientColor"], node_tree.nodes["AmbientColor"].inputs[0])
    node_tree.links.new(scene_props.outputs["LightDirection"], node_tree.nodes["LightDirection"].inputs[0])


def link_f3d_material_library():
    dir = os.path.join(os.path.dirname(os.path.abspath(__file__)), "f3d_material_library.blend")

    prevMode = bpy.context.mode
    if prevMode != "OBJECT":
        bpy.ops.object.mode_set(mode="OBJECT")

    with bpy.data.libraries.load(dir) as (data_from, data_to):
        dirMat = os.path.join(dir, "Material")
        dirNode = os.path.join(dir, "NodeTree")
        for mat in data_from.materials:
            if mat is not None:
                bpy.ops.wm.link(filepath=os.path.join(dirMat, mat), directory=dirMat, filename=mat)

        # linking is SUPER slow, this only links if the scene hasnt been linked yet
        # in future updates, this will likely need to be something numerated so if more nodes are added then they will be linked
        if bpy.context.scene.get("f3d_lib_dir") != dirNode:
            # link groups after to bring extra node_groups
            for node_group in data_from.node_groups:
                if node_group is not None:
                    bpy.ops.wm.link(filepath=os.path.join(dirNode, node_group), directory=dirNode, filename=node_group)
            bpy.context.scene["f3d_lib_dir"] = dirNode

    # TODO: Figure out a better way to save the user's old mode
    if prevMode != "OBJECT":
        bpy.ops.object.mode_set(mode=get_mode_set_from_context_mode(prevMode))


def shouldConvOrCreateColorAttribute(mesh: Mesh, attr_name="Col"):
    has_attr, conv_attr = False, False
    if attr_name in mesh.attributes:
        attribute: Attribute = mesh.attributes[attr_name]
        has_attr = True
        conv_attr = attribute.data_type != "FLOAT_COLOR" or attribute.domain != "CORNER"
    return has_attr, conv_attr


def convertColorAttribute(mesh: Mesh, attr_name="Col"):
    prev_index = mesh.attributes.active_index
    attr_index = mesh.attributes.find(attr_name)
    if attr_index < 0:
        raise PluginError(f"Failed to find the index for mesh attr {attr_name}. Attribute conversion has failed!")

    mesh.attributes.active_index = attr_index
    bpy.ops.geometry.attribute_convert(mode="GENERIC", domain="CORNER", data_type="FLOAT_COLOR")
    mesh.attributes.active_index = prev_index


def addColorAttributesToModel(obj: Object):
    if obj.type != "MESH":
        return

    prevMode = bpy.context.mode
    if prevMode != "OBJECT":
        bpy.ops.object.mode_set(mode="OBJECT")

    selectSingleObject(obj)

    mesh: Mesh = obj.data

    conv_col, has_col = shouldConvOrCreateColorAttribute(mesh, attr_name="Col")
    if conv_col:
        convertColorAttribute(mesh, attr_name="Col")
    elif not has_col:
        mesh.color_attributes.new("Col", "FLOAT_COLOR", "CORNER")

    conv_alpha, has_alpha = shouldConvOrCreateColorAttribute(mesh, attr_name="Alpha")
    if conv_alpha:
        convertColorAttribute(mesh, attr_name="Alpha")
    elif not has_alpha:
        mesh.color_attributes.new("Alpha", "FLOAT_COLOR", "CORNER")

    if prevMode != "OBJECT":
        bpy.ops.object.mode_set(mode=get_mode_set_from_context_mode(prevMode))


def createF3DMat(obj: Object | None, preset="Shaded Solid", index=None):
    # link all node_groups + material from addon's data .blend
    link_f3d_material_library()

    # a linked material containing the default layout for all the linked node_groups
    mat = bpy.data.materials["fast64_f3d_material_library_beefwashere"]
    # duplicate and rename the linked material
    material = mat.copy()
    material.name = "f3dlite_material"
    # remove the linked material so it doesn't bother anyone or get meddled with
    bpy.data.materials.remove(mat)

    createScenePropertiesForMaterial(material)

    # add material to object
    if obj is not None:
        addColorAttributesToModel(obj)
        if index is None:
            obj.data.materials.append(material)
            if bpy.context.object is not None:
                bpy.context.object.active_material_index = len(obj.material_slots) - 1
        else:
            obj.material_slots[index].material = material
            if bpy.context.object is not None:
                bpy.context.object.active_material_index = index

    material.is_f3d = True
    material.mat_ver = 5

    update_preset_manual_v4(material, preset)

    return material


def reloadDefaultF3DPresets():
    presetNameToFilename = {}
    for _, gamePresets in material_presets.items():
        for presetName, _ in gamePresets.items():
            presetNameToFilename[bpy.path.display_name(presetName)] = presetName
    for material in bpy.data.materials:
        if material.f3d_mat.presetName in presetNameToFilename:
            update_preset_manual_v4(material, presetNameToFilename[material.f3d_mat.presetName])


class CreateFast3DMaterial(Operator):
    bl_idname = "object.create_f3d_mat"
    bl_label = "Create Fast3D Material"
    bl_options = {"REGISTER", "UNDO", "PRESET"}

    def execute(self, context):
        obj = bpy.context.view_layer.objects.active
        if obj is None:
            self.report({"ERROR"}, "No active object selected.")
        else:
            preset = getDefaultMaterialPreset("Shaded Solid")
            createF3DMat(obj, preset)
            self.report({"INFO"}, "Created new Fast3D material.")
        return {"FINISHED"}


class ReloadDefaultF3DPresets(Operator):
    bl_idname = "object.reload_f3d_presets"
    bl_label = "Reload Default Fast3D Presets"
    bl_options = {"REGISTER", "UNDO", "PRESET"}

    def execute(self, context):
        reloadDefaultF3DPresets()
        self.report({"INFO"}, "Success!")
        return {"FINISHED"}


def get_tex_prop_from_path(material: Material, path: str) -> Tuple["TextureProperty", int]:
    if "tex0" in path:
        return material.f3d_mat.tex0, 0
    return material.f3d_mat.tex1, 1


def already_updating_material(material: Material | None):
    """Check if material is updating already"""
    return getattr(material, "f3d_update_flag", False)


def update_tex_field_prop(self: Property, context: Context):
    with F3DMaterial_UpdateLock(get_material_from_context(context)) as material:
        if not material:
            return

        prop_path = self.path_from_id()
        tex_property, tex_index = get_tex_prop_from_path(material, prop_path)
        tex_size = tex_property.get_tex_size()

        if tex_size[0] > 0 and tex_size[1] > 0:
            update_tex_values_field(material, tex_property, tex_size, tex_index)
        set_texture_settings_node(material)


def toggle_auto_prop(self, context: Context):
    with F3DMaterial_UpdateLock(get_material_from_context(context)) as material:
        if not material:
            return

        prop_path = self.path_from_id()
        tex_property, tex_index = get_tex_prop_from_path(material, prop_path)
        if tex_property.autoprop:
            tex_size = tuple([s for s in tex_property.get_tex_size()])

            setAutoProp(tex_property.S, tex_size[0])
            setAutoProp(tex_property.T, tex_size[1])
            update_tex_values_field(material, tex_property, tex_size, tex_index)

        set_texture_settings_node(material)


class TextureFieldProperty(PropertyGroup):
    clamp: bpy.props.BoolProperty(
        name="Clamp",
        update=update_tex_field_prop,
    )
    mirror: bpy.props.BoolProperty(
        name="Mirror",
        update=update_tex_field_prop,
    )
    low: bpy.props.FloatProperty(
        name="Low",
        min=0,
        max=1023.75,
        update=update_tex_field_prop,
    )
    high: bpy.props.FloatProperty(
        name="High",
        min=0,
        max=1023.75,
        update=update_tex_field_prop,
    )
    mask: bpy.props.IntProperty(
        name="Mask",
        min=0,
        max=15,
        default=5,
        update=update_tex_field_prop,
    )
    shift: bpy.props.IntProperty(
        name="Shift",
        min=-5,
        max=10,
        update=update_tex_field_prop,
    )

    def key(self):
        return (self.clamp, self.mirror, round(self.low * 4), round(self.high * 4), self.mask, self.shift)


class SetTileSizeScrollProperty(PropertyGroup):
    s: bpy.props.IntProperty(min=-4095, max=4095, default=0)
    t: bpy.props.IntProperty(min=-4095, max=4095, default=0)
    interval: bpy.props.IntProperty(min=1, soft_max=1000, default=1)

    def key(self):
        return (self.s, self.t, self.interval)


class TextureProperty(PropertyGroup):
    tex: bpy.props.PointerProperty(
        type=Image,
        name="Texture",
        update=update_tex_values_and_formats,
    )

    tex_format: bpy.props.EnumProperty(
        name="Format",
        items=enumTexFormat,
        default="RGBA16",
        update=update_tex_values,
    )
    ci_format: bpy.props.EnumProperty(
        name="CI Format",
        items=enumCIFormat,
        default="RGBA16",
        update=update_tex_values,
    )
    S: bpy.props.PointerProperty(type=TextureFieldProperty)
    T: bpy.props.PointerProperty(type=TextureFieldProperty)

    use_tex_reference: bpy.props.BoolProperty(
        name="Use Texture Reference",
        default=False,
        update=update_tex_values,
    )
    tex_reference: bpy.props.StringProperty(
        name="Texture Reference",
        default="0x08000000",
    )
    tex_reference_size: bpy.props.IntVectorProperty(
        name="Texture Reference Size",
        min=1,
        size=2,
        default=(32, 32),
        update=update_tex_values,
    )
    pal_reference: bpy.props.StringProperty(
        name="Palette Reference",
        default="0x08000000",
    )
    pal_reference_size: bpy.props.IntProperty(
        name="Palette Reference Size",
        min=1,
        default=16,
    )

    menu: bpy.props.BoolProperty()
    tex_set: bpy.props.BoolProperty(
        default=True,
        update=update_node_values_with_preset,
    )
    autoprop: bpy.props.BoolProperty(
        name="Autoprop",
        update=toggle_auto_prop,
        default=True,
    )
    tile_scroll: bpy.props.PointerProperty(type=SetTileSizeScrollProperty)

    def get_tex_size(self) -> list[int]:
        if self.tex or self.use_tex_reference:
            if self.tex is not None:
                return self.tex.size
            else:
                return self.tex_reference_size
        return [0, 0]

    def key(self):
        texSet = self.tex_set
        isCI = self.tex_format == "CI8" or self.tex_format == "CI4"
        useRef = self.use_tex_reference
        return (
            self.tex_set,
            self.tex if texSet else None,
            self.tex_format if texSet else None,
            self.ci_format if texSet and isCI else None,
            self.S.key() if texSet else None,
            self.T.key() if texSet else None,
            self.autoprop if texSet else None,
            self.tile_scroll.key() if texSet else None,
            self.use_tex_reference if texSet else None,
            self.tex_reference if texSet and useRef else None,
            self.tex_reference_size if texSet and useRef else None,
            self.pal_reference if texSet and useRef and isCI else None,
            self.pal_reference_size if texSet and useRef and isCI else None,
        )


def on_tex_autoprop(texProperty, context):
    if texProperty.autoprop and texProperty.tex is not None:
        tex_size = texProperty.tex.size
        if tex_size[0] > 0 and tex_size[1] > 0:
            setAutoProp(texProperty.S, tex_size[0])
            setAutoProp(texProperty.T, tex_size[1])


def update_combiner_connections_and_preset(self, context: Context):
    with F3DMaterial_UpdateLock(get_material_from_context(context)) as material:
        if not material:
            return

        f3d_mat: "F3DMaterialProperty" = material.f3d_mat
        f3d_mat.presetName = "Custom"

        prop_path = self.path_from_id()
        combiner = 1 if "combiner1" in prop_path else 2

        update_combiner_connections(material, context, combiner=combiner)

        toggle_texture_node_muting(material, 0, f3d_mat.tex0.tex and combiner_uses_tex0(material.f3d_mat))
        toggle_texture_node_muting(material, 1, f3d_mat.tex1.tex and combiner_uses_tex1(material.f3d_mat))


def ui_image(
    canUseLargeTextures: bool,
    layout: UILayout,
    material: Material,
    textureProp: TextureProperty,
    name: str,
    showCheckBox: bool,
):
    inputGroup = layout.box().column()

    inputGroup.prop(
        textureProp, "menu", text=name + " Properties", icon="TRIA_DOWN" if textureProp.menu else "TRIA_RIGHT"
    )
    if textureProp.menu:
        tex = textureProp.tex
        prop_input_name = inputGroup.column()
        prop_input = inputGroup.column()

        if showCheckBox:
            prop_input_name.prop(textureProp, "tex_set", text="Set Texture")
        else:
            prop_input_name.label(text=name)
        texIndex = name[-1]

        prop_input.prop(textureProp, "use_tex_reference")
        if textureProp.use_tex_reference:
            prop_split(prop_input, textureProp, "tex_reference", "Texture Reference")
            prop_split(prop_input, textureProp, "tex_reference_size", "Texture Size")
            if textureProp.tex_format[:2] == "CI":
                flipbook = getattr(material.flipbookGroup, "flipbook" + texIndex)
                if flipbook is None or not flipbook.enable:
                    prop_split(prop_input, textureProp, "pal_reference", "Palette Reference")
                    prop_split(prop_input, textureProp, "pal_reference_size", "Palette Size")

        else:
            prop_input.template_ID(
                textureProp, "tex", new="image.new", open="image.open", unlink="image.tex" + texIndex + "_unlink"
            )
            prop_input.enabled = textureProp.tex_set

            if tex is not None:
                prop_input.label(text="Size: " + str(tex.size[0]) + " x " + str(tex.size[1]))

        if textureProp.use_tex_reference:
            width, height = textureProp.tex_reference_size[0], textureProp.tex_reference_size[1]
        elif tex is not None:
            width, height = tex.size[0], tex.size[1]
        else:
            width = height = 0

        if canUseLargeTextures:
            availTmem = 512
            if textureProp.tex_format[:2] == "CI":
                availTmem /= 2
            useDict = all_combiner_uses(material.f3d_mat)
            if useDict["Texture 0"] and useDict["Texture 1"]:
                availTmem /= 2
            isLarge = getTmemWordUsage(textureProp.tex_format, width, height) > availTmem
        else:
            isLarge = False

        if isLarge:
            msg = prop_input.box().column()
            msg.label(text="This is a large texture.", icon="INFO")
            msg.label(text="Recommend using Create Large Texture Mesh tool.")
        else:
            tmemUsageUI(prop_input, textureProp)

        prop_split(prop_input, textureProp, "tex_format", name="Format")
        if textureProp.tex_format[:2] == "CI":
            prop_split(prop_input, textureProp, "ci_format", name="CI Format")

        if not isLarge:
            if width > 0 and height > 0:
                texelsPerWord = 64 // texBitSizeInt[textureProp.tex_format]
                if width % texelsPerWord != 0:
                    msg = prop_input.box().column()
                    msg.label(text=f"Suggest {textureProp.tex_format} tex be multiple ", icon="INFO")
                    msg.label(text=f"of {texelsPerWord} pixels wide for fast loading.")
                warnClampS = (
                    not isPowerOf2(width)
                    and not textureProp.S.clamp
                    and (not textureProp.autoprop or textureProp.S.mask != 0)
                )
                warnClampT = (
                    not isPowerOf2(height)
                    and not textureProp.T.clamp
                    and (not textureProp.autoprop or textureProp.T.mask != 0)
                )
                if warnClampS or warnClampT:
                    msg = prop_input.box().column()
                    msg.label(text=f"Clamping required for non-power-of-2 image", icon="ERROR")
                    msg.label(text=f"dimensions. Enable clamp or set mask to 0.")

            texFieldSettings = prop_input.column()
            clampSettings = texFieldSettings.row()
            clampSettings.prop(textureProp.S, "clamp", text="Clamp S")
            clampSettings.prop(textureProp.T, "clamp", text="Clamp T")

            mirrorSettings = texFieldSettings.row()
            mirrorSettings.prop(textureProp.S, "mirror", text="Mirror S")
            mirrorSettings.prop(textureProp.T, "mirror", text="Mirror T")

            prop_input.prop(textureProp, "autoprop", text="Auto Set Other Properties")

            if not textureProp.autoprop:
                mask = prop_input.row()
                mask.prop(textureProp.S, "mask", text="Mask S")
                mask.prop(textureProp.T, "mask", text="Mask T")

                shift = prop_input.row()
                shift.prop(textureProp.S, "shift", text="Shift S")
                shift.prop(textureProp.T, "shift", text="Shift T")

                low = prop_input.row()
                low.prop(textureProp.S, "low", text="S Low")
                low.prop(textureProp.T, "low", text="T Low")

                high = prop_input.row()
                high.prop(textureProp.S, "high", text="S High")
                high.prop(textureProp.T, "high", text="T High")


class CombinerProperty(PropertyGroup):
    A: bpy.props.EnumProperty(
        name="A",
        description="A",
        items=combiner_enums["Case A"],
        default="TEXEL0",
        update=update_combiner_connections_and_preset,
    )

    B: bpy.props.EnumProperty(
        name="B",
        description="B",
        items=combiner_enums["Case B"],
        default="0",
        update=update_combiner_connections_and_preset,
    )

    C: bpy.props.EnumProperty(
        name="C",
        description="C",
        items=combiner_enums["Case C"],
        default="SHADE",
        update=update_combiner_connections_and_preset,
    )

    D: bpy.props.EnumProperty(
        name="D",
        description="D",
        items=combiner_enums["Case D"],
        default="0",
        update=update_combiner_connections_and_preset,
    )

    A_alpha: bpy.props.EnumProperty(
        name="A Alpha",
        description="A Alpha",
        items=combiner_enums["Case A Alpha"],
        default="0",
        update=update_combiner_connections_and_preset,
    )

    B_alpha: bpy.props.EnumProperty(
        name="B Alpha",
        description="B Alpha",
        items=combiner_enums["Case B Alpha"],
        default="0",
        update=update_combiner_connections_and_preset,
    )

    C_alpha: bpy.props.EnumProperty(
        name="C Alpha",
        description="C Alpha",
        items=combiner_enums["Case C Alpha"],
        default="0",
        update=update_combiner_connections_and_preset,
    )

    D_alpha: bpy.props.EnumProperty(
        name="D Alpha",
        description="D Alpha",
        items=combiner_enums["Case D Alpha"],
        default="ENVIRONMENT",
        update=update_combiner_connections_and_preset,
    )

    def key(self):
        return (
            self.A,
            self.B,
            self.C,
            self.D,
            self.A_alpha,
            self.B_alpha,
            self.C_alpha,
            self.D_alpha,
        )


class ProceduralAnimProperty(PropertyGroup):
    speed: bpy.props.FloatProperty(name="Speed", default=1)
    amplitude: bpy.props.FloatProperty(name="Amplitude", default=1)
    frequency: bpy.props.FloatProperty(name="Frequency", default=1)
    spaceFrequency: bpy.props.FloatProperty(name="Space Frequency", default=0)
    offset: bpy.props.FloatProperty(name="Offset", default=0)
    noiseAmplitude: bpy.props.FloatProperty(name="Amplitude", default=1)
    animate: bpy.props.BoolProperty()
    animType: bpy.props.EnumProperty(name="Type", items=enumTexScroll)

    def key(self):
        anim = self.animate
        return (
            self.animate,
            round(self.speed, 4) if anim else None,
            round(self.amplitude, 4) if anim else None,
            round(self.frequency, 4) if anim else None,
            round(self.spaceFrequency, 4) if anim else None,
            round(self.offset, 4) if anim else None,
            round(self.noiseAmplitude, 4) if anim else None,
            self.animType if anim else None,
        )


class ProcAnimVectorProperty(PropertyGroup):
    x: bpy.props.PointerProperty(type=ProceduralAnimProperty)
    y: bpy.props.PointerProperty(type=ProceduralAnimProperty)
    z: bpy.props.PointerProperty(type=ProceduralAnimProperty)
    pivot: bpy.props.FloatVectorProperty(size=2, name="Pivot")
    angularSpeed: bpy.props.FloatProperty(default=1, name="Angular Speed")
    menu: bpy.props.BoolProperty()

    def key(self):
        return (
            self.x.key(),
            self.y.key(),
            self.z.key(),
            round(self.pivot[0], 4),
            round(self.pivot[1], 4),
            round(self.angularSpeed, 4),
        )


class PrimDepthSettings(PropertyGroup):
    z: bpy.props.IntProperty(
        name="Prim Depth: Z",
        default=0,
        soft_min=-1,
        soft_max=0x7FFF,
        description=(
            """The value to use for z is the screen Z position of the object you are rendering."""
            """ This is a value ranging from 0x0000 to 0x7fff, where 0x0000 usually corresponds to """
            """the near clipping plane and 0x7fff usually corresponds to the far clipping plane."""
            """ You can use -1 to force Z to be at the far clipping plane."""
        ),
    )
    dz: bpy.props.IntProperty(
        name="Prim Depth: Delta Z",
        default=0,
        soft_min=0,
        soft_max=0x4000,
        description=(
            """The dz value should be set to 0."""
            """ This value is used for antialiasing and objects drawn in decal render mode """
            """and must always be a power of 2 (0, 1, 2, 4, 8, ... 0x4000)."""
            """ If you are using decal mode and part of the decaled object is not being rendered correctly, """
            """try setting this to powers of 2. Otherwise use 0."""
        ),
    )

    def key(self):
        return (self.z, self.dz)


class RDPSettings(PropertyGroup):
    g_zbuffer: bpy.props.BoolProperty(
        name="Z Buffer",
        default=True,
        update=update_node_values_with_preset,
        description="Enables calculation of Z value for primitives. Disable if not reading or writing Z-Buffer in the blender",
    )
    g_shade: bpy.props.BoolProperty(
        name="Shading",
        default=True,
        update=update_node_values_with_preset,
        description="Computes shade coordinates for primitives. Disable if not using lighting, vertex colors or fog",
    )
    g_ambocclusion: bpy.props.BoolProperty(
        name="Ambient Occlusion",
        default=False,
        update=update_node_values_with_preset,
        description="F3DEX3: Scales each type light intensity differently with vertex alpha. Bake scene shadows / AO into vertex alpha, not vertex color",
    )
    g_attroffset_z_enable: bpy.props.BoolProperty(
        name="Z Offset (for decal fix)",
        default=False,
        update=update_node_values_with_preset,
        description="F3DEX3: Enables offset to vertex Z. To fix decals, set the Z mode to opaque and enable this",
    )
    g_attroffset_st_enable: bpy.props.BoolProperty(
        name="ST Offset (for UV scroll)",
        default=False,
        update=update_node_values_with_preset,
        description="F3DEX3: Enables offsets to vertex ST values, usually for UV scrolling",
    )
    # AC Decal Modes
    g_decal_gequal: bpy.props.BoolProperty(
        name="Greater or Equal",
        default=False,
        update=update_node_values_with_preset,
        description="F3DZEX (AC): Render with a positive offset (closer to the camera) instead of the default negative offset",  # TODO: Double check
    )
    g_decal_equal: bpy.props.BoolProperty(
        name="Equal",
        default=False,
        update=update_node_values_with_preset,
        description="F3DZEX (AC): Render with no offset",  # TODO: Double check
    )
    g_decal_special: bpy.props.BoolProperty(
        name="Special",
        default=False,
        update=update_node_values_with_preset,
        description="F3DZEX (AC): ",  # TODO: Write description
    )
    # v1/2 difference
    g_cull_front: bpy.props.BoolProperty(
        name="Cull Front",
        default=False,
        update=update_node_values_with_preset,
        description="Disables drawing of front faces",
    )
    # v1/2 difference
    g_cull_back: bpy.props.BoolProperty(
        name="Cull Back",
        default=True,
        update=update_node_values_with_preset,
        description="Disables drawing of back faces",
    )
    g_packed_normals: bpy.props.BoolProperty(
        name="Packed Normals (Vtx Colors + Lighting)",
        default=False,
        update=update_node_values_with_preset,
        description="F3DEX3: Packs vertex normals in unused 16 bits of each vertex, enabling simultaneous vertex colors and lighting",
    )
    g_lighttoalpha: bpy.props.BoolProperty(
        name="Light to Alpha (for cel shading)",
        default=False,
        update=update_node_values_with_preset,
        description="F3DEX3: Moves light intensity to shade alpha, used for cel shading and other effects",
    )
    g_lighting_specular: bpy.props.BoolProperty(
        name="Specular Lighting",
        default=False,
        update=update_node_values_with_preset,
        description="F3DEX3: Microcode lighting computes specular instead of diffuse component. If using, must set size field of every light in code",
    )
    g_fresnel_color: bpy.props.BoolProperty(
        name="Fresnel to Color",
        default=False,
        update=update_node_values_with_preset,
        description="F3DEX3: Shade color derived from how much each vertex normal faces the camera. For bump mapping",
    )
    g_fresnel_alpha: bpy.props.BoolProperty(
        name="Fresnel to Alpha",
        default=False,
        update=update_node_values_with_preset,
        description="F3DEX3: Shade alpha derived from how much each vertex normal faces the camera. For water, glass, ghosts, etc., or toon outlines",
    )
    g_fog: bpy.props.BoolProperty(
        name="Fog",
        default=False,
        update=update_node_values_with_preset,
        description="Turns on/off fog calculation. Fog variable gets stored into shade alpha",
    )
    g_lighting: bpy.props.BoolProperty(
        name="Lighting",
        default=True,
        update=update_node_values_with_preset,
        description="Enables calculating shade color using lights. Turn off for vertex colors as shade color",
    )
    g_tex_gen: bpy.props.BoolProperty(
        name="Texture UV Generate",
        default=False,
        update=update_node_values_with_preset,
        description="Generates texture coordinates for reflection mapping based on vertex normals and lookat direction. On a skybox texture, maps the sky to the center of the texture and the ground to a circle inscribed in the border. Requires lighting enabled to use",
    )
    g_tex_gen_linear: bpy.props.BoolProperty(
        name="Texture UV Generate Linear",
        default=False,
        update=update_node_values_with_preset,
        description="Modifies the texgen mapping; enable with texgen. Use a normal panorama image for the texture, with the sky at the top and the ground at the bottom. Requires lighting enabled to use",
    )
    g_lod: bpy.props.BoolProperty(
        name="LoD (does nothing)",
        default=False,
        update=update_node_values_with_preset,
        description="Not implemented in any known microcodes. No effect whether enabled or disabled",
    )
    g_shade_smooth: bpy.props.BoolProperty(
        name="Smooth Shading",
        default=True,
        update=update_node_values_with_preset,
        description="Shades primitive smoothly using interpolation between shade values for each vertex (Gouraud shading)",
    )
    g_clipping: bpy.props.BoolProperty(
        name="Clipping",
        default=False,
        update=update_node_values_with_preset,
        description="F3DEX1/LX only, exact function unknown",
    )
    g_lighting_positional: bpy.props.BoolProperty(
        name="Positional Lighting",
        default=True,
        update=update_node_values_with_preset,
        description="F3DEX/ZEX: Enables calculating shade color using positional lights along with directional, ignored in F3DEX3",
    )

    # upper half mode
    # v2 only
    g_mdsft_alpha_dither: bpy.props.EnumProperty(
        name="Alpha Dither",
        items=enumAlphaDither,
        default="G_AD_NOISE",
        update=update_node_values_with_preset,
        description="Applies your choice dithering type to output framebuffer alpha. Dithering is used to convert high precision source colors into lower precision framebuffer values",
    )
    # v2 only
    g_mdsft_rgb_dither: bpy.props.EnumProperty(
        name="RGB Dither",
        items=enumRGBDither,
        default="G_CD_MAGICSQ",
        update=update_node_values_with_preset,
        description="Applies your choice dithering type to output framebuffer color. Dithering is used to convert high precision source colors into lower precision framebuffer values",
    )
    g_mdsft_combkey: bpy.props.EnumProperty(
        name="Chroma Key",
        items=enumCombKey,
        default="G_CK_NONE",
        update=update_node_values_with_preset,
        description="Turns on/off the chroma key. Chroma key requires a special setup to work properly",
    )
    g_mdsft_textconv: bpy.props.EnumProperty(
        name="Texture Convert",
        items=enumTextConv,
        default="G_TC_FILT",
        update=update_node_values_with_preset,
        description="Sets the function of the texture convert unit, to do texture filtering, YUV to RGB conversion, or both",
    )
    g_mdsft_text_filt: bpy.props.EnumProperty(
        name="Texture Filter",
        items=enumTextFilt,
        default="G_TF_BILERP",
        update=update_node_values_without_preset,
        description="Applies your choice of filtering to texels",
    )
    g_mdsft_textlut: bpy.props.EnumProperty(
        name="Texture LUT",
        items=enumTextLUT,
        default="G_TT_NONE",
        description="Changes texture look up table (LUT) behavior. This property is auto set if you choose a CI texture",
    )
    g_mdsft_textlod: bpy.props.EnumProperty(
        name="Texture LOD",
        items=enumTextLOD,
        default="G_TL_TILE",
        update=update_node_values_with_preset,
        description="Turns on/off the use of LoD on textures. LoD textures change the used tile based on the texel/pixel ratio",
    )
    num_textures_mipmapped: bpy.props.IntProperty(
        name="Number of Mipmaps",
        default=2,
        min=2,
        max=8,
        description="Number of mipmaps when Texture LOD set to `LOD`. First cycle combiner should be ((Tex1 - Tex0) * LOD Frac) + Tex0",
    )
    g_mdsft_textdetail: bpy.props.EnumProperty(
        name="Texture Detail",
        items=enumTextDetail,
        default="G_TD_CLAMP",
        update=update_node_values_with_preset,
        description="Changes type of LoD usage. Affects how tiles are selected based on texel magnification. Only works when G_TL_LOD is selected",
    )
    g_mdsft_textpersp: bpy.props.EnumProperty(
        name="Texture Perspective Correction",
        items=enumTextPersp,
        default="G_TP_PERSP",
        update=update_node_values_with_preset,
        description="Turns on/off texture perspective correction",
    )
    g_mdsft_cycletype: bpy.props.EnumProperty(
        name="Cycle Type",
        items=enumCycleType,
        default="G_CYC_1CYCLE",
        update=update_node_values_with_preset,
        description="Changes RDP pipeline configuration. For normal textured triangles use one or two cycle mode",
    )
    # v1 only
    g_mdsft_color_dither: bpy.props.EnumProperty(
        name="Color Dither",
        items=enumColorDither,
        default="G_CD_ENABLE",
        update=update_node_values_with_preset,
        description="Applies your choice dithering type to output frambuffer",
    )
    g_mdsft_pipeline: bpy.props.EnumProperty(
        name="Pipeline Span Buffer Coherency",
        items=enumPipelineMode,
        default="G_PM_1PRIMITIVE",
        update=update_node_values_with_preset,
        description="Changes primitive rasterization timing by adding syncs after tri draws. Vanilla SM64 has synchronization issues which could cause a crash if not using 1 prim. For any modern SM64 hacking project or other game N-prim should always be used",
    )

    # lower half mode
    g_mdsft_alpha_compare: bpy.props.EnumProperty(
        name="Alpha Compare",
        items=enumAlphaCompare,
        default="G_AC_NONE",
        update=update_node_values_with_preset,
        description="Uses alpha comparisons to decide if a pixel should be written. Applies before blending",
    )
    g_mdsft_zsrcsel: bpy.props.EnumProperty(
        name="Z Source Selection",
        items=enumDepthSource,
        default="G_ZS_PIXEL",
        update=update_node_values_with_preset,
        description="Changes screen-space Z value source used for Z-Buffer calculations",
    )

    prim_depth: bpy.props.PointerProperty(
        type=PrimDepthSettings,
        name="Prim Depth Settings (gDPSetPrimDepth)",
        description="gDPSetPrimDepth",
    )

    clip_ratio: bpy.props.IntProperty(
        default=1,
        min=1,
        max=2**15 - 1,
        update=update_node_values_with_preset,
    )

    # cycle independent
    set_rendermode: bpy.props.BoolProperty(
        default=False,
        update=update_node_values_with_preset,
    )
    rendermode_advanced_enabled: bpy.props.BoolProperty(
        default=False,
        update=update_node_values_with_preset,
    )
    rendermode_preset_cycle_1: bpy.props.EnumProperty(
        items=enumRenderModesCycle1,
        default="G_RM_AA_ZB_OPA_SURF",
        name="Render Mode Cycle 1",
        update=update_rendermode_preset,
    )
    rendermode_preset_cycle_2: bpy.props.EnumProperty(
        items=enumRenderModesCycle2,
        default="G_RM_AA_ZB_OPA_SURF2",
        name="Render Mode Cycle 2",
        update=update_rendermode_preset,
    )
    aa_en: bpy.props.BoolProperty(
        update=update_node_values_with_preset,
        description="Enables anti-aliasing to rasterized primitive edges. Uses coverage to determine edges",
    )
    z_cmp: bpy.props.BoolProperty(
        update=update_node_values_with_preset, description="Checks pixel Z value against Z-Buffer to test writing"
    )
    z_upd: bpy.props.BoolProperty(
        update=update_node_values_with_preset,
        description="Updates the Z-Buffer with the most recently written pixel Z value",
    )
    im_rd: bpy.props.BoolProperty(
        update=update_node_values_with_preset, description="Enables reading from framebuffer for blending calculations"
    )
    clr_on_cvg: bpy.props.BoolProperty(
        update=update_node_values_with_preset,
        description="Only draw on coverage (amount primitive covers target pixel) overflow",
    )
    cvg_dst: bpy.props.EnumProperty(
        name="Coverage Destination",
        items=enumCoverage,
        update=update_node_values_with_preset,
        description="Changes how coverage (amount primitive covers target pixel) gets retrieved/stored",
    )
    zmode: bpy.props.EnumProperty(
        name="Z Mode",
        items=enumZMode,
        update=update_node_values_with_preset,
        description="Changes Z calculation for different types of primitives",
    )
    cvg_x_alpha: bpy.props.BoolProperty(
        update=update_node_values_with_preset,
        description="Multiply coverage (amount primitive covers target pixel) with alpha and store result as coverage",
    )
    alpha_cvg_sel: bpy.props.BoolProperty(
        update=update_node_values_with_preset,
        description="Use coverage (amount primitive covers target pixel) as alpha instead of color combiner alpha",
    )
    force_bl: bpy.props.BoolProperty(
        update=update_node_values_with_preset,
        description="Always uses blending on. Default blending is conditionally only applied during partial coverage. Forcing blending will disable division step of the blender, so B input must be 1-A or there may be rendering issues. Always use this option when Z Buffering is off",
    )

    # cycle dependent - (P * A + M - B) / (A + B)
    blend_p1: bpy.props.EnumProperty(
        name="Color Source 1",
        items=enumBlendColor,
        update=update_node_values_with_preset,
    )
    blend_p2: bpy.props.EnumProperty(
        name="Color Source 1",
        items=enumBlendColor,
        update=update_node_values_with_preset,
    )
    blend_m1: bpy.props.EnumProperty(
        name="Color Source 2",
        items=enumBlendColor,
        update=update_node_values_with_preset,
    )
    blend_m2: bpy.props.EnumProperty(
        name="Color Source 2",
        items=enumBlendColor,
        update=update_node_values_with_preset,
    )
    blend_a1: bpy.props.EnumProperty(
        name="Alpha Source",
        items=enumBlendAlpha,
        update=update_node_values_with_preset,
    )
    blend_a2: bpy.props.EnumProperty(
        name="Alpha Source",
        items=enumBlendAlpha,
        update=update_node_values_with_preset,
    )
    blend_b1: bpy.props.EnumProperty(
        name="Alpha Mix",
        items=enumBlendMix,
        update=update_node_values_with_preset,
    )
    blend_b2: bpy.props.EnumProperty(
        name="Alpha Mix",
        items=enumBlendMix,
        update=update_node_values_with_preset,
    )

    @property
<<<<<<< HEAD
    def is_emu64_texedge(self):
        return (
            self.aa_en
            and self.cvg_x_alpha
            and self.alpha_cvg_sel
            and self.cvg_dst == "CVG_DST_CLAMP"
            and self.zmode == "ZMODE_OPA"
        )
=======
    def using_fog(self):
        return self.g_fog or self.does_blender_use_input("G_BL_CLR_FOG") or self.does_blender_use_input("G_BL_A_FOG")

    @property
    def blend_color_inputs(self):
        yield from (getattr(self, f"blend_{val}") for val in ("p1", "p2", "m1", "m2"))

    @property
    def blend_alpha_inputs(self):
        yield from (getattr(self, f"blend_{val}") for val in ("a1", "a2", "b1", "b2"))

    @property
    def blend_inputs(self):
        yield from self.blend_color_inputs
        yield from self.blend_alpha_inputs

    def does_blender_use_input(self, setting: str) -> bool:
        return any(input == setting for input in self.blend_inputs)
>>>>>>> 87678235

    def key(self):
        setRM = self.set_rendermode
        rmAdv = self.rendermode_advanced_enabled
        prim = self.g_mdsft_zsrcsel == "G_ZS_PRIM"
        return (
            self.g_zbuffer,
            self.g_shade,
            self.g_decal_gequal,
            self.g_decal_equal,
            self.g_decal_special,
            self.g_cull_front,
            self.g_cull_back,
            self.g_attroffset_st_enable,
            self.g_attroffset_z_enable,
            self.g_packed_normals,
            self.g_lighttoalpha,
            self.g_ambocclusion,
            self.g_fog,
            self.g_lighting,
            self.g_tex_gen,
            self.g_tex_gen_linear,
            self.g_lod,
            self.g_shade_smooth,
            self.g_clipping,
            self.g_lighting_positional,
            self.g_mdsft_alpha_dither,
            self.g_mdsft_rgb_dither,
            self.g_mdsft_combkey,
            self.g_mdsft_textconv,
            self.g_mdsft_text_filt,
            self.g_mdsft_textlod,
            self.g_mdsft_textdetail,
            self.g_mdsft_textpersp,
            self.g_mdsft_cycletype,
            self.g_mdsft_color_dither,
            self.g_mdsft_pipeline,
            self.g_mdsft_alpha_compare,
            self.g_mdsft_zsrcsel,
            self.prim_depth.key() if prim else None,
            self.clip_ratio,
            self.set_rendermode,
            self.aa_en if setRM and rmAdv else None,
            self.z_cmp if setRM and rmAdv else None,
            self.z_upd if setRM and rmAdv else None,
            self.im_rd if setRM and rmAdv else None,
            self.clr_on_cvg if setRM and rmAdv else None,
            self.cvg_dst if setRM and rmAdv else None,
            self.zmode if setRM and rmAdv else None,
            self.cvg_x_alpha if setRM and rmAdv else None,
            self.alpha_cvg_sel if setRM and rmAdv else None,
            self.force_bl if setRM and rmAdv else None,
            self.blend_p1 if setRM and rmAdv else None,
            self.blend_p2 if setRM and rmAdv else None,
            self.blend_m1 if setRM and rmAdv else None,
            self.blend_m2 if setRM and rmAdv else None,
            self.blend_a1 if setRM and rmAdv else None,
            self.blend_a2 if setRM and rmAdv else None,
            self.blend_b1 if setRM and rmAdv else None,
            self.blend_b2 if setRM and rmAdv else None,
            self.rendermode_preset_cycle_1 if setRM and not rmAdv else None,
            self.rendermode_preset_cycle_2 if setRM and not rmAdv else None,
        )


class DefaultRDPSettingsPanel(Panel):
    bl_label = "RDP Default Settings"
    bl_idname = "WORLD_PT_RDP_Default_Inspector"
    bl_space_type = "PROPERTIES"
    bl_region_type = "WINDOW"
    bl_context = "world"
    bl_options = {"HIDE_HEADER"}

    @classmethod
    def poll(cls, context):
        return context.scene.gameEditorMode == "SM64"

    def draw(self, context):
        world = context.scene.world
        layout = self.layout
        layout.box().label(text="RDP Default Settings")
        layout.label(text="If a material setting is a same as a default setting, then it won't be set.")
        ui_geo_mode(world.rdp_defaults, world, layout, True)
        ui_upper_mode(world.rdp_defaults, world, layout, True)
        ui_lower_mode(world.rdp_defaults, world, layout, True)
        ui_other(world.rdp_defaults, world, layout, True)


class CelLevelProperty(PropertyGroup):
    threshMode: bpy.props.EnumProperty(
        items=enumCelThreshMode, name="Draw when", default="Lighter", update=update_cel_cutout_source
    )
    threshold: bpy.props.IntProperty(
        name="Threshold",
        description="Light level at which the boundary between cel levels occurs. One level is >= this value, the other is < it",
        min=2,
        max=255,
        default=128,
    )
    tintType: bpy.props.EnumProperty(items=enumCelTintType, name="Tint type", default="Fixed")
    tintFixedLevel: bpy.props.IntProperty(
        name="Level",
        description="0: original color <=> 255: fully tint color",
        min=0,
        max=255,
        default=50,
    )
    tintFixedColor: bpy.props.FloatVectorProperty(
        name="Tint color",
        size=3,
        min=0.0,
        max=1.0,
        subtype="COLOR",
    )
    tintSegmentNum: bpy.props.IntProperty(
        name="Segment",
        description="Segment number to store tint DL in",
        min=8,
        max=0xD,
        default=8,
    )
    tintSegmentOffset: bpy.props.IntProperty(
        name="Offset (instr)",
        description="Number of instructions (8 bytes) within this DL to jump to",
        min=0,
        max=1000,
        default=0,
    )
    tintLightSlot: bpy.props.IntProperty(
        name="Light (/end)",
        description="Which light to load RGB color from, counting from the end. 0 = ambient, 1 = last directional / point light, 2 = second-to-last, etc.",
        min=0,
        max=9,
        default=1,
    )


class CelShadingProperty(PropertyGroup):
    tintPipeline: bpy.props.EnumProperty(items=enumCelTintPipeline, name="Tint pipeline", default="CC")
    cutoutSource: bpy.props.EnumProperty(
        items=enumCelCutoutSource,
        name="Cutout",
        default="ENVIRONMENT",
        update=update_cel_cutout_source,
    )
    levels: bpy.props.CollectionProperty(type=CelLevelProperty, name="Cel levels")


def celGetMaterialLevels(materialName):
    material = bpy.data.materials.get(materialName)
    if material is None:
        raise PluginError(f"Could not find material {materialName}")
    return material.f3d_mat.cel_shading.levels


class CelLevelAdd(bpy.types.Operator):
    bl_idname = "material.f3d_cel_level_add"
    bl_label = "Add Cel Level"
    bl_options = {"REGISTER", "UNDO"}

    materialName: bpy.props.StringProperty()

    def execute(self, context):
        levels = celGetMaterialLevels(self.materialName)
        levels.add()
        return {"FINISHED"}


class CelLevelRemove(bpy.types.Operator):
    bl_idname = "material.f3d_cel_level_remove"
    bl_label = "Remove Last Level"
    bl_options = {"REGISTER", "UNDO"}

    materialName: bpy.props.StringProperty()

    def execute(self, context):
        levels = celGetMaterialLevels(self.materialName)
        levels.remove(len(levels) - 1)
        return {"FINISHED"}


def getCurrentPresetDir():
    return "f3d/" + bpy.context.scene.gameEditorMode.lower()


class ApplyMaterialPresetOperator(Operator):
    bl_idname = "material.f3d_preset_apply"
    bl_label = "Apply F3D Material Preset"

    filepath: bpy.props.StringProperty()

    def execute(self, context: Context):
        material_apply_preset(context.material, self.filepath)
        return {"FINISHED"}


# modules/bpy_types.py -> Menu
class MATERIAL_MT_f3d_presets(Menu):
    bl_label = "F3D Material Presets"
    preset_operator = ApplyMaterialPresetOperator.bl_idname

    def draw(self, _context):
        """
        Define these on the subclass:
        - preset_operator (string)
        - preset_subdir (string)

        Optionally:
        - preset_add_operator (string)
        - preset_extensions (set of strings)
        - preset_operator_defaults (dict of keyword args)
        """
        ext_valid = getattr(self, "preset_extensions", {".py", ".xml"})
        props_default = getattr(self, "preset_operator_defaults", None)
        add_operator = getattr(self, "preset_add_operator", None)
        presetDir = getCurrentPresetDir()
        paths = bpy.utils.preset_paths("f3d/user")
        if not bpy.context.scene.f3dUserPresetsOnly:
            paths += bpy.utils.preset_paths(presetDir)
            if bpy.context.scene.f3d_type == "F3DEX3":
                paths += bpy.utils.preset_paths(f"{presetDir}_f3dex3")
        self.path_menu(
            paths,
            self.preset_operator,
            props_default=props_default,
            filter_ext=lambda ext: ext.lower() in ext_valid,
            add_operator=add_operator,
        )


class AddPresetF3D(AddPresetBase, Operator):
    """Add an F3D Material Preset"""

    bl_idname = "material.f3d_preset_add"
    bl_label = "Add F3D Material Preset"
    preset_menu = "MATERIAL_MT_f3d_presets"

    # variable used for all preset values
    # do NOT set "mat" in this operator, even in a for loop! it overrides this value
    preset_defines = ["f3d_mat = bpy.context.material.f3d_mat"]

    # properties to store in the preset
    preset_values = [
        "f3d_mat",
    ]

    # where to store the preset
    preset_subdir = "f3d/user"

    defaults = [
        "Custom",
        # "Shaded Texture",
    ]

    ignore_props = {
        "f3d_mat.tex0.tex",
        "f3d_mat.tex0.tex_format",
        "f3d_mat.tex0.ci_format",
        "f3d_mat.tex0.use_tex_reference",
        "f3d_mat.tex0.tex_reference",
        "f3d_mat.tex0.tex_reference_size",
        "f3d_mat.tex0.pal_reference",
        "f3d_mat.tex0.pal_reference_size",
        "f3d_mat.tex0.S",
        "f3d_mat.tex0.T",
        "f3d_mat.tex0.menu",
        "f3d_mat.tex0.autoprop",
        "f3d_mat.tex0.save_large_texture",
        "f3d_mat.tex0.tile_scroll",
        "f3d_mat.tex0.tile_scroll.s",
        "f3d_mat.tex0.tile_scroll.t",
        "f3d_mat.tex0.tile_scroll.interval",
        "f3d_mat.tex1.tex",
        "f3d_mat.tex1.tex_format",
        "f3d_mat.tex1.ci_format",
        "f3d_mat.tex1.use_tex_reference",
        "f3d_mat.tex1.tex_reference",
        "f3d_mat.tex1.tex_reference_size",
        "f3d_mat.tex1.pal_reference",
        "f3d_mat.tex1.pal_reference_size",
        "f3d_mat.tex1.S",
        "f3d_mat.tex1.T",
        "f3d_mat.tex1.menu",
        "f3d_mat.tex1.autoprop",
        "f3d_mat.tex1.save_large_texture",
        "f3d_mat.tex1.tile_scroll",
        "f3d_mat.tex1.tile_scroll.s",
        "f3d_mat.tex1.tile_scroll.t",
        "f3d_mat.tex1.tile_scroll.interval",
        "f3d_mat.tex_scale",
        "f3d_mat.scale_autoprop",
        "f3d_mat.uv_basis",
        "f3d_mat.UVanim0",
        "f3d_mat.UVanim1",
        "f3d_mat.menu_procAnim",
        "f3d_mat.menu_geo",
        "f3d_mat.menu_upper",
        "f3d_mat.menu_lower",
        "f3d_mat.menu_other",
        "f3d_mat.menu_lower_render",
        "f3d_mat.f3d_update_flag",
        "f3d_mat.name",
        "f3d_mat.use_large_textures",
    }

    def execute(self, context):
        import os
        from bpy.utils import is_path_builtin

        if hasattr(self, "pre_cb"):
            self.pre_cb(context)

        preset_menu_class = getattr(bpy.types, self.preset_menu)

        is_xml = getattr(preset_menu_class, "preset_type", None) == "XML"
        is_preset_add = not (self.remove_name or self.remove_active)

        if is_xml:
            ext = ".xml"
        else:
            ext = ".py"

        name = self.name.strip() if is_preset_add else self.name

        if is_preset_add:
            if not name:
                return {"FINISHED"}

            filename = self.as_filename(name)
            if filename in material_presets or filename == "custom":
                self.report({"WARNING"}, "Unable to delete/overwrite default presets.")
                return {"CANCELLED"}

            # Reset preset name
            wm = bpy.data.window_managers[0]
            if name == wm.preset_name:
                wm.preset_name = "New Preset"

            filename = self.as_filename(name)
            context.material.f3d_mat.presetName = bpy.path.display_name(filename)

            target_path = os.path.join("presets", self.preset_subdir)
            try:
                target_path = bpy.utils.user_resource("SCRIPTS", target_path, create=True)
            except:  # 3.0
                target_path = bpy.utils.user_resource("SCRIPTS", path=target_path, create=True)

            if not target_path:
                self.report({"WARNING"}, "Failed to create presets path")
                return {"CANCELLED"}

            filepath = os.path.join(target_path, filename) + ext

            if hasattr(self, "add"):
                self.add(context, filepath)
            else:
                logger.info("Writing Preset: %r" % filepath)

                if is_xml:
                    import rna_xml

                    rna_xml.xml_file_write(context, filepath, preset_menu_class.preset_xml_map)
                else:

                    def rna_recursive_attr_expand(value, rna_path_step, level):
                        if rna_path_step in self.ignore_props:
                            return
                        if isinstance(value, PropertyGroup):
                            for sub_value_attr in value.bl_rna.properties.keys():
                                if sub_value_attr == "rna_type":
                                    continue
                                sub_value = getattr(value, sub_value_attr)
                                rna_recursive_attr_expand(sub_value, "%s.%s" % (rna_path_step, sub_value_attr), level)
                        elif type(value).__name__ == "bpy_prop_collection_idprop":  # could use nicer method
                            file_preset.write("%s.clear()\n" % rna_path_step)
                            for sub_value in value:
                                file_preset.write("item_sub_%d = %s.add()\n" % (level, rna_path_step))
                                rna_recursive_attr_expand(sub_value, "item_sub_%d" % level, level + 1)
                        else:
                            # convert thin wrapped sequences
                            # to simple lists to repr()
                            try:
                                value = value[:]
                            except:
                                pass

                            file_preset.write("%s = %r\n" % (rna_path_step, value))

                    file_preset = open(filepath, "w", encoding="utf-8")
                    file_preset.write("import bpy\n")

                    if hasattr(self, "preset_defines"):
                        for rna_path in self.preset_defines:
                            exec(rna_path)
                            file_preset.write("%s\n" % rna_path)
                        file_preset.write("\n")
                    file_preset.write("bpy.context.material.f3d_update_flag = True\n")

                    for rna_path in self.preset_values:
                        value = eval(rna_path)
                        rna_recursive_attr_expand(value, rna_path, 1)

                    file_preset.write("bpy.context.material.f3d_update_flag = False\n")
                    file_preset.write(
                        "f3d_mat.use_default_lighting = f3d_mat.use_default_lighting # Force nodes update\n"
                    )
                    file_preset.close()

            presetName = bpy.path.display_name(filename)
            preset_menu_class.bl_label = presetName

            for otherMat in bpy.data.materials:
                if otherMat.f3d_mat.presetName == presetName and otherMat != context.material:
                    update_preset_manual_v4(otherMat, filename)
            context.material.f3d_mat.presetName = bpy.path.display_name(filename)

        else:
            if self.remove_active:
                name = preset_menu_class.bl_label
                filename = self.as_filename(name)
                presetName = bpy.path.display_name(filename)

                if filename in material_presets or filename == "custom":
                    self.report({"WARNING"}, "Unable to delete/overwrite default presets.")
                    return {"CANCELLED"}

            # fairly sloppy but convenient.
            filepath = bpy.utils.preset_find(name, self.preset_subdir, ext=ext)

            if not filepath:
                filepath = bpy.utils.preset_find(name, self.preset_subdir, display_name=True, ext=ext)

            if not filepath:
                return {"CANCELLED"}

            # Do not remove bundled presets
            if is_path_builtin(filepath):
                self.report({"WARNING"}, "Unable to remove default presets")
                return {"CANCELLED"}

            try:
                if hasattr(self, "remove"):
                    self.remove(context, filepath)
                else:
                    os.remove(filepath)
            except Exception as e:
                self.report({"ERROR"}, "Unable to remove preset: %r" % e)
                import traceback

                traceback.print_exc()
                return {"CANCELLED"}

            # XXX, stupid!
            preset_menu_class.bl_label = "Presets"
            for material in bpy.data.materials:
                if material.f3d_mat.presetName == presetName:
                    material.f3d_mat.presetName = "Custom"

        if hasattr(self, "post_cb"):
            self.post_cb(context)

        return {"FINISHED"}


def convertToNewMat(material, oldMat):
    material.f3d_mat.presetName = oldMat.get("presetName", "Custom")

    material.f3d_mat.scale_autoprop = oldMat.get("scale_autoprop", material.f3d_mat.scale_autoprop)
    material.f3d_mat.uv_basis = oldMat.get("uv_basis", material.f3d_mat.uv_basis)

    # Combiners
    if "combiner1" in oldMat:
        recursiveCopyOldPropertyGroup(oldMat["combiner1"], material.f3d_mat.combiner1)
    if "combiner2" in oldMat:
        recursiveCopyOldPropertyGroup(oldMat["combiner2"], material.f3d_mat.combiner2)

    # Texture animation
    material.f3d_mat.menu_procAnim = oldMat.get("menu_procAnim", material.f3d_mat.menu_procAnim)
    if "UVanim" in oldMat:
        recursiveCopyOldPropertyGroup(oldMat["UVanim"], material.f3d_mat.UVanim0)
    if "UVanim_tex1" in oldMat:
        recursiveCopyOldPropertyGroup(oldMat["UVanim_tex1"], material.f3d_mat.UVanim1)

    # material textures
    material.f3d_mat.tex_scale = oldMat.get("tex_scale", material.f3d_mat.tex_scale)
    recursiveCopyOldPropertyGroup(oldMat["tex0"], material.f3d_mat.tex0)
    recursiveCopyOldPropertyGroup(oldMat["tex1"], material.f3d_mat.tex1)

    # Should Set?
    material.f3d_mat.set_prim = oldMat.get("set_prim", material.f3d_mat.set_prim)
    material.f3d_mat.set_lights = oldMat.get("set_lights", material.f3d_mat.set_lights)
    material.f3d_mat.set_env = oldMat.get("set_env", material.f3d_mat.set_env)
    material.f3d_mat.set_blend = oldMat.get("set_blend", material.f3d_mat.set_blend)
    material.f3d_mat.set_key = oldMat.get("set_key", material.f3d_mat.set_key)
    material.f3d_mat.set_k0_5 = oldMat.get("set_k0_5", material.f3d_mat.set_k0_5)
    material.f3d_mat.set_combiner = oldMat.get("set_combiner", material.f3d_mat.set_combiner)
    material.f3d_mat.use_default_lighting = oldMat.get("use_default_lighting", material.f3d_mat.use_default_lighting)

    # Colors
    nodes = oldMat.node_tree.nodes

    if oldMat.mat_ver == 3:
        prim = nodes["Primitive Color Output"].inputs[0].default_value
        env = nodes["Environment Color Output"].inputs[0].default_value
    else:
        prim = nodes["Primitive Color"].outputs[0].default_value
        env = nodes["Environment Color"].outputs[0].default_value

    material.f3d_mat.blend_color = oldMat.get("blend_color", material.f3d_mat.blend_color)
    material.f3d_mat.prim_color = prim
    material.f3d_mat.env_color = env
    if "Chroma Key Center" in nodes:
        material.f3d_mat.key_center = nodes["Chroma Key Center"].outputs[0].default_value

    # Chroma
    material.f3d_mat.key_scale = oldMat.get("key_scale", material.f3d_mat.key_scale)
    material.f3d_mat.key_width = oldMat.get("key_width", material.f3d_mat.key_width)

    # Convert
    material.f3d_mat.k0 = oldMat.get("k0", material.f3d_mat.k0)
    material.f3d_mat.k1 = oldMat.get("k1", material.f3d_mat.k1)
    material.f3d_mat.k2 = oldMat.get("k2", material.f3d_mat.k2)
    material.f3d_mat.k3 = oldMat.get("k3", material.f3d_mat.k3)
    material.f3d_mat.k4 = oldMat.get("k4", material.f3d_mat.k4)
    material.f3d_mat.k5 = oldMat.get("k5", material.f3d_mat.k5)

    # Prim
    material.f3d_mat.prim_lod_frac = oldMat.get("prim_lod_frac", material.f3d_mat.prim_lod_frac)
    material.f3d_mat.prim_lod_min = oldMat.get("prim_lod_min", material.f3d_mat.prim_lod_min)

    # lights
    material.f3d_mat.default_light_color = oldMat.get("default_light_color", material.f3d_mat.default_light_color)
    material.f3d_mat.ambient_light_color = oldMat.get("ambient_light_color", material.f3d_mat.ambient_light_color)
    for i in range(1, 8):
        old_light = oldMat.get(f"f3d_light{str(i)}")
        # can be a broken property with V1 materials (IDPropertyGroup), thankfully this isnt typical to see when upgrading but
        # this method is safer
        if type(old_light) is Light:
            setattr(material.f3d_mat, f"f3d_light{str(i)}", old_light)

    # Fog Properties
    material.f3d_mat.fog_color = oldMat.get("fog_color", material.f3d_mat.fog_color)
    material.f3d_mat.fog_position = oldMat.get("fog_position", material.f3d_mat.fog_position)
    material.f3d_mat.set_fog = oldMat.get("set_fog", material.f3d_mat.set_fog)
    material.f3d_mat.use_global_fog = oldMat.get("use_global_fog", material.f3d_mat.use_global_fog)

    # geometry mode
    material.f3d_mat.menu_geo = oldMat.get("menu_geo", material.f3d_mat.menu_geo)
    material.f3d_mat.menu_upper = oldMat.get("menu_upper", material.f3d_mat.menu_upper)
    material.f3d_mat.menu_lower = oldMat.get("menu_lower", material.f3d_mat.menu_lower)
    material.f3d_mat.menu_other = oldMat.get("menu_other", material.f3d_mat.menu_other)
    material.f3d_mat.menu_lower_render = oldMat.get("menu_lower_render", material.f3d_mat.menu_lower_render)
    if "rdp_settings" in oldMat:
        recursiveCopyOldPropertyGroup(oldMat["rdp_settings"], material.f3d_mat.rdp_settings)


class F3DMaterialProperty(PropertyGroup):
    presetName: bpy.props.StringProperty(
        name="Preset Name",
        default="Custom",
    )

    scale_autoprop: bpy.props.BoolProperty(
        name="Auto Set Scale",
        default=True,
        update=update_tex_values,
    )
    uv_basis: bpy.props.EnumProperty(
        name="UV Basis",
        default="TEXEL0",
        items=enumTexUV,
        update=update_tex_values,
    )

    # Combiners
    combiner1: bpy.props.PointerProperty(type=CombinerProperty)
    combiner2: bpy.props.PointerProperty(type=CombinerProperty)

    # Texture animation
    menu_procAnim: bpy.props.BoolProperty()
    UVanim0: bpy.props.PointerProperty(type=ProcAnimVectorProperty)
    UVanim1: bpy.props.PointerProperty(type=ProcAnimVectorProperty)

    # material textures
    tex_scale: bpy.props.FloatVectorProperty(
        min=0,
        max=1,
        size=2,
        default=(1, 1),
        step=1,
        update=update_tex_values,
    )
    tex0: bpy.props.PointerProperty(type=TextureProperty, name="tex0")
    tex1: bpy.props.PointerProperty(type=TextureProperty, name="tex1")

    # Should Set?

    set_prim: bpy.props.BoolProperty(
        default=True,
        update=update_node_values_with_preset,
    )
    set_lights: bpy.props.BoolProperty(
        default=True,
        update=update_node_values_with_preset,
    )
    set_env: bpy.props.BoolProperty(
        default=False,
        update=update_node_values_with_preset,
    )
    set_blend: bpy.props.BoolProperty(
        default=False,
        update=update_node_values_with_preset,
    )
    set_tex_edge_alpha: bpy.props.BoolProperty(
        default=False,
        update=update_node_values_with_preset,
    )
    set_key: bpy.props.BoolProperty(
        default=True,
        update=update_node_values_with_preset,
    )
    set_k0_5: bpy.props.BoolProperty(
        default=True,
        update=update_node_values_with_preset,
    )
    set_combiner: bpy.props.BoolProperty(
        default=True,
        update=update_node_values_with_preset,
    )
    use_default_lighting: bpy.props.BoolProperty(
        default=True,
        update=update_node_values_without_preset,
    )

    # Blend Color
    blend_color: bpy.props.FloatVectorProperty(
        name="Blend Color",
        subtype="COLOR",
        size=4,
        min=0,
        max=1,
        default=(0, 0, 0, 1),
    )
    tex_edge_alpha: bpy.props.FloatProperty(
        name="Tex Edge Alpha",
        min=0,
        max=1,
        step=100.0 / 255.0,
        default=144.0 / 255.0,
        update=update_node_values_with_preset,  # TODO: This shouldnt need to actually interact with the nodes, maybe implement?
        description="F3DZEX (AC): Alpha threshold for tex edge (cutout) materials, displays only alpha values greater or equal.",
    )
    prim_color: bpy.props.FloatVectorProperty(
        name="Primitive Color",
        subtype="COLOR",
        size=4,
        min=0,
        max=1,
        default=(1, 1, 1, 1),
        update=get_color_input_update_callback("prim_color", "Prim"),
    )
    env_color: bpy.props.FloatVectorProperty(
        name="Environment Color",
        subtype="COLOR",
        size=4,
        min=0,
        max=1,
        default=(1, 1, 1, 1),
        update=get_color_input_update_callback("env_color", "Env"),
    )
    key_center: bpy.props.FloatVectorProperty(
        name="Key Center",
        subtype="COLOR",
        size=4,
        min=0,
        max=1,
        default=(1, 1, 1, 1),
        update=update_node_values_without_preset,
    )

    # Chroma
    key_scale: bpy.props.FloatVectorProperty(
        name="Key Scale",
        min=0,
        max=1,
        step=1,
        update=update_node_values_with_preset,
    )
    key_width: bpy.props.FloatVectorProperty(
        name="Key Width",
        min=0,
        max=16,
        update=update_node_values_with_preset,
    )

    # Convert
    k0: bpy.props.FloatProperty(
        min=-1,
        max=1,
        default=175 / 255,
        step=1,
        update=update_node_values_with_preset,
    )
    k1: bpy.props.FloatProperty(
        min=-1,
        max=1,
        default=-43 / 255,
        step=1,
        update=update_node_values_with_preset,
    )
    k2: bpy.props.FloatProperty(
        min=-1,
        max=1,
        default=-89 / 255,
        step=1,
        update=update_node_values_with_preset,
    )
    k3: bpy.props.FloatProperty(
        min=-1,
        max=1,
        default=222 / 255,
        step=1,
        update=update_node_values_with_preset,
    )
    k4: bpy.props.FloatProperty(
        min=-1,
        max=1,
        default=114 / 255,
        step=1,
        update=update_node_values_with_preset,
    )
    k5: bpy.props.FloatProperty(
        min=-1,
        max=1,
        default=42 / 255,
        step=1,
        update=update_node_values_with_preset,
    )

    # Prim
    prim_lod_frac: bpy.props.FloatProperty(
        name="Prim LOD Frac",
        min=0,
        max=1,
        step=1,
        update=update_node_values_with_preset,
    )
    prim_lod_min: bpy.props.FloatProperty(
        name="Min LOD Ratio",
        min=0,
        max=1,
        step=1,
        update=update_node_values_with_preset,
    )

    # lights
    default_light_color: bpy.props.FloatVectorProperty(
        name="Default Light Color",
        subtype="COLOR",
        size=4,
        min=0,
        max=1,
        default=(1, 1, 1, 1),
        update=update_light_properties,
    )
    set_ambient_from_light: bpy.props.BoolProperty(
        "Automatic Ambient Color", default=True, update=update_light_properties
    )
    ambient_light_color: bpy.props.FloatVectorProperty(
        name="Ambient Light Color",
        subtype="COLOR",
        size=4,
        min=0,
        max=1,
        default=(0.5, 0.5, 0.5, 1),
        update=update_light_properties,
    )
    f3d_light1: bpy.props.PointerProperty(type=Light, update=F3DOrganizeLights)
    f3d_light2: bpy.props.PointerProperty(type=Light, update=F3DOrganizeLights)
    f3d_light3: bpy.props.PointerProperty(type=Light, update=F3DOrganizeLights)
    f3d_light4: bpy.props.PointerProperty(type=Light, update=F3DOrganizeLights)
    f3d_light5: bpy.props.PointerProperty(type=Light, update=F3DOrganizeLights)
    f3d_light6: bpy.props.PointerProperty(type=Light, update=F3DOrganizeLights)
    f3d_light7: bpy.props.PointerProperty(type=Light, update=F3DOrganizeLights)

    # Ambient Occlusion
    ao_ambient: bpy.props.FloatProperty(
        name="AO Ambient",
        min=0.0,
        max=1.0,
        default=1.0,
        description="How much ambient occlusion (vertex alpha) affects ambient light intensity",
        update=update_node_values_without_preset,
    )
    ao_directional: bpy.props.FloatProperty(
        name="AO Directional",
        min=0.0,
        max=1.0,
        default=0.625,
        description="How much ambient occlusion (vertex alpha) affects directional light intensity",
        update=update_node_values_without_preset,
    )
    ao_point: bpy.props.FloatProperty(
        name="AO Point",
        min=0.0,
        max=1.0,
        default=0.0,
        description="How much ambient occlusion (vertex alpha) affects point light intensity",
        update=update_node_values_without_preset,
    )
    set_ao: bpy.props.BoolProperty(update=update_node_values_without_preset)

    # Fresnel
    fresnel_lo: bpy.props.FloatProperty(
        name="Fresnel lo",
        min=-1000.0,
        max=1000.0,
        default=0.7,
        description="Dot product value which gives shade alpha = 0. The dot product ranges from 1 when the normal points directly at the camera, to 0 when it points sideways",
        update=update_node_values_without_preset,
    )
    fresnel_hi: bpy.props.FloatProperty(
        name="Fresnel hi",
        min=-1000.0,
        max=1000.0,
        default=0.4,
        description="Dot product value which gives shade alpha = FF. The dot product ranges from 1 when the normal points directly at the camera, to 0 when it points sideways",
        update=update_node_values_without_preset,
    )
    set_fresnel: bpy.props.BoolProperty(update=update_node_values_without_preset)

    # Attribute Offsets
    attroffs_st: bpy.props.FloatVectorProperty(
        name="ST Attr Offset",
        size=2,
        min=-1024.0,
        max=1024.0,
        default=(0.0, 0.0),
        description="Offset applied to ST (UV) coordinates, after texture scale. Units are texels. Usually for UV scrolling",
        update=update_node_values_without_preset,
    )
    attroffs_z: bpy.props.IntProperty(
        name="Z Attr Offset",
        min=-0x8000,
        max=0x7FFF,
        default=-2,
        description="Offset applied to Z coordinate. To fix decals, set Z mode to opaque and set Z attr offset to something like -2",
        update=update_node_values_without_preset,
    )
    set_attroffs_st: bpy.props.BoolProperty(update=update_node_values_without_preset)
    set_attroffs_z: bpy.props.BoolProperty(update=update_node_values_without_preset)

    # Fog Properties
    fog_color: bpy.props.FloatVectorProperty(
        name="Fog Color",
        subtype="COLOR",
        size=4,
        min=0,
        max=1,
        default=(0, 0, 0, 1),
        update=update_node_values_without_preset,
    )
    # TODO: (V5) dragorn421 should ask me if this is _actually_ the fog position max because this seems wrong to him
    fog_position: bpy.props.IntVectorProperty(
        name="Fog Range",
        size=2,
        min=0,
        max=0x10000,
        default=(985, 1000),
        update=update_node_values_without_preset,
    )
    set_fog: bpy.props.BoolProperty(update=update_node_values_without_preset)
    use_global_fog: bpy.props.BoolProperty(default=False, update=update_node_values_without_preset)

    # geometry mode
    menu_geo: bpy.props.BoolProperty()
    menu_upper: bpy.props.BoolProperty()
    menu_lower: bpy.props.BoolProperty()
    menu_other: bpy.props.BoolProperty()
    menu_lower_render: bpy.props.BoolProperty()
    rdp_settings: bpy.props.PointerProperty(type=RDPSettings)

    draw_layer: bpy.props.PointerProperty(type=DrawLayerProperty)
    use_large_textures: bpy.props.BoolProperty(name="Large Texture Mode")
    large_edges: bpy.props.EnumProperty(items=enumLargeEdges, default="Clamp")

    expand_cel_shading_ui: bpy.props.BoolProperty(name="Expand Cel Shading UI")
    use_cel_shading: bpy.props.BoolProperty(name="Use Cel Shading", update=update_cel_cutout_source)
    cel_shading: bpy.props.PointerProperty(type=CelShadingProperty)

    def key(self) -> F3DMaterialHash:
        useDefaultLighting = self.set_lights and self.use_default_lighting
        return (
            self.scale_autoprop,
            self.uv_basis,
            self.UVanim0.key(),
            self.UVanim1.key(),
            tuple([round(value, 4) for value in self.tex_scale]),
            self.tex0.key(),
            self.tex1.key(),
            self.rdp_settings.key(),
            self.draw_layer.key(),
            self.use_large_textures,
            self.use_cel_shading,
            self.cel_shading.tintPipeline if self.use_cel_shading else None,
            tuple(
                [
                    (
                        c.threshMode,
                        c.threshold,
                        c.tintType,
                        c.tintFixedLevel,
                        c.tintFixedColor,
                        c.tintSegmentNum,
                        c.tintSegmentOffset,
                        c.tintLightSlot,
                    )
                    for c in self.cel_shading.levels
                ]
            )
            if self.use_cel_shading
            else None,
            self.use_default_lighting,
            self.set_blend,
            self.set_tex_edge_alpha,
            self.set_prim,
            self.set_env,
            self.set_key,
            self.set_k0_5,
            self.set_combiner,
            self.set_lights,
            self.set_fog,
            tuple([round(value, 4) for value in self.blend_color]) if self.set_blend else None,
            round(self.tex_edge_alpha, 4) if self.set_tex_edge_alpha else None,
            tuple([round(value, 4) for value in self.prim_color]) if self.set_prim else None,
            round(self.prim_lod_frac, 4) if self.set_prim else None,
            round(self.prim_lod_min, 4) if self.set_prim else None,
            tuple([round(value, 4) for value in self.env_color]) if self.set_env else None,
            tuple([round(value, 4) for value in self.key_center]) if self.set_key else None,
            tuple([round(value, 4) for value in self.key_scale]) if self.set_key else None,
            tuple([round(value, 4) for value in self.key_width]) if self.set_key else None,
            round(self.k0, 4) if self.set_k0_5 else None,
            round(self.k1, 4) if self.set_k0_5 else None,
            round(self.k2, 4) if self.set_k0_5 else None,
            round(self.k3, 4) if self.set_k0_5 else None,
            round(self.k4, 4) if self.set_k0_5 else None,
            round(self.k5, 4) if self.set_k0_5 else None,
            self.combiner1.key() if self.set_combiner else None,
            self.combiner2.key() if self.set_combiner else None,
            tuple([round(value, 4) for value in (self.ao_ambient, self.ao_directional, self.ao_point)])
            if self.set_ao
            else None,
            tuple([round(value, 4) for value in (self.fresnel_lo, self.fresnel_hi)]) if self.set_fresnel else None,
            tuple([round(value, 4) for value in self.attroffs_st]) if self.set_attroffs_st else None,
            self.attroffs_z if self.set_attroffs_z else None,
            tuple([round(value, 4) for value in self.fog_color]) if self.set_fog else None,
            tuple([round(value, 4) for value in self.fog_position]) if self.set_fog else None,
            tuple([round(value, 4) for value in self.default_light_color]) if useDefaultLighting else None,
            self.set_ambient_from_light if useDefaultLighting else None,
            tuple([round(value, 4) for value in self.ambient_light_color])
            if useDefaultLighting and not self.set_ambient_from_light
            else None,
            self.f3d_light1 if not useDefaultLighting else None,
            self.f3d_light2 if not useDefaultLighting else None,
            self.f3d_light3 if not useDefaultLighting else None,
            self.f3d_light4 if not useDefaultLighting else None,
            self.f3d_light5 if not useDefaultLighting else None,
            self.f3d_light6 if not useDefaultLighting else None,
            self.f3d_light7 if not useDefaultLighting else None,
        )


class UnlinkF3DImage0(Operator):
    bl_idname = "image.tex0_unlink"
    bl_label = "Unlink F3D Image"
    bl_options = {"REGISTER", "UNDO", "PRESET"}

    # Called on demand (i.e. button press, menu item)
    # Can also be called from operator search menu (Spacebar)
    def execute(self, context):
        context.material.f3d_mat.tex0.tex = None
        return {"FINISHED"}  # must return a set


class UnlinkF3DImage1(Operator):
    bl_idname = "image.tex1_unlink"
    bl_label = "Unlink F3D Image"
    bl_options = {"REGISTER", "UNDO", "PRESET"}

    # Called on demand (i.e. button press, menu item)
    # Can also be called from operator search menu (Spacebar)
    def execute(self, context):
        context.material.f3d_mat.tex1.tex = None
        return {"FINISHED"}  # must return a set


class UpdateF3DNodes(Operator):
    bl_idname = "material.update_f3d_nodes"
    bl_label = "Update F3D Nodes"
    bl_options = {"REGISTER", "UNDO", "PRESET"}

    # Called on demand (i.e. button press, menu item)
    # Can also be called from operator search menu (Spacebar)
    def execute(self, context):
        if context is None or not hasattr(context, "material") or context.material is None:
            self.report({"ERROR"}, "Material not found in context.")
            return {"CANCELLED"}
        if not context.material.is_f3d:
            self.report({"ERROR"}, "Material is not F3D.")
            return {"CANCELLED"}
        material = context.material

        material.f3d_update_flag = True
        try:
            update_node_values_of_material(material, context)
            material.f3d_mat.presetName = "Custom"
        except Exception as exc:
            material.f3d_update_flag = False
            raise exc
        material.f3d_update_flag = False
        return {"FINISHED"}  # must return a set


class F3DRenderSettingsPanel(Panel):
    bl_label = "F3D Render Settings"
    bl_idname = "OBJECT_PT_F3D_RENDER_SETTINGS_PANEL"
    bl_space_type = "VIEW_3D"
    bl_region_type = "WINDOW"

    @classmethod
    def poll(cls, context):
        return True

    def draw(self, context):
        layout = self.layout
        layout.ui_units_x = 16
        renderSettings = context.scene.fast64.renderSettings

        globalSettingsBox = layout.box()
        labelbox = globalSettingsBox.box()
        labelbox.label(text="Global Settings")
        labelbox.ui_units_x = 6

        globalSettingsBox.prop(renderSettings, "enableFogPreview")
        prop_split(globalSettingsBox, renderSettings, "fogPreviewColor", "Fog Color")
        prop_split(globalSettingsBox, renderSettings, "fogPreviewPosition", "Fog Position")
        prop_split(globalSettingsBox, renderSettings, "clippingPlanes", "Clipping Planes")

        globalSettingsBox.separator(factor=0.125)
        # TODO: (v5) add headings
        prop_split(globalSettingsBox, renderSettings, "ambientColor", "Ambient Light")
        prop_split(globalSettingsBox, renderSettings, "lightColor", "Light Color")
        prop_split(globalSettingsBox, renderSettings, "lightDirection", "Light Direction")
        prop_split(globalSettingsBox, renderSettings, "useWorldSpaceLighting", "Use World Space Lighting")

        if context.scene.gameEditorMode in ["SM64", "OOT"]:
            layout.separator(factor=0.5)
            gameSettingsBox = layout.box()
            gameSettingsBox.label(text="Preview Context")

            match context.scene.gameEditorMode:
                case "SM64":
                    if renderSettings.sm64Area is not None:
                        gameSettingsBox.prop(renderSettings, "useObjectRenderPreview", text="Use Area for Preview")

                    gameSettingsBox.prop(renderSettings, "sm64Area")

                case "OOT":
                    if renderSettings.ootSceneObject is not None:
                        gameSettingsBox.prop(renderSettings, "useObjectRenderPreview", text="Use Scene for Preview")

                    gameSettingsBox.prop(renderSettings, "ootSceneObject")

                    if renderSettings.ootSceneObject is not None:
                        b = gameSettingsBox.column()
                        r = b.row().split(factor=0.4)
                        r.prop(renderSettings, "ootSceneHeader")
                        header = ootGetSceneOrRoomHeader(
                            renderSettings.ootSceneObject,
                            renderSettings.ootSceneHeader,
                            False,
                        )
                        if header is None:
                            r.label(text="Header does not exist.", icon="QUESTION")
                        else:
                            numLightsNeeded = 1
                            if header.skyboxLighting == "Custom":
                                r2 = b.row()
                                r2.prop(renderSettings, "ootForceTimeOfDay")
                                if renderSettings.ootForceTimeOfDay:
                                    r2.label(text="Light Index sets first of four lights.", icon="INFO")
                                    numLightsNeeded = 4
                            if header.skyboxLighting != "0x00":
                                r.prop(renderSettings, "ootLightIdx")
                                if renderSettings.ootLightIdx + numLightsNeeded > len(header.lightList):
                                    b.label(text="Light does not exist.", icon="QUESTION")
                            if header.skyboxLighting == "0x00" or (
                                header.skyboxLighting == "Custom" and renderSettings.ootForceTimeOfDay
                            ):
                                r.prop(renderSettings, "ootTime")
                case _:
                    pass


def draw_f3d_render_settings(self, context):
    layout: UILayout = self.layout
    layout.popover(F3DRenderSettingsPanel.bl_idname)


mat_classes = (
    UnlinkF3DImage0,
    UnlinkF3DImage1,
    DrawLayerProperty,
    ApplyMaterialPresetOperator,
    MATERIAL_MT_f3d_presets,
    AddPresetF3D,
    F3DPanel,
    CreateFast3DMaterial,
    TextureFieldProperty,
    SetTileSizeScrollProperty,
    TextureProperty,
    CombinerProperty,
    ProceduralAnimProperty,
    ProcAnimVectorProperty,
    PrimDepthSettings,
    RDPSettings,
    DefaultRDPSettingsPanel,
    CelLevelProperty,
    CelShadingProperty,
    CelLevelAdd,
    CelLevelRemove,
    F3DMaterialProperty,
    ReloadDefaultF3DPresets,
    UpdateF3DNodes,
    F3DRenderSettingsPanel,
)


def findF3DPresetPath(filename):
    try:
        presetPath = bpy.utils.user_resource("SCRIPTS", os.path.join("presets", "f3d"), create=True)
    except:  # 3.0
        presetPath = bpy.utils.user_resource("SCRIPTS", path=os.path.join("presets", "f3d"), create=True)
    for subdir in os.listdir(presetPath):
        subPath = os.path.join(presetPath, subdir)
        if os.path.isdir(subPath):
            for preset in os.listdir(subPath):
                if preset[:-3] == filename:
                    return os.path.join(subPath, filename) + ".py"
    raise PluginError("Preset " + str(filename) + " not found.")


def getF3DPresetPath(filename, subdir):
    try:
        presetPath = bpy.utils.user_resource("SCRIPTS", os.path.join("presets", subdir), create=True)
    except:  # 3.0
        presetPath = bpy.utils.user_resource("SCRIPTS", path=os.path.join("presets", subdir), create=True)
    return os.path.join(presetPath, filename) + ".py"


def savePresets():
    for subdir, presets in material_presets.items():
        for filename, preset in presets.items():
            filepath = getF3DPresetPath(filename, "f3d/" + subdir)
            file_preset = open(filepath, "w", encoding="utf-8")
            file_preset.write(preset)
            file_preset.close()


def mat_register():
    for cls in mat_classes:
        register_class(cls)

    savePresets()

    Scene.f3d_type = bpy.props.EnumProperty(
        name="F3D Microcode",
        items=enumF3D,
        default="F3D",
    )

    # RDP Defaults
    World.rdp_defaults = bpy.props.PointerProperty(type=RDPSettings)
    World.menu_geo = bpy.props.BoolProperty()
    World.menu_upper = bpy.props.BoolProperty()
    World.menu_lower = bpy.props.BoolProperty()
    World.menu_other = bpy.props.BoolProperty()
    World.menu_layers = bpy.props.BoolProperty()

    Material.is_f3d = bpy.props.BoolProperty()
    Material.mat_ver = bpy.props.IntProperty(default=1)
    Material.f3d_update_flag = bpy.props.BoolProperty()
    Material.f3d_mat = bpy.props.PointerProperty(type=F3DMaterialProperty)
    Material.menu_tab = bpy.props.EnumProperty(items=enumF3DMenu)

    Scene.f3dUserPresetsOnly = bpy.props.BoolProperty(name="User Presets Only")
    Scene.f3d_simple = bpy.props.BoolProperty(name="Display Simple", default=True)

    Object.use_f3d_culling = bpy.props.BoolProperty(
        name="Enable Culling (Applies to F3DEX and up)",
        default=True,
    )
    Object.ignore_render = bpy.props.BoolProperty(name="Ignore Render")
    Object.ignore_collision = bpy.props.BoolProperty(name="Ignore Collision")
    Object.bleed_independently = bpy.props.BoolProperty(
        name="Bleed Independently",
        description="While bleeding, this object will not inherit properties from previously drawn meshes in the drawing graph",
    )
    Object.f3d_lod_z = bpy.props.IntProperty(
        name="F3D LOD Z",
        min=1,
        default=10,
    )
    Object.f3d_lod_always_render_farthest = bpy.props.BoolProperty(name="Always Render Farthest LOD")

    VIEW3D_HT_header.append(draw_f3d_render_settings)


def mat_unregister():
    VIEW3D_HT_header.remove(draw_f3d_render_settings)

    del Material.menu_tab
    del Material.f3d_mat
    del Material.is_f3d
    del Material.mat_ver
    del Material.f3d_update_flag
    del Scene.f3d_simple
    del Object.ignore_render
    del Object.ignore_collision
    del Object.bleed_independently
    del Object.use_f3d_culling
    del Scene.f3dUserPresetsOnly
    del Object.f3d_lod_z
    del Object.f3d_lod_always_render_farthest

    for cls in reversed(mat_classes):
        unregister_class(cls)


# WARNING: Adding new presets will break any custom presets added afterward.

enumMaterialPresets = [
    ("Custom", "Custom", "Custom"),
    ("Unlit Texture", "Unlit Texture", "Unlit Texture"),
    ("Unlit Texture Cutout", "Unlit Texture Cutout", "Unlit Texture Cutout"),
    ("Shaded Solid", "Shaded Solid", "Shaded Solid"),
    ("Decal On Shaded Solid", "Decal On Shaded Solid", "Decal On Shaded Solid"),
    ("Shaded Texture", "Shaded Texture", "Shaded Texture"),
    ("Shaded Texture Cutout", "Shaded Texture Cutout", "Shaded Texture Cutout"),
    (
        "Shaded Texture Transparent",
        "Shaded Texture Transparent (Prim Alpha)",
        "Shaded Texture Transparent (Prim Alpha)",
    ),
    ("Vertex Colored Texture", "Vertex Colored Texture", "Vertex Colored Texture"),
    ("Environment Mapped", "Environment Mapped", "Environment Mapped"),
    ("Fog Shaded Texture", "Fog Shaded Texture", "Fog Shaded Texture"),
    ("Fog Shaded Texture Cutout", "Fog Shaded Texture Cutout", "Fog Shaded Texture Cutout"),
    (
        "Fog Shaded Texture Transparent",
        "Fog Shaded Texture Transparent (Prim Alpha)",
        "Fog Shaded Texture Transparent (Prim Alpha)",
    ),
    ("Vertex Colored Texture Transparent", "Vertex Colored Texture Transparent", "Vertex Colored Texture Transparent"),
    ("Shaded Noise", "Shaded Noise", "Shaded Noise"),
    (
        "Vertex Colored Texture (No Vertex Alpha)",
        "Vertex Colored Texture (No Vertex Alpha)",
        "Vertex Colored Texture (No Vertex Alpha)",
    ),
]<|MERGE_RESOLUTION|>--- conflicted
+++ resolved
@@ -3344,7 +3344,26 @@
     )
 
     @property
-<<<<<<< HEAD
+    def using_fog(self):
+        return self.g_fog or self.does_blender_use_input("G_BL_CLR_FOG") or self.does_blender_use_input("G_BL_A_FOG")
+
+    @property
+    def blend_color_inputs(self):
+        yield from (getattr(self, f"blend_{val}") for val in ("p1", "p2", "m1", "m2"))
+
+    @property
+    def blend_alpha_inputs(self):
+        yield from (getattr(self, f"blend_{val}") for val in ("a1", "a2", "b1", "b2"))
+
+    @property
+    def blend_inputs(self):
+        yield from self.blend_color_inputs
+        yield from self.blend_alpha_inputs
+
+    def does_blender_use_input(self, setting: str) -> bool:
+        return any(input == setting for input in self.blend_inputs)
+
+    @property
     def is_emu64_texedge(self):
         return (
             self.aa_en
@@ -3353,26 +3372,6 @@
             and self.cvg_dst == "CVG_DST_CLAMP"
             and self.zmode == "ZMODE_OPA"
         )
-=======
-    def using_fog(self):
-        return self.g_fog or self.does_blender_use_input("G_BL_CLR_FOG") or self.does_blender_use_input("G_BL_A_FOG")
-
-    @property
-    def blend_color_inputs(self):
-        yield from (getattr(self, f"blend_{val}") for val in ("p1", "p2", "m1", "m2"))
-
-    @property
-    def blend_alpha_inputs(self):
-        yield from (getattr(self, f"blend_{val}") for val in ("a1", "a2", "b1", "b2"))
-
-    @property
-    def blend_inputs(self):
-        yield from self.blend_color_inputs
-        yield from self.blend_alpha_inputs
-
-    def does_blender_use_input(self, setting: str) -> bool:
-        return any(input == setting for input in self.blend_inputs)
->>>>>>> 87678235
 
     def key(self):
         setRM = self.set_rendermode
