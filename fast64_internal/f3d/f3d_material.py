--- conflicted
+++ resolved
@@ -1559,9 +1559,11 @@
     # rendermodes in code, so to be safe we'll enable fog. Plus we are checking
     # that fog is enabled in the geometry mode, so if so that's probably the intent.
     fogBlender.node_tree = bpy.data.node_groups[
-        "FogBlender_On"
-        if shade_alpha_is_fog and is_blender_doing_fog(material.f3d_mat.rdp_settings, True)
-        else "FogBlender_Off"
+        (
+            "FogBlender_On"
+            if shade_alpha_is_fog and is_blender_doing_fog(material.f3d_mat.rdp_settings, True)
+            else "FogBlender_Off"
+        )
     ]
 
     if shade_alpha_is_fog:
@@ -1593,7 +1595,7 @@
         nodes["F3DNoiseFactor"].node_tree = noise_group
 
 
-def update_combiner_connections(material: Material, context: Context, combiner: (int | None) = None):
+def update_combiner_connections(material: Material, context: Context, combiner: int | None = None):
     f3dMat: "F3DMaterialProperty" = material.f3d_mat
 
     update_noise_nodes(material)
@@ -2138,11 +2140,8 @@
             rendermode_preset_to_advanced(mat)
 
 
-<<<<<<< HEAD
 bpy.app.handlers.load_post.append(load_handler)
 
-=======
->>>>>>> 50f4630f
 SCENE_PROPERTIES_VERSION = 1
 
 
@@ -4164,23 +4163,25 @@
             self.use_large_textures,
             self.use_cel_shading,
             self.cel_shading.tintPipeline if self.use_cel_shading else None,
-            tuple(
-                [
-                    (
-                        c.threshMode,
-                        c.threshold,
-                        c.tintType,
-                        c.tintFixedLevel,
-                        c.tintFixedColor,
-                        c.tintSegmentNum,
-                        c.tintSegmentOffset,
-                        c.tintLightSlot,
-                    )
-                    for c in self.cel_shading.levels
-                ]
-            )
-            if self.use_cel_shading
-            else None,
+            (
+                tuple(
+                    [
+                        (
+                            c.threshMode,
+                            c.threshold,
+                            c.tintType,
+                            c.tintFixedLevel,
+                            c.tintFixedColor,
+                            c.tintSegmentNum,
+                            c.tintSegmentOffset,
+                            c.tintLightSlot,
+                        )
+                        for c in self.cel_shading.levels
+                    ]
+                )
+                if self.use_cel_shading
+                else None
+            ),
             self.use_default_lighting,
             self.set_blend,
             self.set_prim,
@@ -4206,9 +4207,11 @@
             round(self.k5, 4) if self.set_k0_5 else None,
             self.combiner1.key() if self.set_combiner else None,
             self.combiner2.key() if self.set_combiner else None,
-            tuple([round(value, 4) for value in (self.ao_ambient, self.ao_directional, self.ao_point)])
-            if self.set_ao
-            else None,
+            (
+                tuple([round(value, 4) for value in (self.ao_ambient, self.ao_directional, self.ao_point)])
+                if self.set_ao
+                else None
+            ),
             tuple([round(value, 4) for value in (self.fresnel_lo, self.fresnel_hi)]) if self.set_fresnel else None,
             tuple([round(value, 4) for value in self.attroffs_st]) if self.set_attroffs_st else None,
             self.attroffs_z if self.set_attroffs_z else None,
@@ -4216,9 +4219,11 @@
             tuple([round(value, 4) for value in self.fog_position]) if self.set_fog else None,
             tuple([round(value, 4) for value in self.default_light_color]) if useDefaultLighting else None,
             self.set_ambient_from_light if useDefaultLighting else None,
-            tuple([round(value, 4) for value in self.ambient_light_color])
-            if useDefaultLighting and not self.set_ambient_from_light
-            else None,
+            (
+                tuple([round(value, 4) for value in self.ambient_light_color])
+                if useDefaultLighting and not self.set_ambient_from_light
+                else None
+            ),
             self.f3d_light1 if not useDefaultLighting else None,
             self.f3d_light2 if not useDefaultLighting else None,
             self.f3d_light3 if not useDefaultLighting else None,
