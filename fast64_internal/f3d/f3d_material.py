import logging
import bpy, math, os
from bpy.types import (
    Attribute,
    Context,
    Image,
    Light,
    Material,
    Menu,
    Mesh,
    NodeGroupOutput,
    NodeInputs,
    NodeLink,
    NodeSocket,
    NodeTree,
    Object,
    Operator,
    Panel,
    Property,
    PropertyGroup,
    Scene,
    ShaderNodeGroup,
    TextureNodeImage,
    UILayout,
    VIEW3D_HT_header,
    World,
)
from bl_operators.presets import AddPresetBase
from bpy.utils import register_class, unregister_class
from mathutils import Color

from .f3d_enums import *
from .f3d_gbi import get_F3D_GBI, GBL_c1, GBL_c2, enumTexScroll, isUcodeF3DEX1
from .f3d_material_presets import *
from ..utility import *
from ..render_settings import Fast64RenderSettings_Properties, update_scene_props_from_render_settings
from .f3d_material_helpers import F3DMaterial_UpdateLock
from bpy.app.handlers import persistent
from typing import Generator, Optional, Tuple, Any, Dict, Union

F3DMaterialHash = Any  # giant tuple

logging.basicConfig(format="%(asctime)s: %(message)s", datefmt="%m/%d/%Y %I:%M:%S %p")
logger = logging.getLogger(__name__)

bitSizeDict = {
    "G_IM_SIZ_4b": 4,
    "G_IM_SIZ_8b": 8,
    "G_IM_SIZ_16b": 16,
    "G_IM_SIZ_32b": 32,
}

texBitSizeF3D = {
    "I4": "G_IM_SIZ_4b",
    "IA4": "G_IM_SIZ_4b",
    "CI4": "G_IM_SIZ_4b",
    "I8": "G_IM_SIZ_8b",
    "IA8": "G_IM_SIZ_8b",
    "CI8": "G_IM_SIZ_8b",
    "RGBA16": "G_IM_SIZ_16b",
    "IA16": "G_IM_SIZ_16b",
    "YUV16": "G_IM_SIZ_16b",
    "RGBA32": "G_IM_SIZ_32b",
}

texFormatOf = {
    "I4": "G_IM_FMT_I",
    "IA4": "G_IM_FMT_IA",
    "CI4": "G_IM_FMT_CI",
    "I8": "G_IM_FMT_I",
    "IA8": "G_IM_FMT_IA",
    "CI8": "G_IM_FMT_CI",
    "RGBA16": "G_IM_FMT_RGBA",
    "IA16": "G_IM_FMT_IA",
    "YUV16": "G_IM_FMT_YUV",
    "RGBA32": "G_IM_FMT_RGBA",
}


sm64EnumDrawLayers = [
    ("0", "Background (0x00)", "Background"),
    ("1", "Opaque (0x01)", "Opaque"),
    ("2", "Opaque Decal (0x02)", "Opaque Decal"),
    ("3", "Opaque Intersecting (0x03)", "Opaque Intersecting"),
    ("4", "Cutout (0x04)", "Cutout"),
    ("5", "Transparent (0x05)", "Transparent"),
    ("6", "Transparent Decal (0x06)", "Transparent Decal"),
    ("7", "Transparent Intersecting (0x07)", "Transparent Intersecting"),
]

ootEnumDrawLayers = [
    ("Opaque", "Opaque", "Opaque"),
    ("Transparent", "Transparent", "Transparent"),
    ("Overlay", "Overlay", "Overlay"),
]


drawLayerSM64toOOT = {
    "0": "Opaque",
    "1": "Opaque",
    "2": "Opaque",
    "3": "Opaque",
    "4": "Opaque",
    "5": "Transparent",
    "6": "Transparent",
    "7": "Transparent",
}

drawLayerOOTtoSM64 = {
    "Opaque": "1",
    "Transparent": "5",
    "Overlay": "1",
}

drawLayerSM64Alpha = {
    "0": "OPAQUE",
    "1": "OPAQUE",
    "2": "OPAQUE",
    "3": "OPAQUE",
    "4": "CLIP",
    "5": "BLEND",
    "6": "BLEND",
    "7": "BLEND",
}

enumF3DMenu = [
    ("Combiner", "Combiner", "Combiner"),
    ("Sources", "Sources", "Sources"),
    ("Geo", "Geo", "Geo"),
    ("Upper", "Upper", "Upper"),
    ("Lower", "Lower", "Lower"),
]

enumF3DSource = [
    ("None", "None", "None"),
    ("Texture", "Texture", "Texture"),
    ("Tile Size", "Tile Size", "Tile Size"),
    ("Primitive", "Primitive", "Primitive"),
    ("Environment", "Environment", "Environment"),
    ("Shade", "Shade", "Shade"),
    ("Key", "Key", "Key"),
    ("LOD Fraction", "LOD Fraction", "LOD Fraction"),
    ("Convert", "Convert", "Convert"),
]

defaultMaterialPresets = {
    "Shaded Solid": {"SM64": "Shaded Solid", "OOT": "oot_shaded_solid"},
    "Shaded Texture": {"SM64": "Shaded Texture", "OOT": "oot_shaded_texture"},
}


def getDefaultMaterialPreset(category):
    game = bpy.context.scene.gameEditorMode
    if game in defaultMaterialPresets[category]:
        return defaultMaterialPresets[category][game]
    else:
        return "Shaded Solid"


def update_draw_layer(self, context):
    with F3DMaterial_UpdateLock(get_material_from_context(context)) as material:
        if not material:
            return

        drawLayer = material.f3d_mat.draw_layer
        if context.scene.gameEditorMode == "SM64":
            drawLayer.oot = drawLayerSM64toOOT[drawLayer.sm64]
        elif context.scene.gameEditorMode == "OOT":
            if material.f3d_mat.draw_layer.oot == "Opaque":
                if int(material.f3d_mat.draw_layer.sm64) > 4:
                    material.f3d_mat.draw_layer.sm64 = "1"
            elif material.f3d_mat.draw_layer.oot == "Transparent":
                if int(material.f3d_mat.draw_layer.sm64) < 5:
                    material.f3d_mat.draw_layer.sm64 = "5"
        material.f3d_mat.presetName = "Custom"
        update_blend_method(material, context)
        set_output_node_groups(material)


def rendermode_preset_to_advanced(material: bpy.types.Material):
    """
    Set all individual controls for the rendermode from the preset rendermode.
    """
    settings = material.f3d_mat.rdp_settings
    f3d = get_F3D_GBI()
    
    if settings.rendermode_advanced_enabled:
        # Already in advanced mode, don't overwrite this with the preset
        return
    
    def get_with_default(preset, default):
        # Use the default either if we are not setting rendermode, or if the
        # preset is not in the GBI. We do want to set the advanced settings
        # even if not setting rendermode, because they are read for nodes preview.
        if not settings.set_rendermode:
            return default
        return getattr(f3d, preset, default)
    
    is_one_cycle = settings.g_mdsft_cycletype == "G_CYC_1CYCLE"
    if is_one_cycle:
        r = get_with_default(settings.rendermode_preset_cycle_1, f3d.G_RM_AA_ZB_OPA_SURF)
        r1 = r
        # For GBL_c2, look at the same bits as for cycle 1. Cycle 1 bits are copied
        # to cycle 2 bits at export.
        r2 = r >> 2
    else:
        r1 = get_with_default(settings.rendermode_preset_cycle_1, f3d.G_RM_FOG_SHADE_A)
        r2 = get_with_default(settings.rendermode_preset_cycle_2, f3d.G_RM_AA_ZB_OPA_SURF2)
        r = r1 | r2
    
    settings.aa_en = (r & f3d.AA_EN) != 0
    settings.z_cmp = (r & f3d.Z_CMP) != 0
    settings.z_upd = (r & f3d.Z_UPD) != 0
    settings.im_rd = (r & f3d.IM_RD) != 0
    settings.clr_on_cvg = (r & f3d.CLR_ON_CVG) != 0
    settings.cvg_dst = f3d.cvgDstDict[r & f3d.CVG_DST_SAVE]
    settings.zmode = f3d.zmodeDict[r & f3d.ZMODE_DEC]
    settings.cvg_x_alpha = (r & f3d.CVG_X_ALPHA) != 0
    settings.alpha_cvg_sel = (r & f3d.ALPHA_CVG_SEL) != 0
    settings.force_bl = (r & f3d.FORCE_BL) != 0
    
    settings.blend_p1 = f3d.blendColorDict[(r1 >> 30) & 3]
    settings.blend_p2 = f3d.blendColorDict[(r2 >> 28) & 3]
    settings.blend_a1 = f3d.blendAlphaDict[(r1 >> 26) & 3]
    settings.blend_a2 = f3d.blendAlphaDict[(r2 >> 24) & 3]
    settings.blend_m1 = f3d.blendColorDict[(r1 >> 22) & 3]
    settings.blend_m2 = f3d.blendColorDict[(r2 >> 20) & 3]
    settings.blend_b1 = f3d.blendMixDict[(r1 >> 18) & 3]
    settings.blend_b2 = f3d.blendMixDict[(r2 >> 16) & 3]


def does_blender_use_color(
    settings: "RDPSettings",
    color: str,
    default_for_no_rendermode: bool = False
) -> bool:
    if not settings.set_rendermode:
        return default_for_no_rendermode
    is_one_cycle = settings.g_mdsft_cycletype == "G_CYC_1CYCLE"
    return (
        settings.blend_p1 == color or settings.blend_m1 == color
        or (is_one_cycle and (settings.blend_p2 == color or settings.blend_m2 == color))
    )
    

def does_blender_use_alpha(
    settings: "RDPSettings",
    alpha: str,
    default_for_no_rendermode: bool = False
) -> bool:
    if not settings.set_rendermode:
        return default_for_no_rendermode
    is_one_cycle = settings.g_mdsft_cycletype == "G_CYC_1CYCLE"
    return settings.blend_a1 == alpha or (is_one_cycle and settings.blend_a2 == alpha)


def does_blender_use_mix(
    settings: "RDPSettings",
    mix: str,
    default_for_no_rendermode: bool = False
) -> bool:
    if not settings.set_rendermode:
        return default_for_no_rendermode
    is_one_cycle = settings.g_mdsft_cycletype == "G_CYC_1CYCLE"
    return settings.blend_b1 == mix or (is_one_cycle and settings.blend_b2 == mix)


def is_blender_lerp(
    settings: "RDPSettings",
    cycle: int,
    p: str,
    a: str,
    m: str,
    b: str,
    default_for_no_rendermode: bool = False
) -> bool:
    assert cycle in {1, 2, -1}  # -1 = last cycle
    if cycle == -1:
        cycle = 1 if settings.g_mdsft_cycletype == "G_CYC_1CYCLE" else 2
    if not settings.set_rendermode:
        return default_for_no_rendermode
    return (
        getattr(settings, f"blend_p{cycle}") == p
        and getattr(settings, f"blend_a{cycle}") == a
        and getattr(settings, f"blend_m{cycle}") == m
        and getattr(settings, f"blend_b{cycle}") == b
    )


def is_blender_doing_fog(settings: "RDPSettings") -> bool:
    return is_blender_lerp(
        settings,
        # If 2 cycle, fog must be in first cycle.
        1,
        "G_BL_CLR_FOG",
        "G_BL_A_SHADE",
        # While technically it being fog only requires that P and A be fog color
        # and shade alpha, the only reasonable choice for M and B in this case
        # is color in and 1-A.
        "G_BL_CLR_IN",
        "G_BL_1MA",
        # if NOT setting rendermode, it is more likely that the user is setting
        # rendermodes in code, so to be safe we'll enable fog
        True
    )


def get_blend_method(material: bpy.types.Material) -> str:
    settings = material.f3d_mat.rdp_settings
    if not settings.set_rendermode:
        return drawLayerSM64Alpha[material.f3d_mat.draw_layer.sm64]
    if settings.cvg_x_alpha:
        return "CLIP"
    if settings.force_bl and is_blender_lerp(settings, -1,
        "G_BL_CLR_IN", "G_BL_A_IN", "G_BL_CLR_MEM", "G_BL_1MA"):
        return "BLEND"
    return "OPAQUE"


def update_blend_method(material: Material, context):
    material.blend_method = get_blend_method(material)
    if material.blend_method == "CLIP":
        material.alpha_threshold = 0.125


<<<<<<< HEAD
=======
def getZMode(material: Material):
    f3dMat = material.f3d_mat
    settings = f3dMat.rdp_settings
    if not settings.set_rendermode:
        return "ZMODE_OPA"
    if settings.rendermode_advanced_enabled:
        return settings.zmode
    r1, r2 = rendermodePresetToBits(settings)
    f3d = get_F3D_GBI()
    zmode = ((r1 | r2) & f3d.ZMODE_DEC) // f3d.ZMODE_INTER
    return enumZMode[zmode][0]


>>>>>>> fbb249fe
class DrawLayerProperty(PropertyGroup):
    sm64: bpy.props.EnumProperty(items=sm64EnumDrawLayers, default="1", update=update_draw_layer)
    oot: bpy.props.EnumProperty(items=ootEnumDrawLayers, default="Opaque", update=update_draw_layer)

    def key(self):
        return (self.sm64, self.oot)


def getTmemWordUsage(texFormat, width, height):
    texelsPerWord = 64 // texBitSizeInt[texFormat]
    return (width + texelsPerWord - 1) // texelsPerWord * height


def getTmemMax(texFormat):
    return 4096 if texFormat[:2] != "CI" else 2048


# Necessary for UV half pixel offset (see 13.7.5.3)
def isTexturePointSampled(material):
    f3dMat = material.f3d_mat
    return f3dMat.rdp_settings.g_mdsft_text_filt == "G_TF_POINT"


def F3DOrganizeLights(self, context):
    # Flag to prevent infinite recursion on update callback
    with F3DMaterial_UpdateLock(get_material_from_context(context)) as material:
        if not material:
            return
        lightList = []
        if self.f3d_light1 is not None:
            lightList.append(self.f3d_light1)
        if self.f3d_light2 is not None:
            lightList.append(self.f3d_light2)
        if self.f3d_light3 is not None:
            lightList.append(self.f3d_light3)
        if self.f3d_light4 is not None:
            lightList.append(self.f3d_light4)
        if self.f3d_light5 is not None:
            lightList.append(self.f3d_light5)
        if self.f3d_light5 is not None:
            lightList.append(self.f3d_light6)
        if self.f3d_light6 is not None:
            lightList.append(self.f3d_light7)

        self.f3d_light1 = lightList[0] if len(lightList) > 0 else None
        self.f3d_light2 = lightList[1] if len(lightList) > 1 else None
        self.f3d_light3 = lightList[2] if len(lightList) > 2 else None
        self.f3d_light4 = lightList[3] if len(lightList) > 3 else None
        self.f3d_light5 = lightList[4] if len(lightList) > 4 else None
        self.f3d_light6 = lightList[5] if len(lightList) > 5 else None
        self.f3d_light7 = lightList[6] if len(lightList) > 6 else None


def combiner_uses(
    f3dMat: "F3DMaterialProperty",
    checkList,
    checkCycle1=True,
    checkCycle2=True,
    checkColor=True,
    checkAlpha=True,
    swapTexelsCycle2=True,
):
    is2Cycle = f3dMat.rdp_settings.g_mdsft_cycletype == "G_CYC_2CYCLE"
    for i in range(1, 3):
        if i == 1 and not checkCycle1 or i == 2 and (not checkCycle2 or not is2Cycle):
            continue
        combiner = getattr(f3dMat, f"combiner{i}")
        for isAlpha in [False, True]:
            if not isAlpha and not checkColor or isAlpha and not checkAlpha:
                continue
            for letter in ["A", "B", "C", "D"]:
                value = getattr(combiner, letter + ("_alpha" if isAlpha else ""))
                if i == 2 and swapTexelsCycle2 and value.startswith("TEXEL"):
                    value = "TEXEL" + chr(ord(value[5]) ^ 1)  # Swap 0 and 1
                if value in checkList:
                    return True
    return False


def combiner_uses_tex0(f3d_mat: "F3DMaterialProperty"):
    return combiner_uses(f3d_mat, ["TEXEL0", "TEXEL0_ALPHA"])


def combiner_uses_tex1(f3d_mat: "F3DMaterialProperty"):
    return combiner_uses(f3d_mat, ["TEXEL1", "TEXEL1_ALPHA"])


def all_combiner_uses(f3d_mat: "F3DMaterialProperty") -> dict[str, bool]:
    use_tex0 = combiner_uses_tex0(f3d_mat)
    use_tex1 = combiner_uses_tex1(f3d_mat)

    useDict = {
        "Texture": use_tex0 or use_tex1,
        "Texture 0": use_tex0,
        "Texture 1": use_tex1,
        "Primitive": combiner_uses(
            f3d_mat,
            ["PRIMITIVE", "PRIMITIVE_ALPHA", "PRIM_LOD_FRAC"],
        ),
        "Environment": combiner_uses(f3d_mat, ["ENVIRONMENT", "ENV_ALPHA"]),
        "Shade": combiner_uses(f3d_mat, ["SHADE"], checkAlpha=False),
        "Shade Alpha": combiner_uses(f3d_mat, ["SHADE"], checkColor=False)
        or combiner_uses(f3d_mat, ["SHADE_ALPHA"], checkAlpha=False),
        "Key": combiner_uses(f3d_mat, ["CENTER", "SCALE"]),
        "LOD Fraction": combiner_uses(f3d_mat, ["LOD_FRACTION"]),
        "Convert": combiner_uses(f3d_mat, ["K4", "K5"]),
    }
    return useDict


def ui_geo_mode(settings, dataHolder, layout, useDropdown):
    inputGroup = layout.column()
    if useDropdown:
        inputGroup.prop(
            dataHolder,
            "menu_geo",
            text="Geometry Mode Settings",
            icon="TRIA_DOWN" if dataHolder.menu_geo else "TRIA_RIGHT",
        )
    if not useDropdown or dataHolder.menu_geo:

        def indentGroup(parent: UILayout, textOrProp: Union[str, "F3DMaterialProperty"], isText: bool) -> UILayout:
            c = parent.column(align=True)
            if isText:
                c.label(text=textOrProp)
            else:
                c.prop(settings, textOrProp)
                if not getattr(settings, textOrProp):
                    return None
            c = c.split(factor=0.1)
            c.label(text="")
            c = c.column(align=True)
            return c

        isF3DEX3 = bpy.context.scene.f3d_type == "F3DEX3"
        lightFxPrereq = isF3DEX3 and settings.g_lighting
        ccWarnings = shadeInCC = False
        blendWarnings = shadeInBlender = zInBlender = False
        if isinstance(dataHolder, F3DMaterialProperty):
            ccWarnings = True
            ccUse = all_combiner_uses(dataHolder)
            shadeInCC = ccUse["Shade"] or ccUse["Shade Alpha"]
            if settings.set_rendermode:
                blendWarnings = True
                shadeInBlender = does_blender_use_alpha(settings, "G_BL_A_SHADE")
                zInBlender = settings.z_cmp or settings.z_upd

        inputGroup.prop(settings, "g_shade_smooth")

        c = indentGroup(inputGroup, "g_lighting", False)
        if c is not None:
            if ccWarnings and not shadeInCC and not settings.g_tex_gen:
                c.label(text="Shade not used in CC, can disable lighting.", icon="INFO")
            if isF3DEX3:
                c.prop(settings, "g_packed_normals")
                c.prop(settings, "g_lighting_specular")
                c.prop(settings, "g_ambocclusion")
            d = indentGroup(c, "g_tex_gen", False)
            if d is not None:
                d.prop(settings, "g_tex_gen_linear")

        if lightFxPrereq and settings.g_fresnel_color:
            shadeColorLabel = "Fresnel"
        elif not settings.g_lighting or (lightFxPrereq and settings.g_lighttoalpha):
            shadeColorLabel = "Vertex color"
        elif lightFxPrereq and settings.g_packed_normals and not settings.g_lighttoalpha:
            shadeColorLabel = "Lighting * vertex color"
        else:
            shadeColorLabel = "Lighting"
        if lightFxPrereq:
            c = indentGroup(inputGroup, f"Shade color = {shadeColorLabel}:", True)
            c.prop(settings, "g_fresnel_color")
        else:
            inputGroup.column().label(text=f"Shade color = {shadeColorLabel}")

        shadowMapInShadeAlpha = False
        if settings.g_fog:
            shadeAlphaLabel = "Fog"
        elif lightFxPrereq and settings.g_fresnel_alpha:
            shadeAlphaLabel = "Fresnel"
        elif lightFxPrereq and settings.g_lighttoalpha:
            shadeAlphaLabel = "Light intensity"
        elif lightFxPrereq and settings.g_ambocclusion:
            shadeAlphaLabel = "Shadow map / AO in vtx alpha"
            shadowMapInShadeAlpha = True
        else:
            shadeAlphaLabel = "Vtx alpha"
        c = indentGroup(inputGroup, f"Shade alpha = {shadeAlphaLabel}:", True)
        if lightFxPrereq:
            c.prop(settings, "g_lighttoalpha")
            c.prop(settings, "g_fresnel_alpha")
        c.prop(settings, "g_fog")
        if lightFxPrereq and settings.g_fog and settings.g_fresnel_alpha:
            c.label(text="Fog overrides Fresnel Alpha.", icon="ERROR")
        if lightFxPrereq and settings.g_fog and settings.g_lighttoalpha:
            c.label(text="Fog overrides Light-to-Alpha.", icon="ERROR")
        if lightFxPrereq and settings.g_fresnel_alpha and settings.g_lighttoalpha:
            c.label(text="Fresnel Alpha overrides Light-to-Alpha.", icon="ERROR")
        if shadowMapInShadeAlpha and ccUse["Shade Alpha"]:
            c.label(text="Shadow map = shade alpha used in CC, probably wrong.", icon="INFO")
        if settings.g_fog and ccUse["Shade Alpha"]:
            c.label(text="Fog = shade alpha used in CC, probably wrong.", icon="INFO")
        if blendWarnings and shadeInBlender and not settings.g_fog:
            c.label(text="Rendermode uses shade alpha, probably fog.", icon="INFO")
        elif blendWarnings and not shadeInBlender and settings.g_fog:
            c.label(text="Fog not used in rendermode / blender, can disable.", icon="INFO")

        if isF3DEX3:
            c = indentGroup(inputGroup, "Attribute offsets:", True)
            c.prop(settings, "g_attroffset_st_enable")
            c.prop(settings, "g_attroffset_z_enable")

        c = indentGroup(inputGroup, "Face culling:", True)
        c.prop(settings, "g_cull_front")
        c.prop(settings, "g_cull_back")
        if settings.g_cull_front and settings.g_cull_back:
            c.label(text="Nothing will be drawn.", icon="ERROR")

        c = indentGroup(inputGroup, "Disable if not using:", True)
        c.prop(settings, "g_zbuffer")
        if blendWarnings and not settings.g_zbuffer and zInBlender:
            c.label(text="Rendermode / blender using Z, must enable.", icon="ERROR")
        elif blendWarnings and settings.g_zbuffer and not zInBlender:
            c.label(text="Z is not being used, can disable.", icon="INFO")
        c.prop(settings, "g_shade")
        if ccWarnings and not settings.g_shade and (shadeInCC or shadeInBlender):
            if shadeInCC and shadeInBlender:
                where = "CC and blender"
            elif shadeInCC:
                where = "CC"
            else:
                where = "rendermode / blender"
            c.label(text=f"Shade in use in {where}, must enable.", icon="ERROR")
        elif ccWarnings and settings.g_shade and not shadeInCC and not shadeInBlender:
            c.label(text="Shade is not being used, can disable.", icon="INFO")

        c = indentGroup(inputGroup, "Not useful:", True)
        c.prop(settings, "g_lod")
        if isUcodeF3DEX1(bpy.context.scene.f3d_type):
            c.prop(settings, "g_clipping")


def ui_upper_mode(settings, dataHolder, layout: UILayout, useDropdown):
    inputGroup: UILayout = layout.column()
    if useDropdown:
        inputGroup.prop(
            dataHolder,
            "menu_upper",
            text="Other Mode Upper Settings",
            icon="TRIA_DOWN" if dataHolder.menu_upper else "TRIA_RIGHT",
        )
    if not useDropdown or dataHolder.menu_upper:
        prop_split(inputGroup, settings, "g_mdsft_alpha_dither", "Alpha Dither")
        prop_split(inputGroup, settings, "g_mdsft_rgb_dither", "RGB Dither")
        prop_split(inputGroup, settings, "g_mdsft_combkey", "Chroma Key")
        prop_split(inputGroup, settings, "g_mdsft_textconv", "Texture Convert")
        prop_split(inputGroup, settings, "g_mdsft_text_filt", "Texture Filter")
        prop_split(inputGroup, settings, "g_mdsft_textlod", "Texture LOD (Mipmapping)")
        if settings.g_mdsft_textlod == "G_TL_LOD":
            inputGroup.prop(settings, "num_textures_mipmapped", text="Number of Mipmaps")
            if settings.num_textures_mipmapped > 2:
                box = inputGroup.box()
                box.alert = True
                box.label(
                    text="WARNING: Fast64 does not support setting more than two textures.", icon="LIBRARY_DATA_BROKEN"
                )
                box.label(text="Additional texture tiles will need to be set up manually.")
        prop_split(inputGroup, settings, "g_mdsft_textdetail", "Texture Detail")
        prop_split(inputGroup, settings, "g_mdsft_textpersp", "Texture Perspective Correction")
        prop_split(inputGroup, settings, "g_mdsft_cycletype", "Cycle Type")

        prop_split(inputGroup, settings, "g_mdsft_pipeline", "Pipeline Span Buffer Coherency")


def ui_lower_mode(settings, dataHolder, layout: UILayout, useDropdown):
    inputGroup: UILayout = layout.column()
    if useDropdown:
        inputGroup.prop(
            dataHolder,
            "menu_lower",
            text="Other Mode Lower Settings",
            icon="TRIA_DOWN" if dataHolder.menu_lower else "TRIA_RIGHT",
        )
    if not useDropdown or dataHolder.menu_lower:
        prop_split(inputGroup, settings, "g_mdsft_alpha_compare", "Alpha Compare")
        prop_split(inputGroup, settings, "g_mdsft_zsrcsel", "Z Source Selection")
    if settings.g_mdsft_zsrcsel == "G_ZS_PRIM":
        prim_box = inputGroup.box()
        prop_split(prim_box, settings.prim_depth, "z", "Prim Depth: Z")
        prop_split(prim_box, settings.prim_depth, "dz", "Prim Depth: Delta Z")
        if settings.prim_depth.dz != 0 and settings.prim_depth.dz & (settings.prim_depth.dz - 1):
            prim_box.label(text="Warning: DZ should ideally be a power of 2 up to 0x4000", icon="TEXTURE_DATA")


def ui_other(settings, dataHolder, layout, useDropdown):
    inputGroup = layout.column()
    if useDropdown:
        inputGroup.prop(
            dataHolder, "menu_other", text="Other Settings", icon="TRIA_DOWN" if dataHolder.menu_other else "TRIA_RIGHT"
        )
    if not useDropdown or dataHolder.menu_other:
        clipRatioGroup = inputGroup.column()
        prop_split(clipRatioGroup, settings, "clip_ratio", "Clip Ratio")

        if isinstance(dataHolder, Material) or isinstance(dataHolder, F3DMaterialProperty):
            blend_color_group = layout.row()
            prop_input_name = blend_color_group.column()
            prop_input = blend_color_group.column()
            prop_input_name.prop(dataHolder, "set_blend", text="Blend Color")
            prop_input.prop(dataHolder, "blend_color", text="")
            prop_input.enabled = dataHolder.set_blend


def tmemUsageUI(layout, textureProp):
    tex = textureProp.tex
    if tex is not None and tex.size[0] > 0 and tex.size[1] > 0:
        tmemUsage = getTmemWordUsage(textureProp.tex_format, tex.size[0], tex.size[1]) * 8
        tmemMax = getTmemMax(textureProp.tex_format)
        layout.label(text="TMEM Usage: " + str(tmemUsage) + " / " + str(tmemMax) + " bytes")
        if tmemUsage > tmemMax:
            tmemSizeWarning = layout.box()
            tmemSizeWarning.label(text="WARNING: Texture size is too large.")
            tmemSizeWarning.label(text="Note that width will be internally padded to 64 bit boundaries.")


# UI Assumptions:
# shading = 1
# lighting = 1
# cycle type = 1 cycle
class F3DPanel(Panel):
    bl_label = "F3D Material"
    bl_idname = "MATERIAL_PT_F3D_Inspector"
    bl_space_type = "PROPERTIES"
    bl_region_type = "WINDOW"
    bl_context = "material"
    bl_options = {"HIDE_HEADER"}

    def ui_prop(self, material, layout, name, setName, setProp, showCheckBox):
        nodes = material.node_tree.nodes
        inputGroup = layout.row()
        prop_input_name = inputGroup.column()
        prop_input = inputGroup.column()
        if showCheckBox:
            prop_input_name.prop(material, setName, text=name)
        else:
            prop_input_name.label(text=name)
        prop_input.prop(nodes[name].outputs[0], "default_value", text="")
        prop_input.enabled = setProp
        return inputGroup

    def ui_prop_non_node(self, material, layout, label, name, setName, setProp):
        inputGroup = layout.row()
        prop_input_name = inputGroup.column()
        prop_input = inputGroup.column()
        prop_input_name.prop(material, setName, text=name)
        prop_input.prop(material, name, text="")
        prop_input.enabled = setProp
        return inputGroup

    def ui_large(self, material, layout):
        layout.prop(material, "use_large_textures")
        if material.use_large_textures:
            inputGroup = layout.row().split(factor=0.5)
            inputGroup.label(text="Large texture edges:")
            inputGroup.prop(material, "large_edges", text="")

    def ui_scale(self, material, layout):
        inputGroup = layout.row().split(factor=0.5)
        prop_input = inputGroup.column()
        prop_input.prop(material, "scale_autoprop", text="Texture Auto Scale")
        prop_input_group = inputGroup.row()
        prop_input_group.prop(material, "tex_scale", text="")
        prop_input_group.enabled = not material.scale_autoprop
        return inputGroup

    def ui_prim(self, material, layout, setName, setProp, showCheckBox):
        f3dMat = material.f3d_mat
        inputGroup = layout.row()
        prop_input_name = inputGroup.column()
        prop_input = inputGroup.column()
        if showCheckBox:
            prop_input_name.prop(f3dMat, setName, text="Primitive Color")
        else:
            prop_input_name.label(text="Primitive Color")

        prop_input.prop(f3dMat, "prim_color", text="")
        prop_input.prop(f3dMat, "prim_lod_frac", text="Prim LOD Fraction")
        prop_input.prop(f3dMat, "prim_lod_min", text="Min LOD Ratio")
        prop_input.enabled = setProp
        return inputGroup

    def ui_env(self, material, layout, showCheckBox):
        inputGroup = layout.row()
        prop_input_name = inputGroup.column()
        prop_input = inputGroup.column()

        if showCheckBox:
            prop_input_name.prop(material.f3d_mat, "set_env", text="Environment Color")
        else:
            prop_input_name.label(text="Environment Color")
        prop_input.prop(material.f3d_mat, "env_color", text="")
        setProp = material.f3d_mat.set_env
        prop_input.enabled = setProp
        return inputGroup

    def ui_chroma(self, material, layout, name, setName, setProp, showCheckBox):
        inputGroup = layout.row()
        prop_input_name = inputGroup.column()
        prop_input = inputGroup.column()
        f3d_mat = material.f3d_mat
        if showCheckBox:
            prop_input_name.prop(f3d_mat, setName, text="Chroma Key")
        else:
            prop_input_name.label(text="Chroma Key")
        prop_input.prop(f3d_mat, "key_center", text="Center")
        prop_input.prop(f3d_mat, "key_scale", text="Scale")
        prop_input.prop(f3d_mat, "key_width", text="Width")
        if f3d_mat.key_width[0] > 1 or f3d_mat.key_width[1] > 1 or f3d_mat.key_width[2] > 1:
            layout.box().label(text="NOTE: Keying is disabled for channels with width > 1.")
        prop_input.enabled = setProp
        return inputGroup

    def ui_lights(self, f3d_mat: "F3DMaterialProperty", layout: UILayout, name, showCheckBox):
        inputGroup = layout.row()
        prop_input_left = inputGroup.column()
        prop_input = inputGroup.column()
        if showCheckBox:
            prop_input_left.prop(f3d_mat, "set_lights", text=name)
        else:
            prop_input_left.label(text=name)

        prop_input_left.enabled = f3d_mat.rdp_settings.g_lighting and f3d_mat.rdp_settings.g_shade
        lightSettings: UILayout = prop_input.column()
        if f3d_mat.rdp_settings.g_lighting:
            prop_input_left.separator(factor=0.25)
            light_controls = prop_input_left.box()
            light_controls.enabled = f3d_mat.set_lights

            light_controls.prop(f3d_mat, "use_default_lighting", text="Use Custom Lighting", invert_checkbox=True)

            if f3d_mat.use_default_lighting:
                lightSettings.prop(f3d_mat, "default_light_color", text="Light Color")
                light_controls.prop(f3d_mat, "set_ambient_from_light", text="Automatic Ambient Color")
                ambCol = lightSettings.column()
                ambCol.enabled = not f3d_mat.set_ambient_from_light
                ambCol.prop(f3d_mat, "ambient_light_color", text="Ambient Color")
            else:
                lightSettings.prop(f3d_mat, "ambient_light_color", text="Ambient Color")

                lightSettings.prop_search(f3d_mat, "f3d_light1", bpy.data, "lights", text="")
                if f3d_mat.f3d_light1 is not None:
                    lightSettings.prop_search(f3d_mat, "f3d_light2", bpy.data, "lights", text="")
                if f3d_mat.f3d_light2 is not None:
                    lightSettings.prop_search(f3d_mat, "f3d_light3", bpy.data, "lights", text="")
                if f3d_mat.f3d_light3 is not None:
                    lightSettings.prop_search(f3d_mat, "f3d_light4", bpy.data, "lights", text="")
                if f3d_mat.f3d_light4 is not None:
                    lightSettings.prop_search(f3d_mat, "f3d_light5", bpy.data, "lights", text="")
                if f3d_mat.f3d_light5 is not None:
                    lightSettings.prop_search(f3d_mat, "f3d_light6", bpy.data, "lights", text="")
                if f3d_mat.f3d_light6 is not None:
                    lightSettings.prop_search(f3d_mat, "f3d_light7", bpy.data, "lights", text="")

            prop_input.enabled = f3d_mat.set_lights and f3d_mat.rdp_settings.g_lighting and f3d_mat.rdp_settings.g_shade

        return inputGroup

    def ui_convert(self, material, layout, showCheckBox):
        inputGroup = layout.row()
        prop_input_name = inputGroup.column()
        prop_input = inputGroup.column()
        if showCheckBox:
            prop_input_name.prop(material, "set_k0_5", text="YUV Convert")
        else:
            prop_input_name.label(text="YUV Convert")

        prop_k0 = prop_input.row()
        prop_k0.prop(material, "k0", text="K0")
        prop_k0.label(text=str(int(material.k0 * 255)))

        prop_k1 = prop_input.row()
        prop_k1.prop(material, "k1", text="K1")
        prop_k1.label(text=str(int(material.k1 * 255)))

        prop_k2 = prop_input.row()
        prop_k2.prop(material, "k2", text="K2")
        prop_k2.label(text=str(int(material.k2 * 255)))

        prop_k3 = prop_input.row()
        prop_k3.prop(material, "k3", text="K3")
        prop_k3.label(text=str(int(material.k3 * 255)))

        prop_k4 = prop_input.row()
        prop_k4.prop(material, "k4", text="K4")
        prop_k4.label(text=str(int(material.k4 * 255)))

        prop_k5 = prop_input.row()
        prop_k5.prop(material, "k5", text="K5")
        prop_k5.label(text=str(int(material.k5 * 255)))

        prop_input.enabled = material.set_k0_5
        return inputGroup

    def ui_lower_render_mode(self, material, layout, useDropdown):
        # cycle independent
        inputGroup = layout.column()
        if useDropdown:
            inputGroup.prop(
                material,
                "menu_lower_render",
                text="Render Settings",
                icon="TRIA_DOWN" if material.menu_lower_render else "TRIA_RIGHT",
            )
        if not useDropdown or material.menu_lower_render:
            inputGroup.prop(material.rdp_settings, "set_rendermode", text="Set Render Mode?")

            renderGroup = inputGroup.column()
            renderGroup.prop(material.rdp_settings, "rendermode_advanced_enabled", text="Show Advanced Settings")
            if not material.rdp_settings.rendermode_advanced_enabled:
                f3d = get_F3D_GBI()
                prop_split(renderGroup, material.rdp_settings, "rendermode_preset_cycle_1", "Render Mode")
                no_flags_1 = material.rdp_settings.rendermode_preset_cycle_1 in f3d.rendermodePresetsWithoutFlags
                if material.rdp_settings.g_mdsft_cycletype == "G_CYC_2CYCLE":
                    prop_split(renderGroup, material.rdp_settings, "rendermode_preset_cycle_2", "Render Mode Cycle 2")
                    no_flags_2 = material.rdp_settings.rendermode_preset_cycle_2 in f3d.rendermodePresetsWithoutFlags
                    if no_flags_1 and no_flags_2:
                        multilineLabel(renderGroup.box(),
                            "Invalid combination of rendermode presets.\n"
                            + "Neither of these presets sets the rendermode flags.",
                            "ERROR")
                    elif not no_flags_1 and not no_flags_2:
                        multilineLabel(renderGroup.box(),
                            "Invalid combination of rendermode presets.\n"
                            + "Both of these presets set the rendermode flags.",
                            "ERROR")
                else:
                    if no_flags_1:
                        multilineLabel(renderGroup.box(),
                            "Invalid rendermode preset in 1-cycle.\n"
                            + "This preset does not set the rendermode flags.",
                            "ERROR")
            else:
                prop_split(renderGroup, material.rdp_settings, "aa_en", "Antialiasing")
                prop_split(renderGroup, material.rdp_settings, "z_cmp", "Z Testing")
                prop_split(renderGroup, material.rdp_settings, "z_upd", "Z Writing")
                prop_split(renderGroup, material.rdp_settings, "im_rd", "IM_RD (?)")
                prop_split(renderGroup, material.rdp_settings, "clr_on_cvg", "Color On Coverage")
                prop_split(renderGroup, material.rdp_settings, "cvg_dst", "Coverage Destination")
                prop_split(renderGroup, material.rdp_settings, "zmode", "Z Mode")
                prop_split(renderGroup, material.rdp_settings, "cvg_x_alpha", "Multiply Coverage And Alpha")
                prop_split(renderGroup, material.rdp_settings, "alpha_cvg_sel", "Use Coverage For Alpha")
                prop_split(renderGroup, material.rdp_settings, "force_bl", "Force Blending")

<<<<<<< HEAD
=======
                if material.rdp_settings.g_mdsft_cycletype == "G_CYC_2CYCLE":
                    if (
                        material.rdp_settings.blend_b1 == "G_BL_A_MEM"
                        or material.rdp_settings.blend_p1 == "G_BL_CLR_MEM"
                        or material.rdp_settings.blend_m1 == "G_BL_CLR_MEM"
                    ):
                        multilineLabel(
                            renderGroup.box(),
                            "RDP silicon bug: Framebuffer color / alpha in blender\n"
                            + "cycle 1 is broken, actually value from PREVIOUS pixel.",
                            "ORPHAN_DATA",
                        )
                    if material.rdp_settings.blend_a2 == "G_BL_A_SHADE":
                        multilineLabel(
                            renderGroup.box(),
                            "RDP silicon bug: Shade alpha in blender cycle 2\n"
                            + "is broken, actually shade alpha from NEXT pixel.",
                            "ORPHAN_DATA",
                        )

>>>>>>> fbb249fe
                # cycle dependent - (P * A + M - B) / (A + B)
                combinerBox = renderGroup.box()
                combinerBox.label(text="Blender (Color = (P * A + M * B) / (A + B)")
                combinerCol = combinerBox.row()
                rowColor = combinerCol.column()
                rowAlpha = combinerCol.column()
                rowColor.prop(material.rdp_settings, "blend_p1", text="P")
                rowColor.prop(material.rdp_settings, "blend_m1", text="M")
                rowAlpha.prop(material.rdp_settings, "blend_a1", text="A")
                rowAlpha.prop(material.rdp_settings, "blend_b1", text="B")

                if material.rdp_settings.g_mdsft_cycletype == "G_CYC_2CYCLE":
                    combinerBox2 = renderGroup.box()
                    combinerBox2.label(text="Blender Cycle 2")
                    combinerCol2 = combinerBox2.row()
                    rowColor2 = combinerCol2.column()
                    rowAlpha2 = combinerCol2.column()
                    rowColor2.prop(material.rdp_settings, "blend_p2", text="P")
                    rowColor2.prop(material.rdp_settings, "blend_m2", text="M")
                    rowAlpha2.prop(material.rdp_settings, "blend_a2", text="A")
                    rowAlpha2.prop(material.rdp_settings, "blend_b2", text="B")

            if material.rdp_settings.g_mdsft_cycletype == "G_CYC_2CYCLE":
                if (
                    material.rdp_settings.blend_b1 == "G_BL_A_MEM" or
                    material.rdp_settings.blend_p1 == "G_BL_CLR_MEM" or
                    material.rdp_settings.blend_m1 == "G_BL_CLR_MEM"
                ):
                    multilineLabel(renderGroup.box(),
                        "RDP silicon bug: Framebuffer color / alpha in blender\n" +
                        "cycle 1 is broken, actually value from PREVIOUS pixel.",
                        'ORPHAN_DATA')
                if material.rdp_settings.blend_a2 == "G_BL_A_SHADE":
                    multilineLabel(renderGroup.box(),
                        "RDP silicon bug: Shade alpha in blender cycle 2\n" +
                        "is broken, actually shade alpha from NEXT pixel.",
                        'ORPHAN_DATA')

            renderGroup.enabled = material.rdp_settings.set_rendermode

    def ui_uvCheck(self, layout, context):
        if hasattr(context, "object") and context.object is not None and isinstance(context.object.data, Mesh):
            uv_layers = context.object.data.uv_layers
            if uv_layers.active is None or uv_layers.active.name != "UVMap":
                uvErrorBox = layout.box()
                uvErrorBox.label(text='Warning: This mesh\'s active UV layer is not named "UVMap".')
                uvErrorBox.label(text="This will cause incorrect UVs to display.")

    def ui_draw_layer(self, material, layout, context):
        if context.scene.gameEditorMode == "SM64":
            prop_split(layout, material.f3d_mat.draw_layer, "sm64", "Draw Layer")
        elif context.scene.gameEditorMode == "OOT":
            prop_split(layout, material.f3d_mat.draw_layer, "oot", "Draw Layer")

    def ui_misc(self, f3dMat: "F3DMaterialProperty", inputCol: UILayout, showCheckBox: bool) -> None:
        if f3dMat.rdp_settings.g_ambocclusion:
            if showCheckBox or f3dMat.set_ao:
                inputGroup = inputCol.column()
            if showCheckBox:
                inputGroup.prop(f3dMat, "set_ao", text="Set Ambient Occlusion")
            if f3dMat.set_ao:
                prop_split(inputGroup.row(), f3dMat, "ao_ambient", "AO Ambient")
                prop_split(inputGroup.row(), f3dMat, "ao_directional", "AO Directional")
                prop_split(inputGroup.row(), f3dMat, "ao_point", "AO Point")

        if f3dMat.rdp_settings.g_fresnel_color or f3dMat.rdp_settings.g_fresnel_alpha:
            if showCheckBox or f3dMat.set_fresnel:
                inputGroup = inputCol.column()
            if showCheckBox:
                inputGroup.prop(f3dMat, "set_fresnel", text="Set Fresnel")
            if f3dMat.set_fresnel:
                prop_split(inputGroup.row(), f3dMat, "fresnel_lo", "Fresnel Lo")
                prop_split(inputGroup.row(), f3dMat, "fresnel_hi", "Fresnel Hi")

        if f3dMat.rdp_settings.g_attroffset_st_enable:
            if showCheckBox or f3dMat.set_attroffs_st:
                inputGroup = inputCol.column()
            if showCheckBox:
                inputGroup.prop(f3dMat, "set_attroffs_st", text="Set ST Attr Offset")
            if f3dMat.set_attroffs_st:
                prop_split(inputGroup.row(), f3dMat, "attroffs_st", "ST Attr Offset")

        if f3dMat.rdp_settings.g_attroffset_z_enable:
            if showCheckBox or f3dMat.set_attroffs_z:
                inputGroup = inputCol.column()
            if showCheckBox:
                inputGroup.prop(f3dMat, "set_attroffs_z", text="Set Z Attr Offset")
            if f3dMat.set_attroffs_z:
                prop_split(inputGroup.row(), f3dMat, "attroffs_z", "Z Attr Offset")

        if (
            f3dMat.rdp_settings.g_fog
            or does_blender_use_color(f3dMat.rdp_settings, "G_BL_CLR_FOG")
            or does_blender_use_alpha(f3dMat.rdp_settings, "G_BL_A_FOG")
        ):
            if showCheckBox or f3dMat.set_fog:
                inputGroup = inputCol.column()
            if showCheckBox:
                inputGroup.prop(f3dMat, "set_fog", text="Set Fog")
            if f3dMat.set_fog:
                inputGroup.prop(f3dMat, "use_global_fog", text="Use Global Fog (SM64)")
                if f3dMat.use_global_fog:
                    inputGroup.label(text="Only applies to levels (area fog settings).", icon="INFO")
                else:
                    prop_split(inputGroup.row(), f3dMat, "fog_color", "Fog Color")
                    prop_split(inputGroup.row(), f3dMat, "fog_position", "Fog Range")

    def ui_cel_shading(self, material: Material, layout: UILayout):
        inputGroup = layout.box().column()
        r = inputGroup.row(align=True)
        r.prop(
            material.f3d_mat,
            "expand_cel_shading_ui",
            text="",
            icon="TRIA_DOWN" if material.f3d_mat.expand_cel_shading_ui else "TRIA_RIGHT",
            icon_only=True,
            emboss=False,
        )
        r.prop(material.f3d_mat, "use_cel_shading")
        if not material.f3d_mat.expand_cel_shading_ui:
            return
        if not material.f3d_mat.use_cel_shading:
            inputGroup = inputGroup.column()
            inputGroup.enabled = False
        cel = material.f3d_mat.cel_shading
        prop_split(inputGroup.row(), cel, "tintPipeline", "Tint pipeline:")
        prop_split(inputGroup.row(), cel, "cutoutSource", "Cutout:")
<<<<<<< HEAD
        
        if material.f3d_mat.rdp_settings.zmode != "ZMODE_OPA":
            inputGroup.label(text = "zmode in blender / rendermode must be opaque.", icon = "ERROR")
=======

        if getZMode(material) != "ZMODE_OPA":
            inputGroup.label(text="zmode in blender / rendermode must be opaque.", icon="ERROR")
>>>>>>> fbb249fe

        if cel.cutoutSource == "ENVIRONMENT":
            if not material.f3d_mat.set_env or material.f3d_mat.env_color[3] != 1.0:
                inputGroup.label(text="Enable env color, and set env alpha to 255.", icon="ERROR")
        else:
            tex = material.f3d_mat.tex0 if cel.cutoutSource == "TEXEL0" else material.f3d_mat.tex1
            if tex.tex is None or not tex.tex_set:
                inputGroup.label(text=f"Texture {cel.cutoutSource[5]} is not set up correctly.", icon="ERROR")

        if (
            len(cel.levels) >= 3
            and cel.levels[0].threshMode == cel.levels[1].threshMode
            and not all([cel.levels[0].threshMode == lvl.threshMode for lvl in cel.levels[1:]])
        ):
            multilineLabel(
                inputGroup.box(),
                "If using both lighter and darker cel\n" + "levels, one of each must be at the beginning",
                "ERROR",
            )

        r = inputGroup.row(align=True)
        r.label(text="Cel levels:")
        op = r.operator(CelLevelAdd.bl_idname, text="", icon="ADD")
        op.materialName = material.name
        if len(cel.levels) > 0:
            op = r.operator(CelLevelRemove.bl_idname, text="", icon="REMOVE")
            op.materialName = material.name

        showSegHelp = False
        for level in cel.levels:
            box = inputGroup.box().column()
            r = box.row().split(factor=0.2)
            r.label(text="Draw when")
            r = r.split(factor=0.3)
            r.prop(level, "threshMode", text="")
            r = r.split(factor=0.2)
            r.label(text="than")
            r.prop(level, "threshold")
            r = box.row().split(factor=0.08)
            r.label(text="Tint:")
            r = r.split(factor=0.27)
            r.prop(level, "tintType", text="")
            r = r.split(factor=0.45)
            if level.tintType == "Fixed":
                r.prop(level, "tintFixedLevel")
                r = r.split(factor=0.3)
                r.label(text="Color:")
                r.prop(level, "tintFixedColor", text="")
            elif level.tintType == "Segment":
                r.prop(level, "tintSegmentNum")
                r.prop(level, "tintSegmentOffset")
                showSegHelp = True
            elif level.tintType == "Light":
                r.prop(level, "tintFixedLevel")
                r.prop(level, "tintLightSlot")
            else:
                raise PluginError("Invalid tintType")
        if showSegHelp:
            tintName, tintNameCap = ("prim", "Prim") if cel.tintPipeline == "CC" else ("fog", "Fog")
            multilineLabel(
                inputGroup,
                "Segments: In your code, set up DL in segment(s) used with\n"
                + f"gsDPSet{tintNameCap}Color then gsSPEndDisplayList at appropriate offset\n"
                + f"with {tintName} color = tint color and {tintName} alpha = tint level.",
                "INFO",
            )

    def checkDrawLayersWarnings(self, f3dMat: "F3DMaterialProperty", useDict: Dict[str, bool], layout: UILayout):
        settings = f3dMat.rdp_settings
        isF3DEX3 = bpy.context.scene.f3d_type == "F3DEX3"
        lightFxPrereq = isF3DEX3 and settings.g_lighting
        anyUseShadeAlpha = useDict["Shade Alpha"] or does_blender_use_alpha(settings, "G_BL_A_SHADE")

        g_lighting = settings.g_lighting
        g_fog = settings.g_fog
        g_packed_normals = lightFxPrereq and settings.g_packed_normals
        g_ambocclusion = lightFxPrereq and settings.g_ambocclusion
        g_lighttoalpha = lightFxPrereq and settings.g_lighttoalpha
        g_fresnel_color = lightFxPrereq and settings.g_fresnel_color
        g_fresnel_alpha = lightFxPrereq and settings.g_fresnel_alpha

        usesVertexColor = useDict["Shade"] and (not g_lighting or (g_packed_normals and not g_fresnel_color))
        usesVertexAlpha = anyUseShadeAlpha and (g_ambocclusion or not (g_fog or g_lighttoalpha or g_fresnel_alpha))
        if not usesVertexColor and not usesVertexAlpha:
            return
        noticeBox = layout.box().column()
        if not usesVertexColor:
            noticeBox.label(text='Mesh must have Color Attribute (vtx color) layer called "Alpha".', icon="IMAGE_ALPHA")
        elif not usesVertexAlpha:
            noticeBox.label(
                text='Mesh must have Color Attribute (vtx color) layer called "Col".', icon="IMAGE_RGB_ALPHA"
            )
        else:
            noticeBox.label(text="Mesh must have two Color Attribute (vtx color) layers.", icon="IMAGE_RGB_ALPHA")
            noticeBox.label(text='They must be called "Col" and "Alpha".', icon="IMAGE_ALPHA")

    def checkDrawMixedCIWarning(self, layout, useDict, f3dMat):
        useTex0 = useDict["Texture 0"] and f3dMat.tex0.tex_set
        useTex1 = useDict["Texture 1"] and f3dMat.tex1.tex_set
        if not useTex0 or not useTex1:
            return
        isTex0CI = f3dMat.tex0.tex_format[:2] == "CI"
        isTex1CI = f3dMat.tex1.tex_format[:2] == "CI"
        if isTex0CI != isTex1CI:
            layout.box().column().label(text="Can't have one CI tex and one non-CI.", icon="ERROR")
        if isTex0CI and isTex1CI and (f3dMat.tex0.ci_format != f3dMat.tex1.ci_format):
            layout.box().column().label(text="Two CI textures must use the same CI format.", icon="ERROR")

    def draw_simple(self, f3dMat, material, layout, context):
        self.ui_uvCheck(layout, context)

        inputCol = layout.column()
        useDict = all_combiner_uses(f3dMat)

        self.checkDrawLayersWarnings(f3dMat, useDict, layout)

        useMultitexture = useDict["Texture 0"] and useDict["Texture 1"] and f3dMat.tex0.tex_set and f3dMat.tex1.tex_set

        self.checkDrawMixedCIWarning(inputCol, useDict, f3dMat)
        canUseLargeTextures = material.mat_ver > 3 and material.f3d_mat.use_large_textures
        if useDict["Texture 0"] and f3dMat.tex0.tex_set:
            ui_image(canUseLargeTextures, inputCol, material, f3dMat.tex0, "Texture 0", False)

        if useDict["Texture 1"] and f3dMat.tex1.tex_set:
            ui_image(canUseLargeTextures, inputCol, material, f3dMat.tex1, "Texture 1", False)

        if useMultitexture:
            inputCol.prop(f3dMat, "uv_basis", text="UV Basis")

        if useDict["Texture"]:
            self.ui_large(f3dMat, inputCol)
            self.ui_scale(f3dMat, inputCol)

        if useDict["Primitive"] and f3dMat.set_prim:
            self.ui_prim(material, inputCol, "set_prim", f3dMat.set_prim, False)

        if useDict["Environment"] and f3dMat.set_env:
            self.ui_env(material, inputCol, False)

        showLightProperty = f3dMat.set_lights and f3dMat.rdp_settings.g_lighting and f3dMat.rdp_settings.g_shade
        if useDict["Shade"] and showLightProperty:
            self.ui_lights(f3dMat, inputCol, "Lighting", False)

        if useDict["Key"] and f3dMat.set_key:
            self.ui_chroma(material, inputCol, "Chroma Key Center", "set_key", f3dMat.set_key, False)

        if useDict["Convert"] and f3dMat.set_k0_5:
            self.ui_convert(f3dMat, inputCol, False)

        self.ui_misc(f3dMat, inputCol, False)

    def draw_full(self, f3dMat, material, layout: UILayout, context):
        layout.row().prop(material, "menu_tab", expand=True)
        menuTab = material.menu_tab
        useDict = all_combiner_uses(f3dMat)

        if menuTab == "Combiner":
            self.ui_draw_layer(material, layout, context)

            self.checkDrawLayersWarnings(f3dMat, useDict, layout)

            def drawCCProps(ui: UILayout, combiner: "CombinerProperty", isAlpha: bool, enabled: bool = True) -> None:
                ui = ui.column()
                ui.enabled = enabled
                for letter in ["A", "B", "C", "D"]:
                    r = ui.row().split(factor=0.25 if isAlpha else 0.1)
                    r.label(text=f"{letter}{' Alpha' if isAlpha else ''}:")
                    r.prop(combiner, f"{letter}{'_alpha' if isAlpha else ''}", text="")

            isTwoCycle = f3dMat.rdp_settings.g_mdsft_cycletype == "G_CYC_2CYCLE"

            combinerBox = layout.box()
            combinerBox.prop(f3dMat, "set_combiner", text="Color Combiner (Color = (A - B) * C + D)")
            combinerCol = combinerBox.row().split(factor=0.45)
            combinerCol.enabled = f3dMat.set_combiner
            drawCCProps(combinerCol, f3dMat.combiner1, False)
            drawCCProps(combinerCol, f3dMat.combiner1, True, not f3dMat.use_cel_shading)
            if f3dMat.use_cel_shading:
                r = combinerBox.column().label(
                    text=f"CC alpha{' cycle 1' if isTwoCycle else ''} is occupied by cel shading."
                )

            if isTwoCycle:
                combinerBox2 = layout.box()
                combinerBox2.label(text="Color Combiner Cycle 2")
                combinerBox2.enabled = f3dMat.set_combiner
                combinerCol2 = combinerBox2.row().split(factor=0.45)
                drawCCProps(combinerCol2, f3dMat.combiner2, False)
                drawCCProps(combinerCol2, f3dMat.combiner2, True)

                if combiner_uses(f3dMat, ["TEXEL0", "TEXEL0_ALPHA"], checkCycle1=False, swapTexelsCycle2=False):
                    combinerBox2.label(text="'Texture 0' in Cycle 2 is actually Texture 1.", icon="INFO")
                if combiner_uses(f3dMat, ["TEXEL1", "TEXEL1_ALPHA"], checkCycle1=False, swapTexelsCycle2=False):
                    multilineLabel(
                        combinerBox2,
                        "RDP silicon bug: 'Texture 1' in Cycle 2 is actually\n"
                        + "Texture 0 for the NEXT pixel, causes visual issues.",
                        "ORPHAN_DATA",
                    )

        if menuTab == "Sources":
            self.ui_uvCheck(layout, context)

            inputCol = layout.column()

            useMultitexture = useDict["Texture 0"] and useDict["Texture 1"]

            self.checkDrawMixedCIWarning(inputCol, useDict, f3dMat)
            canUseLargeTextures = material.mat_ver > 3 and material.f3d_mat.use_large_textures
            if useDict["Texture 0"]:
                ui_image(canUseLargeTextures, inputCol, material, f3dMat.tex0, "Texture 0", True)

            if useDict["Texture 1"]:
                ui_image(canUseLargeTextures, inputCol, material, f3dMat.tex1, "Texture 1", True)

            if useMultitexture:
                inputCol.prop(f3dMat, "uv_basis", text="UV Basis")

            if useDict["Texture"]:
                self.ui_large(f3dMat, inputCol)
                self.ui_scale(f3dMat, inputCol)

            if useDict["Primitive"]:
                self.ui_prim(material, inputCol, "set_prim", f3dMat.set_prim, True)

            if useDict["Environment"]:
                self.ui_env(material, inputCol, True)

            if useDict["Shade"]:
                self.ui_lights(f3dMat, inputCol, "Lighting", True)

            if useDict["Key"]:
                self.ui_chroma(material, inputCol, "Chroma Key Center", "set_key", f3dMat.set_key, True)

            if useDict["Convert"]:
                self.ui_convert(f3dMat, inputCol, True)

            self.ui_misc(f3dMat, inputCol, True)

        if menuTab == "Geo":
            ui_geo_mode(f3dMat.rdp_settings, f3dMat, layout, False)
        if menuTab == "Upper":
            ui_upper_mode(f3dMat.rdp_settings, f3dMat, layout, False)
        if menuTab == "Lower":
            ui_lower_mode(f3dMat.rdp_settings, f3dMat, layout, False)
            self.ui_lower_render_mode(f3dMat, layout, False)
            ui_other(f3dMat.rdp_settings, f3dMat, layout, False)

    # texture convert/LUT controlled by texture settings
    # add node support for geo mode settings
    def draw(self, context):
        layout = self.layout

        layout.operator(CreateFast3DMaterial.bl_idname)
        material = context.material
        if material is None:
            return
        elif not material.use_nodes or not material.is_f3d:
            layout.label(text="This is not a Fast3D material.")
            return

        f3dMat = material.f3d_mat
        settings = f3dMat.rdp_settings
        layout.prop(context.scene, "f3d_simple", text="Show Simplified UI")
        layout = layout.box()
        titleCol = layout.column()
        titleCol.box().label(text="F3D Material Inspector")

        presetCol = layout.column()
        split = presetCol.split(factor=0.33)
        split.label(text="Preset")
        row = split.row(align=True)
        row.menu(MATERIAL_MT_f3d_presets.__name__, text=f3dMat.presetName)
        row.operator(AddPresetF3D.bl_idname, text="", icon="ADD")
        row.operator(AddPresetF3D.bl_idname, text="", icon="REMOVE").remove_active = True

        if settings.g_mdsft_alpha_compare == "G_AC_THRESHOLD" and settings.g_mdsft_cycletype == "G_CYC_2CYCLE":
            multilineLabel(
                layout.box(),
                "RDP silicon bug: Alpha compare in 2-cycle mode is broken.\n"
                + "Compares to FIRST cycle CC alpha output from NEXT pixel.",
                "ORPHAN_DATA",
            )

        if context.scene.f3d_simple and f3dMat.presetName != "Custom":
            self.draw_simple(f3dMat, material, layout, context)
        else:
            presetCol.prop(context.scene, "f3dUserPresetsOnly")
            self.draw_full(f3dMat, material, layout, context)

        if context.scene.f3d_type == "F3DEX3":
            self.ui_cel_shading(material, layout)
        else:
            r = layout.row()
            r.enabled = False
            r.label(text="Use Cel Shading (requires F3DEX3)", icon="TRIA_RIGHT")


def ui_tileScroll(tex, name, layout):
    row = layout.row()
    row.label(text=name)
    row.prop(tex.tile_scroll, "s", text="S:")
    row.prop(tex.tile_scroll, "t", text="T:")
    row.prop(tex.tile_scroll, "interval", text="Interval:")


def ui_procAnimVecEnum(material, procAnimVec, layout, name, vecType, useDropdown, useTex0, useTex1):
    layout = layout.box()
    box = layout.column()
    if useDropdown:
        layout.prop(procAnimVec, "menu", text=name, icon="TRIA_DOWN" if procAnimVec.menu else "TRIA_RIGHT")
    else:
        layout.box().label(text=name)

    if not useDropdown or procAnimVec.menu:
        box = layout.column()
        combinedOption = None
        xCombined = procAnimVec.x.animType == "Rotation"
        if xCombined:
            combinedOption = procAnimVec.x.animType
        yCombined = procAnimVec.y.animType == "Rotation"
        if yCombined:
            combinedOption = procAnimVec.y.animType
        if not yCombined:
            ui_procAnimFieldEnum(procAnimVec.x, box, vecType[0], "UV" if xCombined else None)
        if not xCombined:
            ui_procAnimFieldEnum(procAnimVec.y, box, vecType[1], "UV" if yCombined else None)
        if len(vecType) > 2:
            ui_procAnimFieldEnum(procAnimVec.z, box, vecType[2])
        if xCombined or yCombined:
            box.row().prop(procAnimVec, "pivot")
            box.row().prop(procAnimVec, "angularSpeed")
            if combinedOption == "Rotation":
                pass

    if useTex0 or useTex1:
        layout.box().label(text="SM64 SetTileSize Texture Scroll")

        if useTex0:
            ui_tileScroll(material.tex0, "Texture 0 Speed", layout)

        if useTex1:
            ui_tileScroll(material.tex1, "Texture 1 Speed", layout)


def ui_procAnimFieldEnum(procAnimField, layout, name, overrideName):
    box = layout
    box.prop(procAnimField, "animType", text=name if overrideName is None else overrideName)
    if overrideName is None:
        if procAnimField.animType == "Linear":
            split0 = box.row().split(factor=1)
            split0.prop(procAnimField, "speed")
        elif procAnimField.animType == "Sine":
            split1 = box.row().split(factor=0.3333)
            split1.prop(procAnimField, "amplitude")
            split1.prop(procAnimField, "frequency")
            split1.prop(procAnimField, "offset")
        elif procAnimField.animType == "Noise":
            box.row().prop(procAnimField, "noiseAmplitude")


def ui_procAnimField(procAnimField, layout, name):
    box = layout
    box.prop(procAnimField, "animate", text=name)
    if procAnimField.animate:
        if name not in "XYZ":
            split0 = box.row().split(factor=1)
            split0.prop(procAnimField, "speed")
        split1 = box.row().split(factor=0.5)
        split1.prop(procAnimField, "amplitude")
        split1.prop(procAnimField, "frequency")
        layout.row().prop(procAnimField, "spaceFrequency")
        split2 = box.row().split(factor=0.5)
        split2.prop(procAnimField, "offset")
        split2.prop(procAnimField, "noiseAmplitude")


def ui_procAnim(material, layout, useTex0, useTex1, title, useDropdown):
    ui_procAnimVecEnum(material.f3d_mat, material.f3d_mat.UVanim0, layout, title, "UV", useDropdown, useTex0, useTex1)


def update_node_values(self, context, update_preset):
    if hasattr(context.scene, "world") and self == context.scene.world.rdp_defaults:
        pass

    with F3DMaterial_UpdateLock(get_material_from_context(context)) as material:
        if not material:
            return

        update_node_values_of_material(material, context)
        if update_preset:
            material.f3d_mat.presetName = "Custom"


def update_node_values_with_preset(self, context):
    update_node_values(self, context, update_preset=True)


def update_node_values_without_preset(self, context):
    update_node_values(self, context, update_preset=False)


def update_light_properties(self, context):
    with F3DMaterial_UpdateLock(get_material_from_context(context)) as material:
        if not material:
            return

        update_light_colors(material, context)


def update_cel_cutout_source(self, context):
    with F3DMaterial_UpdateLock(get_material_from_context(context)) as material:
        if not material:
            return
        if not material.f3d_mat.use_cel_shading:
            return

        f3dMat = material.f3d_mat
        cel = f3dMat.cel_shading
        firstDarker = len(cel.levels) >= 1 and cel.levels[0].threshMode == "Darker"

        f3dMat.combiner1.A_alpha, f3dMat.combiner1.B_alpha = ("1", "SHADE") if firstDarker else ("SHADE", "0")
        f3dMat.combiner1.C_alpha = cel.cutoutSource
        f3dMat.combiner1.D_alpha = "0"


def update_rendermode_preset(self, context):
    with F3DMaterial_UpdateLock(get_material_from_context(context)) as material:
        if material:
            rendermode_preset_to_advanced(material)
    
    update_node_values_with_preset(self, context)


def getSocketFromCombinerToNodeDictColor(nodes, combinerInput):
    nodeName, socketIndex = combinerToNodeDictColor[combinerInput]
    return nodes[nodeName].outputs[socketIndex] if nodeName is not None else None


def getSocketFromCombinerToNodeDictAlpha(nodes, combinerInput):
    nodeName, socketIndex = combinerToNodeDictAlpha[combinerInput]
    return nodes[nodeName].outputs[socketIndex] if nodeName is not None else None


# Maps the color combiner input name to the corresponding node name and output socket name
color_combiner_inputs = {
    "COMBINED": (None, "Color"),
    "TEXEL0": ("Tex0_I", "Color"),
    "TEXEL1": ("Tex1_I", "Color"),
    "PRIMITIVE": ("CombinerInputs", "Prim Color"),
    "SHADE": ("Shade Color", "Color"),
    "ENVIRONMENT": ("CombinerInputs", "Env Color"),
    "CENTER": ("CombinerInputs", "Chroma Key Center"),
    "SCALE": ("CombinerInputs", "Chroma Key Scale"),
    "COMBINED_ALPHA": (None, "Alpha"),
    "TEXEL0_ALPHA": ("Tex0_I", "Alpha"),
    "TEXEL1_ALPHA": ("Tex1_I", "Alpha"),
    "PRIMITIVE_ALPHA": ("CombinerInputs", "Prim Alpha"),
    "SHADE_ALPHA": ("Shade Color", "Alpha"),
    "ENV_ALPHA": ("CombinerInputs", "Env Alpha"),
    "LOD_FRACTION": ("CombinerInputs", "LOD Fraction"),
    "PRIM_LOD_FRAC": ("CombinerInputs", "Prim LOD Fraction"),
    "NOISE": ("CombinerInputs", "Noise"),
    "K4": ("CombinerInputs", "YUVConvert K4"),
    "K5": ("CombinerInputs", "YUVConvert K5"),
    "1": ("CombinerInputs", "1"),
    "0": (None, 0),
}

# Maps the alpha combiner input name to the corresponding node name and output name
alpha_combiner_inputs = {
    "COMBINED": (None, "Alpha"),
    "TEXEL0": ("Tex0_I", "Alpha"),
    "TEXEL1": ("Tex1_I", "Alpha"),
    "PRIMITIVE": ("CombinerInputs", "Prim Alpha"),
    "SHADE": ("Shade Color", "Alpha"),
    "ENVIRONMENT": ("CombinerInputs", "Env Alpha"),
    "LOD_FRACTION": ("CombinerInputs", "LOD Fraction"),
    "PRIM_LOD_FRAC": ("CombinerInputs", "Prim LOD Fraction"),
    "1": ("CombinerInputs", "1"),
    "0": (None, 0),
}


def remove_first_link_if_exists(material: Material, links: tuple[NodeLink]):
    if len(links) > 0:
        link = links[0]
        material.node_tree.links.remove(link)


def link_if_none_exist(
    material: Material, fromOutput: NodeSocket, toInput: NodeSocket
):  # TODO: (V5) add output/input type annotations
    if len(fromOutput.links) == 0:
        material.node_tree.links.new(fromOutput, toInput)


swaps_tex01 = {
    "TEXEL0": "TEXEL1",
    "TEXEL0_ALPHA": "TEXEL1_ALPHA",
    "TEXEL1": "TEXEL0",
    "TEXEL1_ALPHA": "TEXEL0_ALPHA",
}


def update_node_combiner(material, combinerInputs, cycleIndex):
    nodes = material.node_tree.nodes

    if cycleIndex == 1:
        cycle_node = nodes["Cycle_1"]
    else:
        cycle_node = nodes["Cycle_2"]

    for i in range(8):
        combiner_input = combinerInputs[i]
        if cycleIndex == 2:
            # Swap texel0 for texel1 and vise versa
            combiner_input = swaps_tex01.get(combiner_input, combiner_input)

        if combiner_input == "0":
            for link in cycle_node.inputs[i].links:
                material.node_tree.links.remove(link)

        if i < 4:
            node_name, output_key = color_combiner_inputs[combiner_input]
            if cycleIndex == 2:
                if combiner_input == "COMBINED":
                    node_name = "Combined_C"
                    output_key = 0  # using an index due to it being a reroute node
                elif combiner_input == "COMBINED_ALPHA":
                    node_name = "Combined_A"
                    output_key = 0  # using an index due to it being a reroute node
            if node_name is not None:
                input_node = nodes[node_name]
                input_value = input_node.outputs[output_key]
                material.node_tree.links.new(cycle_node.inputs[i], input_value)
        else:
            node_name, output_key = alpha_combiner_inputs[combiner_input]
            if cycleIndex == 2:
                if combiner_input == "COMBINED":
                    node_name = "Combined_A"
                    output_key = 0  # using an index due to it being a reroute node
            if node_name is not None:
                input_node = nodes[node_name]
                input_value = input_node.outputs[output_key]
                material.node_tree.links.new(cycle_node.inputs[i], input_value)


def update_fog_nodes(material: Material, context: Context):
    nodes = material.node_tree.nodes
    f3dMat: "F3DMaterialProperty" = material.f3d_mat
    shade_alpha_is_fog = material.f3d_mat.rdp_settings.g_fog

    nodes["Shade Color"].inputs["Fog"].default_value = int(shade_alpha_is_fog)

    fogBlender: ShaderNodeGroup = nodes["FogBlender"]
    fogBlender.node_tree = bpy.data.node_groups[
        "FogBlender_On"
        if shade_alpha_is_fog and is_blender_doing_fog(material.f3d_mat.rdp_settings)
        else "FogBlender_Off"
    ]

    if shade_alpha_is_fog:
        inherit_fog = f3dMat.use_global_fog or not f3dMat.set_fog
        if inherit_fog:
            link_if_none_exist(material, nodes["SceneProperties"].outputs["FogColor"], nodes["FogColor"].inputs[0])
            link_if_none_exist(material, nodes["GlobalFogColor"].outputs[0], fogBlender.inputs["Fog Color"])
            link_if_none_exist(
                material, nodes["SceneProperties"].outputs["FogNear"], nodes["CalcFog"].inputs["FogNear"]
            )
            link_if_none_exist(material, nodes["SceneProperties"].outputs["FogFar"], nodes["CalcFog"].inputs["FogFar"])
        else:
            remove_first_link_if_exists(material, nodes["FogBlender"].inputs["Fog Color"].links)
            remove_first_link_if_exists(material, nodes["CalcFog"].inputs["FogNear"].links)
            remove_first_link_if_exists(material, nodes["CalcFog"].inputs["FogFar"].links)

        fogBlender.inputs["Fog Color"].default_value = f3dMat.fog_color
        nodes["CalcFog"].inputs["FogNear"].default_value = f3dMat.fog_position[0]
        nodes["CalcFog"].inputs["FogFar"].default_value = f3dMat.fog_position[1]


def update_noise_nodes(material: Material):
    f3dMat: "F3DMaterialProperty" = material.f3d_mat
    uses_noise = f3dMat.combiner1.A == "NOISE" or f3dMat.combiner2.A == "NOISE"
    noise_group = bpy.data.node_groups["F3DNoise_Animated" if uses_noise else "F3DNoise_NonAnimated"]

    nodes = material.node_tree.nodes
    if nodes["F3DNoiseFactor"].node_tree is not noise_group:
        nodes["F3DNoiseFactor"].node_tree = noise_group


def update_combiner_connections(material: Material, context: Context, combiner: (int | None) = None):
    f3dMat: "F3DMaterialProperty" = material.f3d_mat

    update_noise_nodes(material)

    # Combiner can be specified for performance reasons
    if not combiner or combiner == 1:
        combinerInputs1 = [
            f3dMat.combiner1.A,
            f3dMat.combiner1.B,
            f3dMat.combiner1.C,
            f3dMat.combiner1.D,
            f3dMat.combiner1.A_alpha,
            f3dMat.combiner1.B_alpha,
            f3dMat.combiner1.C_alpha,
            f3dMat.combiner1.D_alpha,
        ]
        update_node_combiner(material, combinerInputs1, 1)

    if not combiner or combiner == 2:
        combinerInputs2 = [
            f3dMat.combiner2.A,
            f3dMat.combiner2.B,
            f3dMat.combiner2.C,
            f3dMat.combiner2.D,
            f3dMat.combiner2.A_alpha,
            f3dMat.combiner2.B_alpha,
            f3dMat.combiner2.C_alpha,
            f3dMat.combiner2.D_alpha,
        ]
        update_node_combiner(material, combinerInputs2, 2)


def set_output_node_groups(material: Material):
    nodes = material.node_tree.nodes
    f3dMat: "F3DMaterialProperty" = material.f3d_mat
    is_one_cycle = f3dMat.rdp_settings.g_mdsft_cycletype == "G_CYC_1CYCLE"

    output_node = nodes["OUTPUT"]
    if is_one_cycle:
        if material.blend_method == "OPAQUE":
            output_node.node_tree = bpy.data.node_groups["OUTPUT_1CYCLE_OPA"]
        else:
            output_node.node_tree = bpy.data.node_groups["OUTPUT_1CYCLE_XLU"]
    else:
        if material.blend_method == "OPAQUE":
            output_node.node_tree = bpy.data.node_groups["OUTPUT_2CYCLE_OPA"]
        else:
            output_node.node_tree = bpy.data.node_groups["OUTPUT_2CYCLE_XLU"]


def update_light_colors(material, context):
    f3dMat: "F3DMaterialProperty" = material.f3d_mat
    nodes = material.node_tree.nodes

    if f3dMat.use_default_lighting and f3dMat.set_ambient_from_light:
        amb = Color(f3dMat.default_light_color[:3])
        # dividing by 4.672 approximates to half of the light color's value after gamma correction is performed on both ambient and light colors
        amb.v /= 4.672

        new_amb = [c for c in amb]
        new_amb.append(1.0)

        f3dMat.ambient_light_color = new_amb

    if f3dMat.set_lights:
        remove_first_link_if_exists(material, nodes["Shade Color"].inputs["Shade Color"].links)
        remove_first_link_if_exists(material, nodes["Shade Color"].inputs["Ambient Color"].links)

        # TODO: feature to toggle gamma correction
        light = f3dMat.default_light_color
        if not f3dMat.use_default_lighting:
            if f3dMat.f3d_light1 is not None:
                light = f3dMat.f3d_light1.color
            else:
                light = [1.0, 1.0, 1.0, 1.0]

        corrected_col = gammaCorrect(light)
        corrected_col.append(1.0)
        corrected_amb = gammaCorrect(f3dMat.ambient_light_color)
        corrected_amb.append(1.0)

        nodes["Shade Color"].inputs["Shade Color"].default_value = tuple(c for c in corrected_col)
        nodes["Shade Color"].inputs["Ambient Color"].default_value = tuple(c for c in corrected_amb)
    else:
        col = [1.0, 1.0, 1.0, 1.0]
        amb_col = [0.5, 0.5, 0.5, 1.0]
        nodes["Shade Color"].inputs["Shade Color"].default_value = tuple(c for c in col)
        nodes["Shade Color"].inputs["Ambient Color"].default_value = tuple(c for c in amb_col)
        link_if_none_exist(material, nodes["ShadeColOut"].outputs[0], nodes["Shade Color"].inputs["Shade Color"])
        link_if_none_exist(material, nodes["AmbientColOut"].outputs[0], nodes["Shade Color"].inputs["Ambient Color"])


def update_color_node(combiner_inputs, color: Color, prefix: str):
    """Function for updating either Prim or Env colors"""
    # TODO: feature to toggle gamma correction
    corrected_prim = gammaCorrect(color)
    combiner_inputs[f"{prefix} Color"].default_value = (
        corrected_prim[0],
        corrected_prim[1],
        corrected_prim[2],
        1.0,
    )
    combiner_inputs[f"{prefix} Alpha"].default_value = color[3]


# prim_color | Prim
# env_color | Env
def get_color_input_update_callback(attr_name="", prefix=""):
    def input_update_callback(self: Material, context: Context):
        with F3DMaterial_UpdateLock(get_material_from_context(context)) as material:
            if not material:
                return
            f3dMat: "F3DMaterialProperty" = material.f3d_mat
            nodes = material.node_tree.nodes
            combiner_inputs = nodes["CombinerInputs"].inputs
            update_color_node(combiner_inputs, getattr(f3dMat, attr_name), prefix)

    return input_update_callback


def update_node_values_of_material(material: Material, context):
    nodes = material.node_tree.nodes

    update_blend_method(material, context)
    if not has_f3d_nodes(material):
        return

    f3dMat: "F3DMaterialProperty" = material.f3d_mat

    update_combiner_connections(material, context)

    set_output_node_groups(material)

    if f3dMat.rdp_settings.g_tex_gen:
        if f3dMat.rdp_settings.g_tex_gen_linear:
            nodes["UV"].node_tree = bpy.data.node_groups["UV_EnvMap_Linear"]
        else:
            nodes["UV"].node_tree = bpy.data.node_groups["UV_EnvMap"]
    else:
        nodes["UV"].node_tree = bpy.data.node_groups["UV"]

    if f3dMat.rdp_settings.g_lighting:
        nodes["Shade Color"].node_tree = bpy.data.node_groups["ShdCol_L"]
    else:
        nodes["Shade Color"].node_tree = bpy.data.node_groups["ShdCol_V"]

    update_light_colors(material, context)

    combiner_inputs = nodes["CombinerInputs"].inputs

    update_color_node(combiner_inputs, f3dMat.prim_color, "Prim")
    update_color_node(combiner_inputs, f3dMat.env_color, "Env")

    combiner_inputs["Chroma Key Center"].default_value = (
        f3dMat.key_center[0],
        f3dMat.key_center[1],
        f3dMat.key_center[2],
        f3dMat.key_center[3],
    )
    combiner_inputs["Chroma Key Scale"].default_value = [value for value in f3dMat.key_scale] + [1]
    combiner_inputs["Prim LOD Fraction"].default_value = f3dMat.prim_lod_frac
    combiner_inputs["YUVConvert K4"].default_value = f3dMat.k4
    combiner_inputs["YUVConvert K5"].default_value = f3dMat.k5

    material.show_transparent_back = f3dMat.rdp_settings.g_cull_front
    material.use_backface_culling = f3dMat.rdp_settings.g_cull_back

    update_tex_values_manual(material, context)
    update_blend_method(material, context)
    update_fog_nodes(material, context)


def set_texture_settings_node(material: Material):
    nodes = material.node_tree.nodes
    textureSettings: ShaderNodeGroup = nodes["TextureSettings"]

    desired_group = bpy.data.node_groups["TextureSettings_Lite"]
    if (material.f3d_mat.tex0.tex and not material.f3d_mat.tex0.autoprop) or (
        material.f3d_mat.tex1.tex and not material.f3d_mat.tex1.autoprop
    ):
        desired_group = bpy.data.node_groups["TextureSettings_Advanced"]
    if textureSettings.node_tree is not desired_group:
        textureSettings.node_tree = desired_group


def setAutoProp(fieldProperty, pixelLength):
    fieldProperty.mask = log2iRoundUp(pixelLength)
    fieldProperty.shift = 0
    fieldProperty.low = 0
    fieldProperty.high = pixelLength
    if fieldProperty.clamp and fieldProperty.mirror:
        fieldProperty.high *= 2
    fieldProperty.high -= 1


def set_texture_size(self, tex_size, tex_index):
    nodes = self.node_tree.nodes
    uv_basis: ShaderNodeGroup = nodes["UV Basis"]
    inputs = uv_basis.inputs

    inputs[f"{tex_index} S TexSize"].default_value = tex_size[0]
    inputs[f"{tex_index} T TexSize"].default_value = tex_size[1]


def trunc_10_2(val: float):
    return int(val * 4) / 4


def update_tex_values_field(self: Material, texProperty: "TextureProperty", tex_size: list[int], tex_index: int):
    nodes = self.node_tree.nodes
    textureSettings: ShaderNodeGroup = nodes["TextureSettings"]
    inputs = textureSettings.inputs

    set_texture_size(self, tex_size, tex_index)

    if texProperty.autoprop:
        setAutoProp(texProperty.S, tex_size[0])
        setAutoProp(texProperty.T, tex_size[1])

    str_index = str(tex_index)

    # S/T Low
    inputs[str_index + " S Low"].default_value = trunc_10_2(texProperty.S.low)
    inputs[str_index + " T Low"].default_value = trunc_10_2(texProperty.T.low)

    # S/T High
    inputs[str_index + " S High"].default_value = trunc_10_2(texProperty.S.high)
    inputs[str_index + " T High"].default_value = trunc_10_2(texProperty.T.high)

    # Clamp
    inputs[str_index + " ClampX"].default_value = 1 if texProperty.S.clamp else 0
    inputs[str_index + " ClampY"].default_value = 1 if texProperty.T.clamp else 0

    # Mask
    inputs[str_index + " S Mask"].default_value = texProperty.S.mask
    inputs[str_index + " T Mask"].default_value = texProperty.T.mask

    # Mirror
    inputs[str_index + " MirrorX"].default_value = 1 if texProperty.S.mirror > 0 else 0
    inputs[str_index + " MirrorY"].default_value = 1 if texProperty.T.mirror > 0 else 0

    # Shift
    inputs[str_index + " S Shift"].default_value = texProperty.S.shift
    inputs[str_index + " T Shift"].default_value = texProperty.T.shift


def iter_tex_nodes(node_tree: NodeTree, texIndex: int) -> Generator[TextureNodeImage, None, None]:
    for i in range(1, 5):
        nodeName = f"Tex{texIndex}_{i}"
        if node_tree.nodes.get(nodeName):
            yield node_tree.nodes[nodeName]


def toggle_texture_node_muting(material: Material, texIndex: int, isUsed: bool):
    node_tree = material.node_tree
    f3dMat: "F3DMaterialProperty" = material.f3d_mat

    # Enforce typing from generator
    texNode: None | TextureNodeImage = None

    node_3point_key = "3 Point Lerp" if texIndex == 0 else "3 Point Lerp.001"
    node_3point = node_tree.nodes.get(node_3point_key)

    node_tex_color_conv_key = f"Tex{texIndex}_I"
    node_tex_color_conv = node_tree.nodes.get(node_tex_color_conv_key)

    # flip bool for clarity
    shouldMute = not isUsed

    for texNode in iter_tex_nodes(node_tree, texIndex):
        if texNode.mute != shouldMute:
            texNode.mute = shouldMute

    if node_tex_color_conv and node_tex_color_conv.mute != shouldMute:
        node_tex_color_conv.mute = shouldMute

    mute_3point = shouldMute or f3dMat.rdp_settings.g_mdsft_text_filt != "G_TF_BILERP"
    if node_3point and node_3point.mute != mute_3point:
        node_3point.mute = mute_3point


def set_texture_nodes_settings(
    material: Material, texProperty: "TextureProperty", texIndex: int, isUsed: bool
) -> list[int] | None:
    node_tree = material.node_tree
    f3dMat: "F3DMaterialProperty" = material.f3d_mat

    # Return value
    texSize: Optional[list[int]] = None

    toggle_texture_node_muting(material, texIndex, isUsed)

    if not isUsed:
        return texSize

    # Enforce typing from generator
    texNode: None | TextureNodeImage = None
    for texNode in iter_tex_nodes(node_tree, texIndex):
        if texNode.image is not texProperty.tex:
            texNode.image = texProperty.tex
        texNode.interpolation = "Linear" if f3dMat.rdp_settings.g_mdsft_text_filt == "G_TF_AVERAGE" else "Closest"

        if texSize:
            continue

        if texNode.image is not None or texProperty.use_tex_reference:
            if texNode.image is not None:
                texSize = texNode.image.size
            else:
                texSize = texProperty.tex_reference_size
    return texSize


def update_tex_values_index(self: Material, *, texProperty: "TextureProperty", texIndex: int, isUsed: bool):
    nodes = self.node_tree.nodes

    tex_size = set_texture_nodes_settings(self, texProperty, texIndex, isUsed)

    if tex_size:  # only returns tex size if a texture is being set
        if tex_size[0] > 0 and tex_size[1] > 0:
            if texProperty.autoprop:
                setAutoProp(texProperty.S, tex_size[0])
                setAutoProp(texProperty.T, tex_size[1])
            update_tex_values_field(self, texProperty, tex_size, texIndex)

            texFormat = texProperty.tex_format
            ciFormat = texProperty.ci_format
            if has_f3d_nodes(self):
                tex_I_node = nodes["Tex" + str(texIndex) + "_I"]
                desired_node = bpy.data.node_groups["Is not i"]
                if "IA" in texFormat or (texFormat[:2] == "CI" and "IA" in ciFormat):
                    desired_node = bpy.data.node_groups["Is ia"]
                elif texFormat[0] == "I" or (texFormat[:2] == "CI" and ciFormat[0] == "I"):
                    desired_node = bpy.data.node_groups["Is i"]

                if tex_I_node.node_tree is not desired_node:
                    tex_I_node.node_tree = desired_node


def update_tex_values_and_formats(self, context):
    with F3DMaterial_UpdateLock(get_material_from_context(context)) as material:
        if not material:
            return

        f3d_mat = context.material.f3d_mat
        useDict = all_combiner_uses(f3d_mat)
        isMultiTexture = (
            useDict["Texture 0"]
            and f3d_mat.tex0.tex is not None
            and useDict["Texture 1"]
            and f3d_mat.tex1.tex is not None
        )
        if self.tex is not None:
            self.tex_format = getOptimalFormat(self.tex, self.tex_format, isMultiTexture)

        update_tex_values_manual(context.material, context)


def update_tex_values(self, context):
    with F3DMaterial_UpdateLock(get_material_from_context(context)) as material:
        if not material:
            return

        try:
            prop_path = self.path_from_id()
        except:
            prop_path = None

        update_tex_values_manual(material, context, prop_path=prop_path)


def get_tex_basis_size(f3d_mat: "F3DMaterialProperty"):
    tex_size = None
    if f3d_mat.tex0.tex is not None and f3d_mat.tex1.tex is not None:
        return f3d_mat.tex0.tex.size if f3d_mat.uv_basis == "TEXEL0" else f3d_mat.tex1.tex.size
    elif f3d_mat.tex0.tex is not None:
        return f3d_mat.tex0.tex.size
    elif f3d_mat.tex1.tex is not None:
        return f3d_mat.tex1.tex.size
    return tex_size


def get_tex_gen_size(tex_size: list[int | float]):
    return (tex_size[0] - 1) / 1024, (tex_size[1] - 1) / 1024


def update_tex_values_manual(material: Material, context, prop_path=None):
    f3dMat: "F3DMaterialProperty" = material.f3d_mat
    nodes = material.node_tree.nodes
    texture_settings = nodes["TextureSettings"]
    texture_inputs: NodeInputs = texture_settings.inputs
    useDict = all_combiner_uses(f3dMat)

    tex0_used = useDict["Texture 0"] and f3dMat.tex0.tex is not None
    tex1_used = useDict["Texture 1"] and f3dMat.tex1.tex is not None

    if not tex0_used and not tex1_used:
        texture_settings.mute = True
        set_texture_nodes_settings(material, f3dMat.tex0, 0, False)
        set_texture_nodes_settings(material, f3dMat.tex1, 1, False)
        return
    elif texture_settings.mute:
        texture_settings.mute = False

    isTexGen = f3dMat.rdp_settings.g_tex_gen  # linear requires tex gen to be enabled as well

    if f3dMat.scale_autoprop:
        if isTexGen:
            tex_size = get_tex_basis_size(f3dMat)

            if tex_size is not None:
                # This is needed for exporting tex gen!
                f3dMat.tex_scale = get_tex_gen_size(tex_size)
        else:
            f3dMat.tex_scale = (1, 1)

        if f3dMat.tex0.tex is not None:
            texture_inputs["0 S TexSize"].default_value = f3dMat.tex0.tex.size[0]
            texture_inputs["0 T TexSize"].default_value = f3dMat.tex0.tex.size[0]
        if f3dMat.tex1.tex is not None:
            texture_inputs["1 S TexSize"].default_value = f3dMat.tex1.tex.size[0]
            texture_inputs["1 T TexSize"].default_value = f3dMat.tex1.tex.size[0]

    uv_basis: ShaderNodeGroup = nodes["UV Basis"]
    if f3dMat.uv_basis == "TEXEL0":
        uv_basis.node_tree = bpy.data.node_groups["UV Basis 0"]
    else:
        uv_basis.node_tree = bpy.data.node_groups["UV Basis 1"]

    if not isTexGen:
        uv_basis.inputs["S Scale"].default_value = f3dMat.tex_scale[0]
        uv_basis.inputs["T Scale"].default_value = f3dMat.tex_scale[1]
    elif f3dMat.scale_autoprop:
        # Tex gen is 1:1
        uv_basis.inputs["S Scale"].default_value = 1
        uv_basis.inputs["T Scale"].default_value = 1
    else:
        gen_size = get_tex_gen_size(get_tex_basis_size(f3dMat))
        # scale tex gen proportionally
        node_uv_scale = (f3dMat.tex_scale[0] / gen_size[0], f3dMat.tex_scale[1] / gen_size[1])
        uv_basis.inputs["S Scale"].default_value = node_uv_scale[0]
        uv_basis.inputs["T Scale"].default_value = node_uv_scale[1]

    if not prop_path or "tex0" in prop_path:
        update_tex_values_index(material, texProperty=f3dMat.tex0, texIndex=0, isUsed=tex0_used)
    if not prop_path or "tex1" in prop_path:
        update_tex_values_index(material, texProperty=f3dMat.tex1, texIndex=1, isUsed=tex1_used)

    texture_inputs["3 Point"].default_value = int(f3dMat.rdp_settings.g_mdsft_text_filt == "G_TF_BILERP")
    uv_basis.inputs["EnableOffset"].default_value = int(f3dMat.rdp_settings.g_mdsft_text_filt != "G_TF_POINT")
    set_texture_settings_node(material)


def shift_num(num: int, amt: int):
    if amt < 0:
        return num >> -amt
    return num << amt


def shift_dimensions(tex_prop: "TextureProperty", dimensions: tuple[int, int]):
    shifted = (shift_num(dimensions[0], tex_prop.S.shift), shift_num(dimensions[1], tex_prop.T.shift))
    s_mirror_scale = 2 if tex_prop.S.mirror else 1
    t_mirror_scale = 2 if tex_prop.T.mirror else 1
    return (shifted[0] * s_mirror_scale, shifted[1] * t_mirror_scale)


def getMaterialScrollDimensions(f3dMat):
    texDimensions0 = None
    texDimensions1 = None
    useDict = all_combiner_uses(f3dMat)

    if useDict["Texture 0"] and f3dMat.tex0.tex_set:
        if f3dMat.tex0.use_tex_reference:
            texDimensions0 = f3dMat.tex0.tex_reference_size
        elif f3dMat.tex0.tex:
            texDimensions0 = (f3dMat.tex0.tex.size[0], f3dMat.tex0.tex.size[1])

    if useDict["Texture 1"] and f3dMat.tex1.tex_set:
        if f3dMat.tex1.use_tex_reference:
            texDimensions1 = f3dMat.tex1.tex_reference_size
        elif f3dMat.tex0.tex:
            texDimensions1 = (f3dMat.tex1.tex.size[0], f3dMat.tex1.tex.size[1])

    if texDimensions0 is not None:
        texDimensions0 = shift_dimensions(f3dMat.tex0, texDimensions0)
    else:
        texDimensions0 = (1, 1)

    if texDimensions1 is not None:
        texDimensions1 = shift_dimensions(f3dMat.tex1, texDimensions1)
    else:
        texDimensions1 = (1, 1)

    return (max(1, texDimensions0[0], texDimensions1[0]), max(1, texDimensions0[1], texDimensions1[1]))


def update_preset_manual(material, context):
    if has_f3d_nodes(material):
        update_node_values_of_material(material, context)
    update_tex_values_manual(material, context)


def update_preset_manual_v4(material, preset):
    if preset == "Shaded Solid":
        preset = "sm64_shaded_solid"
    if preset == "Shaded Texture":
        preset = "sm64_shaded_texture"
    if preset.lower() != "custom":
        material.f3d_update_flag = True
        with bpy.context.temp_override(material=material):
            bpy.ops.script.execute_preset(filepath=findF3DPresetPath(preset), menu_idname="MATERIAL_MT_f3d_presets")
        material.f3d_update_flag = False


def has_f3d_nodes(material: Material):
    return "Material Output F3D" in material.node_tree.nodes


@persistent
def load_handler(dummy):
    logger.info("Checking for base F3D material library.")

    for lib in bpy.data.libraries:
        lib_path = bpy.path.abspath(lib.filepath)

        # detect if this is one your addon's libraries here
        if "f3d_material_library.blend" in lib_path:
            addon_dir = os.path.dirname(os.path.abspath(__file__))
            new_lib_path = os.path.join(addon_dir, "f3d_material_library.blend")

            if lib_path != new_lib_path:
                logger.info("Reloading the library: %s : %s => %s" % (lib.name, lib_path, new_lib_path))

                lib.filepath = new_lib_path
                lib.reload()
            bpy.context.scene["f3d_lib_dir"] = None  # force node reload!
            link_f3d_material_library()

    for mat in bpy.data.materials:
        if mat is not None and mat.use_nodes and mat.is_f3d:
            rendermode_preset_to_advanced(mat)


bpy.app.handlers.load_post.append(load_handler)

# bpy.context.mode returns the keys here, while the values are required by bpy.ops.object.mode_set
BLENDER_MODE_TO_MODE_SET = {"PAINT_VERTEX": "VERTEX_PAINT", "EDIT_MESH": "EDIT"}
get_mode_set_from_context_mode = lambda mode: BLENDER_MODE_TO_MODE_SET.get(mode, "OBJECT")

SCENE_PROPERTIES_VERSION = 1


def createOrUpdateSceneProperties():
    group = bpy.data.node_groups.get("SceneProperties")
    upgrade_group = bool(group and group.get("version", -1) < SCENE_PROPERTIES_VERSION)

    if group and not upgrade_group:
        # Group is ready and up to date
        return

    if upgrade_group and group:
        # Need to upgrade; remove old outputs
        if bpy.app.version >= (4, 0, 0):
            for item in group.interface.items_tree:
                if item.item_type == "SOCKET" and item.in_out == "OUTPUT":
                    group.interface.remove(item)
        else:
            for out in group.outputs:
                group.outputs.remove(out)
        new_group = group
    else:
        logger.info("Creating Scene Properties")
        # create a group
        new_group = bpy.data.node_groups.new("SceneProperties", "ShaderNodeTree")
        # create group outputs
        new_group.nodes.new("NodeGroupOutput")

    new_group["version"] = SCENE_PROPERTIES_VERSION

    # Create outputs
    if bpy.app.version >= (4, 0, 0):
        tree_interface = new_group.interface

        _nodeFogEnable: NodeSocketFloat = tree_interface.new_socket(
            "FogEnable", socket_type="NodeSocketFloat", in_out="OUTPUT"
        )
        _nodeFogColor: NodeSocketColor = tree_interface.new_socket(
            "FogColor", socket_type="NodeSocketColor", in_out="OUTPUT"
        )
        _nodeF3D_NearClip: NodeSocketFloat = tree_interface.new_socket(
            "F3D_NearClip", socket_type="NodeSocketFloat", in_out="OUTPUT"
        )
        _nodeF3D_FarClip: NodeSocketFloat = tree_interface.new_socket(
            "F3D_FarClip", socket_type="NodeSocketFloat", in_out="OUTPUT"
        )
        _nodeBlender_Game_Scale: NodeSocketFloat = tree_interface.new_socket(
            "Blender_Game_Scale", socket_type="NodeSocketFloat", in_out="OUTPUT"
        )
        _nodeFogNear: NodeSocketFloat = tree_interface.new_socket(
            "FogNear", socket_type="NodeSocketFloat", in_out="OUTPUT"
        )
        _nodeFogFar: NodeSocketFloat = tree_interface.new_socket(
            "FogFar", socket_type="NodeSocketFloat", in_out="OUTPUT"
        )
        _nodeShadeColor: NodeSocketColor = tree_interface.new_socket(
            "ShadeColor", socket_type="NodeSocketColor", in_out="OUTPUT"
        )
        _nodeAmbientColor: NodeSocketColor = tree_interface.new_socket(
            "AmbientColor", socket_type="NodeSocketColor", in_out="OUTPUT"
        )
        _nodeLightDirection: NodeSocketVector = tree_interface.new_socket(
            "LightDirection", socket_type="NodeSocketVector", in_out="OUTPUT"
        )

    else:
        _nodeFogEnable: NodeSocketInt = new_group.outputs.new("NodeSocketInt", "FogEnable")
        _nodeFogColor: NodeSocketColor = new_group.outputs.new("NodeSocketColor", "FogColor")
        _nodeF3D_NearClip: NodeSocketFloat = new_group.outputs.new("NodeSocketFloat", "F3D_NearClip")
        _nodeF3D_FarClip: NodeSocketFloat = new_group.outputs.new("NodeSocketFloat", "F3D_FarClip")
        _nodeBlender_Game_Scale: NodeSocketFloat = new_group.outputs.new("NodeSocketFloat", "Blender_Game_Scale")
        _nodeFogNear: NodeSocketInt = new_group.outputs.new("NodeSocketInt", "FogNear")
        _nodeFogFar: NodeSocketInt = new_group.outputs.new("NodeSocketInt", "FogFar")
        _nodeShadeColor: NodeSocketColor = new_group.outputs.new("NodeSocketColor", "ShadeColor")
        _nodeAmbientColor: NodeSocketColor = new_group.outputs.new("NodeSocketColor", "AmbientColor")
        _nodeLightDirection: NodeSocketVectorDirection = new_group.outputs.new(
            "NodeSocketVectorDirection", "LightDirection"
        )

    # Set outputs from render settings
    sceneOutputs: NodeGroupOutput = new_group.nodes["Group Output"]
    renderSettings: "Fast64RenderSettings_Properties" = bpy.context.scene.fast64.renderSettings

    update_scene_props_from_render_settings(bpy.context, sceneOutputs, renderSettings)


def createScenePropertiesForMaterial(material: Material):
    node_tree = material.node_tree

    # Either create or update SceneProperties if needed
    createOrUpdateSceneProperties()

    # create a new group node to hold the tree
    scene_props = node_tree.nodes.new(type="ShaderNodeGroup")
    scene_props.name = "SceneProperties"
    scene_props.location = (-420, -360)
    scene_props.node_tree = bpy.data.node_groups["SceneProperties"]
    # link the new node to correct socket
    node_tree.links.new(scene_props.outputs["FogEnable"], node_tree.nodes["FogEnable"].inputs[0])
    node_tree.links.new(scene_props.outputs["FogColor"], node_tree.nodes["FogColor"].inputs[0])
    node_tree.links.new(scene_props.outputs["FogNear"], node_tree.nodes["CalcFog"].inputs["FogNear"])
    node_tree.links.new(scene_props.outputs["FogFar"], node_tree.nodes["CalcFog"].inputs["FogFar"])
    node_tree.links.new(
        scene_props.outputs["Blender_Game_Scale"], node_tree.nodes["CalcFog"].inputs["Blender_Game_Scale"]
    )
    node_tree.links.new(scene_props.outputs["F3D_NearClip"], node_tree.nodes["CalcFog"].inputs["F3D_NearClip"])
    node_tree.links.new(scene_props.outputs["F3D_FarClip"], node_tree.nodes["CalcFog"].inputs["F3D_FarClip"])

    node_tree.links.new(scene_props.outputs["ShadeColor"], node_tree.nodes["ShadeColor"].inputs[0])
    node_tree.links.new(scene_props.outputs["AmbientColor"], node_tree.nodes["AmbientColor"].inputs[0])
    node_tree.links.new(scene_props.outputs["LightDirection"], node_tree.nodes["LightDirection"].inputs[0])


def link_f3d_material_library():
    dir = os.path.join(os.path.dirname(os.path.abspath(__file__)), "f3d_material_library.blend")

    prevMode = bpy.context.mode
    if prevMode != "OBJECT":
        bpy.ops.object.mode_set(mode="OBJECT")

    with bpy.data.libraries.load(dir) as (data_from, data_to):
        dirMat = os.path.join(dir, "Material")
        dirNode = os.path.join(dir, "NodeTree")
        for mat in data_from.materials:
            if mat is not None:
                bpy.ops.wm.link(filepath=os.path.join(dirMat, mat), directory=dirMat, filename=mat)

        # linking is SUPER slow, this only links if the scene hasnt been linked yet
        # in future updates, this will likely need to be something numerated so if more nodes are added then they will be linked
        if bpy.context.scene.get("f3d_lib_dir") != dirNode:
            # link groups after to bring extra node_groups
            for node_group in data_from.node_groups:
                if node_group is not None:
                    bpy.ops.wm.link(filepath=os.path.join(dirNode, node_group), directory=dirNode, filename=node_group)
            bpy.context.scene["f3d_lib_dir"] = dirNode

    # TODO: Figure out a better way to save the user's old mode
    if prevMode != "OBJECT":
        bpy.ops.object.mode_set(mode=get_mode_set_from_context_mode(prevMode))


def shouldConvOrCreateColorAttribute(mesh: Mesh, attr_name="Col"):
    has_attr, conv_attr = False, False
    if attr_name in mesh.attributes:
        attribute: Attribute = mesh.attributes[attr_name]
        has_attr = True
        conv_attr = attribute.data_type != "FLOAT_COLOR" or attribute.domain != "CORNER"
    return has_attr, conv_attr


def convertColorAttribute(mesh: Mesh, attr_name="Col"):
    prev_index = mesh.attributes.active_index
    attr_index = mesh.attributes.find(attr_name)
    if attr_index < 0:
        raise PluginError(f"Failed to find the index for mesh attr {attr_name}. Attribute conversion has failed!")

    mesh.attributes.active_index = attr_index
    bpy.ops.geometry.attribute_convert(mode="GENERIC", domain="CORNER", data_type="FLOAT_COLOR")
    mesh.attributes.active_index = prev_index


def addColorAttributesToModel(obj: Object):
    if obj.type != "MESH":
        return

    prevMode = bpy.context.mode
    if prevMode != "OBJECT":
        bpy.ops.object.mode_set(mode="OBJECT")

    selectSingleObject(obj)

    mesh: Mesh = obj.data

    conv_col, has_col = shouldConvOrCreateColorAttribute(mesh, attr_name="Col")
    if conv_col:
        convertColorAttribute(mesh, attr_name="Col")
    elif not has_col:
        mesh.color_attributes.new("Col", "FLOAT_COLOR", "CORNER")

    conv_alpha, has_alpha = shouldConvOrCreateColorAttribute(mesh, attr_name="Alpha")
    if conv_alpha:
        convertColorAttribute(mesh, attr_name="Alpha")
    elif not has_alpha:
        mesh.color_attributes.new("Alpha", "FLOAT_COLOR", "CORNER")

    if prevMode != "OBJECT":
        bpy.ops.object.mode_set(mode=get_mode_set_from_context_mode(prevMode))


def createF3DMat(obj: Object | None, preset="Shaded Solid", index=None):
    # link all node_groups + material from addon's data .blend
    link_f3d_material_library()

    # beefwashere is a linked material containing the default layout for all the linked node_groups
    mat = bpy.data.materials["beefwashere"]
    # duplicate and rename the linked material
    material = mat.copy()
    material.name = "f3dlite_material"
    # remove the linked material so it doesn't bother anyone or get meddled with
    bpy.data.materials.remove(mat)

    createScenePropertiesForMaterial(material)

    # add material to object
    if obj is not None:
        addColorAttributesToModel(obj)
        if index is None:
            obj.data.materials.append(material)
            if bpy.context.object is not None:
                bpy.context.object.active_material_index = len(obj.material_slots) - 1
        else:
            obj.material_slots[index].material = material
            if bpy.context.object is not None:
                bpy.context.object.active_material_index = index

    material.is_f3d = True
    material.mat_ver = 5

    update_preset_manual_v4(material, preset)

    return material


def reloadDefaultF3DPresets():
    presetNameToFilename = {}
    for _, gamePresets in material_presets.items():
        for presetName, _ in gamePresets.items():
            presetNameToFilename[bpy.path.display_name(presetName)] = presetName
    for material in bpy.data.materials:
        if material.f3d_mat.presetName in presetNameToFilename:
            update_preset_manual_v4(material, presetNameToFilename[material.f3d_mat.presetName])


class CreateFast3DMaterial(Operator):
    bl_idname = "object.create_f3d_mat"
    bl_label = "Create Fast3D Material"
    bl_options = {"REGISTER", "UNDO", "PRESET"}

    def execute(self, context):
        obj = bpy.context.view_layer.objects.active
        if obj is None:
            self.report({"ERROR"}, "No active object selected.")
        else:
            preset = getDefaultMaterialPreset("Shaded Solid")
            createF3DMat(obj, preset)
            self.report({"INFO"}, "Created new Fast3D material.")
        return {"FINISHED"}


class ReloadDefaultF3DPresets(Operator):
    bl_idname = "object.reload_f3d_presets"
    bl_label = "Reload Default Fast3D Presets"
    bl_options = {"REGISTER", "UNDO", "PRESET"}

    def execute(self, context):
        reloadDefaultF3DPresets()
        self.report({"INFO"}, "Success!")
        return {"FINISHED"}


def get_tex_prop_from_path(material: Material, path: str) -> Tuple["TextureProperty", int]:
    if "tex0" in path:
        return material.f3d_mat.tex0, 0
    return material.f3d_mat.tex1, 1


def already_updating_material(material: Material | None):
    """Check if material is updating already"""
    return getattr(material, "f3d_update_flag", False)


def update_tex_field_prop(self: Property, context: Context):
    with F3DMaterial_UpdateLock(get_material_from_context(context)) as material:
        if not material:
            return

        prop_path = self.path_from_id()
        tex_property, tex_index = get_tex_prop_from_path(material, prop_path)
        tex_size = tex_property.get_tex_size()

        if tex_size[0] > 0 and tex_size[1] > 0:
            update_tex_values_field(material, tex_property, tex_size, tex_index)
        set_texture_settings_node(material)


def toggle_auto_prop(self, context: Context):
    with F3DMaterial_UpdateLock(get_material_from_context(context)) as material:
        if not material:
            return

        prop_path = self.path_from_id()
        tex_property, tex_index = get_tex_prop_from_path(material, prop_path)
        if tex_property.autoprop:
            tex_size = tuple([s for s in tex_property.get_tex_size()])

            setAutoProp(tex_property.S, tex_size[0])
            setAutoProp(tex_property.T, tex_size[1])
            update_tex_values_field(material, tex_property, tex_size, tex_index)

        set_texture_settings_node(material)


class TextureFieldProperty(PropertyGroup):
    clamp: bpy.props.BoolProperty(
        name="Clamp",
        update=update_tex_field_prop,
    )
    mirror: bpy.props.BoolProperty(
        name="Mirror",
        update=update_tex_field_prop,
    )
    low: bpy.props.FloatProperty(
        name="Low",
        min=0,
        max=1023.75,
        update=update_tex_field_prop,
    )
    high: bpy.props.FloatProperty(
        name="High",
        min=0,
        max=1023.75,
        update=update_tex_field_prop,
    )
    mask: bpy.props.IntProperty(
        name="Mask",
        min=0,
        max=15,
        default=5,
        update=update_tex_field_prop,
    )
    shift: bpy.props.IntProperty(
        name="Shift",
        min=-5,
        max=10,
        update=update_tex_field_prop,
    )

    def key(self):
        return (self.clamp, self.mirror, round(self.low * 4), round(self.high * 4), self.mask, self.shift)


class SetTileSizeScrollProperty(PropertyGroup):
    s: bpy.props.IntProperty(min=-4095, max=4095, default=0)
    t: bpy.props.IntProperty(min=-4095, max=4095, default=0)
    interval: bpy.props.IntProperty(min=1, soft_max=1000, default=1)

    def key(self):
        return (self.s, self.t, self.interval)


class TextureProperty(PropertyGroup):
    tex: bpy.props.PointerProperty(
        type=Image,
        name="Texture",
        update=update_tex_values_and_formats,
    )

    tex_format: bpy.props.EnumProperty(
        name="Format",
        items=enumTexFormat,
        default="RGBA16",
        update=update_tex_values,
    )
    ci_format: bpy.props.EnumProperty(
        name="CI Format",
        items=enumCIFormat,
        default="RGBA16",
        update=update_tex_values,
    )
    S: bpy.props.PointerProperty(type=TextureFieldProperty)
    T: bpy.props.PointerProperty(type=TextureFieldProperty)

    use_tex_reference: bpy.props.BoolProperty(
        name="Use Texture Reference",
        default=False,
        update=update_tex_values,
    )
    tex_reference: bpy.props.StringProperty(
        name="Texture Reference",
        default="0x08000000",
    )
    tex_reference_size: bpy.props.IntVectorProperty(
        name="Texture Reference Size",
        min=1,
        size=2,
        default=(32, 32),
        update=update_tex_values,
    )
    pal_reference: bpy.props.StringProperty(
        name="Palette Reference",
        default="0x08000000",
    )
    pal_reference_size: bpy.props.IntProperty(
        name="Palette Reference Size",
        min=1,
        default=16,
    )

    menu: bpy.props.BoolProperty()
    tex_set: bpy.props.BoolProperty(
        default=True,
        update=update_node_values_with_preset,
    )
    autoprop: bpy.props.BoolProperty(
        name="Autoprop",
        update=toggle_auto_prop,
        default=True,
    )
    tile_scroll: bpy.props.PointerProperty(type=SetTileSizeScrollProperty)

    def get_tex_size(self) -> list[int]:
        if self.tex or self.use_tex_reference:
            if self.tex is not None:
                return self.tex.size
            else:
                return self.tex_reference_size
        return [0, 0]

    def key(self):
        texSet = self.tex_set
        isCI = self.tex_format == "CI8" or self.tex_format == "CI4"
        useRef = self.use_tex_reference
        return (
            self.tex_set,
            self.tex if texSet else None,
            self.tex_format if texSet else None,
            self.ci_format if texSet and isCI else None,
            self.S.key() if texSet else None,
            self.T.key() if texSet else None,
            self.autoprop if texSet else None,
            self.tile_scroll.key() if texSet else None,
            self.use_tex_reference if texSet else None,
            self.tex_reference if texSet and useRef else None,
            self.tex_reference_size if texSet and useRef else None,
            self.pal_reference if texSet and useRef and isCI else None,
            self.pal_reference_size if texSet and useRef and isCI else None,
        )


def on_tex_autoprop(texProperty, context):
    if texProperty.autoprop and texProperty.tex is not None:
        tex_size = texProperty.tex.size
        if tex_size[0] > 0 and tex_size[1] > 0:
            setAutoProp(texProperty.S, tex_size[0])
            setAutoProp(texProperty.T, tex_size[1])


def update_combiner_connections_and_preset(self, context: Context):
    with F3DMaterial_UpdateLock(get_material_from_context(context)) as material:
        if not material:
            return

        f3d_mat: "F3DMaterialProperty" = material.f3d_mat
        f3d_mat.presetName = "Custom"

        prop_path = self.path_from_id()
        combiner = 1 if "combiner1" in prop_path else 2

        update_combiner_connections(material, context, combiner=combiner)

        toggle_texture_node_muting(material, 0, f3d_mat.tex0.tex and combiner_uses_tex0(material.f3d_mat))
        toggle_texture_node_muting(material, 1, f3d_mat.tex1.tex and combiner_uses_tex1(material.f3d_mat))


def ui_image(
    canUseLargeTextures: bool,
    layout: UILayout,
    material: Material,
    textureProp: TextureProperty,
    name: str,
    showCheckBox: bool,
):
    inputGroup = layout.box().column()

    inputGroup.prop(
        textureProp, "menu", text=name + " Properties", icon="TRIA_DOWN" if textureProp.menu else "TRIA_RIGHT"
    )
    if textureProp.menu:
        tex = textureProp.tex
        prop_input_name = inputGroup.column()
        prop_input = inputGroup.column()

        if showCheckBox:
            prop_input_name.prop(textureProp, "tex_set", text="Set Texture")
        else:
            prop_input_name.label(text=name)
        texIndex = name[-1]

        prop_input.prop(textureProp, "use_tex_reference")
        if textureProp.use_tex_reference:
            prop_split(prop_input, textureProp, "tex_reference", "Texture Reference")
            prop_split(prop_input, textureProp, "tex_reference_size", "Texture Size")
            if textureProp.tex_format[:2] == "CI":
                flipbook = getattr(material.flipbookGroup, "flipbook" + texIndex)
                if flipbook is None or not flipbook.enable:
                    prop_split(prop_input, textureProp, "pal_reference", "Palette Reference")
                    prop_split(prop_input, textureProp, "pal_reference_size", "Palette Size")

        else:
            prop_input.template_ID(
                textureProp, "tex", new="image.new", open="image.open", unlink="image.tex" + texIndex + "_unlink"
            )
            prop_input.enabled = textureProp.tex_set

            if tex is not None:
                prop_input.label(text="Size: " + str(tex.size[0]) + " x " + str(tex.size[1]))

        if textureProp.use_tex_reference:
            width, height = textureProp.tex_reference_size[0], textureProp.tex_reference_size[1]
        elif tex is not None:
            width, height = tex.size[0], tex.size[1]
        else:
            width = height = 0

        if canUseLargeTextures:
            availTmem = 512
            if textureProp.tex_format[:2] == "CI":
                availTmem /= 2
            useDict = all_combiner_uses(material.f3d_mat)
            if useDict["Texture 0"] and useDict["Texture 1"]:
                availTmem /= 2
            isLarge = getTmemWordUsage(textureProp.tex_format, width, height) > availTmem
        else:
            isLarge = False

        if isLarge:
            msg = prop_input.box().column()
            msg.label(text="This is a large texture.", icon="INFO")
            msg.label(text="Recommend using Create Large Texture Mesh tool.")
        else:
            tmemUsageUI(prop_input, textureProp)

        prop_split(prop_input, textureProp, "tex_format", name="Format")
        if textureProp.tex_format[:2] == "CI":
            prop_split(prop_input, textureProp, "ci_format", name="CI Format")

        if not isLarge:
            if width > 0 and height > 0:
                texelsPerWord = 64 // texBitSizeInt[textureProp.tex_format]
                if width % texelsPerWord != 0:
                    msg = prop_input.box().column()
                    msg.label(text=f"Suggest {textureProp.tex_format} tex be multiple ", icon="INFO")
                    msg.label(text=f"of {texelsPerWord} pixels wide for fast loading.")
                warnClampS = (
                    not isPowerOf2(width)
                    and not textureProp.S.clamp
                    and (not textureProp.autoprop or textureProp.S.mask != 0)
                )
                warnClampT = (
                    not isPowerOf2(height)
                    and not textureProp.T.clamp
                    and (not textureProp.autoprop or textureProp.T.mask != 0)
                )
                if warnClampS or warnClampT:
                    msg = prop_input.box().column()
                    msg.label(text=f"Clamping required for non-power-of-2 image", icon="ERROR")
                    msg.label(text=f"dimensions. Enable clamp or set mask to 0.")

            texFieldSettings = prop_input.column()
            clampSettings = texFieldSettings.row()
            clampSettings.prop(textureProp.S, "clamp", text="Clamp S")
            clampSettings.prop(textureProp.T, "clamp", text="Clamp T")

            mirrorSettings = texFieldSettings.row()
            mirrorSettings.prop(textureProp.S, "mirror", text="Mirror S")
            mirrorSettings.prop(textureProp.T, "mirror", text="Mirror T")

            prop_input.prop(textureProp, "autoprop", text="Auto Set Other Properties")

            if not textureProp.autoprop:
                mask = prop_input.row()
                mask.prop(textureProp.S, "mask", text="Mask S")
                mask.prop(textureProp.T, "mask", text="Mask T")

                shift = prop_input.row()
                shift.prop(textureProp.S, "shift", text="Shift S")
                shift.prop(textureProp.T, "shift", text="Shift T")

                low = prop_input.row()
                low.prop(textureProp.S, "low", text="S Low")
                low.prop(textureProp.T, "low", text="T Low")

                high = prop_input.row()
                high.prop(textureProp.S, "high", text="S High")
                high.prop(textureProp.T, "high", text="T High")


class CombinerProperty(PropertyGroup):
    A: bpy.props.EnumProperty(
        name="A",
        description="A",
        items=combiner_enums["Case A"],
        default="TEXEL0",
        update=update_combiner_connections_and_preset,
    )

    B: bpy.props.EnumProperty(
        name="B",
        description="B",
        items=combiner_enums["Case B"],
        default="0",
        update=update_combiner_connections_and_preset,
    )

    C: bpy.props.EnumProperty(
        name="C",
        description="C",
        items=combiner_enums["Case C"],
        default="SHADE",
        update=update_combiner_connections_and_preset,
    )

    D: bpy.props.EnumProperty(
        name="D",
        description="D",
        items=combiner_enums["Case D"],
        default="0",
        update=update_combiner_connections_and_preset,
    )

    A_alpha: bpy.props.EnumProperty(
        name="A Alpha",
        description="A Alpha",
        items=combiner_enums["Case A Alpha"],
        default="0",
        update=update_combiner_connections_and_preset,
    )

    B_alpha: bpy.props.EnumProperty(
        name="B Alpha",
        description="B Alpha",
        items=combiner_enums["Case B Alpha"],
        default="0",
        update=update_combiner_connections_and_preset,
    )

    C_alpha: bpy.props.EnumProperty(
        name="C Alpha",
        description="C Alpha",
        items=combiner_enums["Case C Alpha"],
        default="0",
        update=update_combiner_connections_and_preset,
    )

    D_alpha: bpy.props.EnumProperty(
        name="D Alpha",
        description="D Alpha",
        items=combiner_enums["Case D Alpha"],
        default="ENVIRONMENT",
        update=update_combiner_connections_and_preset,
    )

    def key(self):
        return (
            self.A,
            self.B,
            self.C,
            self.D,
            self.A_alpha,
            self.B_alpha,
            self.C_alpha,
            self.D_alpha,
        )


class ProceduralAnimProperty(PropertyGroup):
    speed: bpy.props.FloatProperty(name="Speed", default=1)
    amplitude: bpy.props.FloatProperty(name="Amplitude", default=1)
    frequency: bpy.props.FloatProperty(name="Frequency", default=1)
    spaceFrequency: bpy.props.FloatProperty(name="Space Frequency", default=0)
    offset: bpy.props.FloatProperty(name="Offset", default=0)
    noiseAmplitude: bpy.props.FloatProperty(name="Amplitude", default=1)
    animate: bpy.props.BoolProperty()
    animType: bpy.props.EnumProperty(name="Type", items=enumTexScroll)

    def key(self):
        anim = self.animate
        return (
            self.animate,
            round(self.speed, 4) if anim else None,
            round(self.amplitude, 4) if anim else None,
            round(self.frequency, 4) if anim else None,
            round(self.spaceFrequency, 4) if anim else None,
            round(self.offset, 4) if anim else None,
            round(self.noiseAmplitude, 4) if anim else None,
            self.animType if anim else None,
        )


class ProcAnimVectorProperty(PropertyGroup):
    x: bpy.props.PointerProperty(type=ProceduralAnimProperty)
    y: bpy.props.PointerProperty(type=ProceduralAnimProperty)
    z: bpy.props.PointerProperty(type=ProceduralAnimProperty)
    pivot: bpy.props.FloatVectorProperty(size=2, name="Pivot")
    angularSpeed: bpy.props.FloatProperty(default=1, name="Angular Speed")
    menu: bpy.props.BoolProperty()

    def key(self):
        return (
            self.x.key(),
            self.y.key(),
            self.z.key(),
            round(self.pivot[0], 4),
            round(self.pivot[1], 4),
            round(self.angularSpeed, 4),
        )


class PrimDepthSettings(PropertyGroup):
    z: bpy.props.IntProperty(
        name="Prim Depth: Z",
        default=0,
        soft_min=-1,
        soft_max=0x7FFF,
        description=(
            """The value to use for z is the screen Z position of the object you are rendering."""
            """ This is a value ranging from 0x0000 to 0x7fff, where 0x0000 usually corresponds to """
            """the near clipping plane and 0x7fff usually corresponds to the far clipping plane."""
            """ You can use -1 to force Z to be at the far clipping plane."""
        ),
    )
    dz: bpy.props.IntProperty(
        name="Prim Depth: Delta Z",
        default=0,
        soft_min=0,
        soft_max=0x4000,
        description=(
            """The dz value should be set to 0."""
            """ This value is used for antialiasing and objects drawn in decal render mode """
            """and must always be a power of 2 (0, 1, 2, 4, 8, ... 0x4000)."""
            """ If you are using decal mode and part of the decaled object is not being rendered correctly, """
            """try setting this to powers of 2. Otherwise use 0."""
        ),
    )

    def key(self):
        return (self.z, self.dz)


class RDPSettings(PropertyGroup):
    g_zbuffer: bpy.props.BoolProperty(
        name="Z Buffer",
        default=True,
        update=update_node_values_with_preset,
        description="Enables calculation of Z value for primitives. Disable if not reading or writing Z-Buffer in the blender",
    )
    g_shade: bpy.props.BoolProperty(
        name="Shading",
        default=True,
        update=update_node_values_with_preset,
        description="Computes shade coordinates for primitives. Disable if not using lighting, vertex colors or fog",
    )
    g_ambocclusion: bpy.props.BoolProperty(
        name="Ambient Occlusion",
        default=False,
        update=update_node_values_with_preset,
        description="F3DEX3: Scales each type light intensity differently with vertex alpha. Bake scene shadows / AO into vertex alpha, not vertex color",
    )
    g_attroffset_z_enable: bpy.props.BoolProperty(
        name="Z Offset (for decal fix)",
        default=False,
        update=update_node_values_with_preset,
        description="F3DEX3: Enables offset to vertex Z. To fix decals, set the Z mode to opaque and enable this",
    )
    g_attroffset_st_enable: bpy.props.BoolProperty(
        name="ST Offset (for UV scroll)",
        default=False,
        update=update_node_values_with_preset,
        description="F3DEX3: Enables offsets to vertex ST values, usually for UV scrolling",
    )
    # v1/2 difference
    g_cull_front: bpy.props.BoolProperty(
        name="Cull Front",
        default=False,
        update=update_node_values_with_preset,
        description="Disables drawing of front faces",
    )
    # v1/2 difference
    g_cull_back: bpy.props.BoolProperty(
        name="Cull Back",
        default=True,
        update=update_node_values_with_preset,
        description="Disables drawing of back faces",
    )
    g_packed_normals: bpy.props.BoolProperty(
        name="Packed Normals (Vtx Colors + Lighting)",
        default=False,
        update=update_node_values_with_preset,
        description="F3DEX3: Packs vertex normals in unused 16 bits of each vertex, enabling simultaneous vertex colors and lighting",
    )
    g_lighttoalpha: bpy.props.BoolProperty(
        name="Light to Alpha (for cel shading)",
        default=False,
        update=update_node_values_with_preset,
        description="F3DEX3: Moves light intensity to shade alpha, used for cel shading and other effects",
    )
    g_lighting_specular: bpy.props.BoolProperty(
        name="Specular Lighting",
        default=False,
        update=update_node_values_with_preset,
        description="F3DEX3: Microcode lighting computes specular instead of diffuse component. If using, must set size field of every light in code",
    )
    g_fresnel_color: bpy.props.BoolProperty(
        name="Fresnel to Color",
        default=False,
        update=update_node_values_with_preset,
        description="F3DEX3: Shade color derived from how much each vertex normal faces the camera. For bump mapping",
    )
    g_fresnel_alpha: bpy.props.BoolProperty(
        name="Fresnel to Alpha",
        default=False,
        update=update_node_values_with_preset,
        description="F3DEX3: Shade alpha derived from how much each vertex normal faces the camera. For water, glass, ghosts, etc., or toon outlines",
    )
    g_fog: bpy.props.BoolProperty(
        name="Fog",
        default=False,
        update=update_node_values_with_preset,
        description="Turns on/off fog calculation. Fog variable gets stored into shade alpha",
    )
    g_lighting: bpy.props.BoolProperty(
        name="Lighting",
        default=True,
        update=update_node_values_with_preset,
        description="Enables calculating shade color using lights. Turn off for vertex colors as shade color",
    )
    g_tex_gen: bpy.props.BoolProperty(
        name="Texture UV Generate",
        default=False,
        update=update_node_values_with_preset,
        description="Generates texture coordinates for reflection mapping based on vertex normals and lookat direction. On a skybox texture, maps the sky to the center of the texture and the ground to a circle inscribed in the border. Requires lighting enabled to use",
    )
    g_tex_gen_linear: bpy.props.BoolProperty(
        name="Texture UV Generate Linear",
        default=False,
        update=update_node_values_with_preset,
        description="Modifies the texgen mapping; enable with texgen. Use a normal panorama image for the texture, with the sky at the top and the ground at the bottom. Requires lighting enabled to use",
    )
    g_lod: bpy.props.BoolProperty(
        name="LoD (does nothing)",
        default=False,
        update=update_node_values_with_preset,
        description="Not implemented in any known microcodes. No effect whether enabled or disabled",
    )
    g_shade_smooth: bpy.props.BoolProperty(
        name="Smooth Shading",
        default=True,
        update=update_node_values_with_preset,
        description="Shades primitive smoothly using interpolation between shade values for each vertex (Gouraud shading)",
    )
    g_clipping: bpy.props.BoolProperty(
        name="Clipping",
        default=False,
        update=update_node_values_with_preset,
        description="F3DEX1/LX only, exact function unknown",
    )

    # upper half mode
    # v2 only
    g_mdsft_alpha_dither: bpy.props.EnumProperty(
        name="Alpha Dither",
        items=enumAlphaDither,
        default="G_AD_NOISE",
        update=update_node_values_with_preset,
        description="Applies your choice dithering type to output framebuffer alpha. Dithering is used to convert high precision source colors into lower precision framebuffer values",
    )
    # v2 only
    g_mdsft_rgb_dither: bpy.props.EnumProperty(
        name="RGB Dither",
        items=enumRGBDither,
        default="G_CD_MAGICSQ",
        update=update_node_values_with_preset,
        description="Applies your choice dithering type to output framebuffer color. Dithering is used to convert high precision source colors into lower precision framebuffer values",
    )
    g_mdsft_combkey: bpy.props.EnumProperty(
        name="Chroma Key",
        items=enumCombKey,
        default="G_CK_NONE",
        update=update_node_values_with_preset,
        description="Turns on/off the chroma key. Chroma key requires a special setup to work properly",
    )
    g_mdsft_textconv: bpy.props.EnumProperty(
        name="Texture Convert",
        items=enumTextConv,
        default="G_TC_FILT",
        update=update_node_values_with_preset,
        description="Sets the function of the texture convert unit, to do texture filtering, YUV to RGB conversion, or both",
    )
    g_mdsft_text_filt: bpy.props.EnumProperty(
        name="Texture Filter",
        items=enumTextFilt,
        default="G_TF_BILERP",
        update=update_node_values_without_preset,
        description="Applies your choice of filtering to texels",
    )
    g_mdsft_textlut: bpy.props.EnumProperty(
        name="Texture LUT",
        items=enumTextLUT,
        default="G_TT_NONE",
        description="Changes texture look up table (LUT) behavior. This property is auto set if you choose a CI texture",
    )
    g_mdsft_textlod: bpy.props.EnumProperty(
        name="Texture LOD",
        items=enumTextLOD,
        default="G_TL_TILE",
        update=update_node_values_with_preset,
        description="Turns on/off the use of LoD on textures. LoD textures change the used tile based on the texel/pixel ratio",
    )
    num_textures_mipmapped: bpy.props.IntProperty(
        name="Number of Mipmaps",
        default=2,
        min=2,
        max=8,
        description="Number of mipmaps when Texture LOD set to `LOD`. First cycle combiner should be ((Tex1 - Tex0) * LOD Frac) + Tex0",
    )
    g_mdsft_textdetail: bpy.props.EnumProperty(
        name="Texture Detail",
        items=enumTextDetail,
        default="G_TD_CLAMP",
        update=update_node_values_with_preset,
        description="Changes type of LoD usage. Affects how tiles are selected based on texel magnification. Only works when G_TL_LOD is selected",
    )
    g_mdsft_textpersp: bpy.props.EnumProperty(
        name="Texture Perspective Correction",
        items=enumTextPersp,
        default="G_TP_PERSP",
        update=update_node_values_with_preset,
        description="Turns on/off texture perspective correction",
    )
    g_mdsft_cycletype: bpy.props.EnumProperty(
        name="Cycle Type",
        items=enumCycleType,
        default="G_CYC_1CYCLE",
        update=update_node_values_with_preset,
        description="Changes RDP pipeline configuration. For normal textured triangles use one or two cycle mode",
    )
    # v1 only
    g_mdsft_color_dither: bpy.props.EnumProperty(
        name="Color Dither",
        items=enumColorDither,
        default="G_CD_ENABLE",
        update=update_node_values_with_preset,
        description="Applies your choice dithering type to output frambuffer",
    )
    g_mdsft_pipeline: bpy.props.EnumProperty(
        name="Pipeline Span Buffer Coherency",
        items=enumPipelineMode,
        default="G_PM_1PRIMITIVE",
        update=update_node_values_with_preset,
        description="Changes primitive rasterization timing by adding syncs after tri draws. Vanilla SM64 has synchronization issues which could cause a crash if not using 1 prim. For any modern SM64 hacking project or other game N-prim should always be used",
    )

    # lower half mode
    g_mdsft_alpha_compare: bpy.props.EnumProperty(
        name="Alpha Compare",
        items=enumAlphaCompare,
        default="G_AC_NONE",
        update=update_node_values_with_preset,
        description="Uses alpha comparisons to decide if a pixel should be written. Applies before blending",
    )
    g_mdsft_zsrcsel: bpy.props.EnumProperty(
        name="Z Source Selection",
        items=enumDepthSource,
        default="G_ZS_PIXEL",
        update=update_node_values_with_preset,
        description="Changes screen-space Z value source used for Z-Buffer calculations",
    )

    prim_depth: bpy.props.PointerProperty(
        type=PrimDepthSettings,
        name="Prim Depth Settings (gDPSetPrimDepth)",
        description="gDPSetPrimDepth",
    )

    clip_ratio: bpy.props.IntProperty(
        default=1,
        min=1,
        max=2**15 - 1,
        update=update_node_values_with_preset,
    )

    # cycle independent
    set_rendermode: bpy.props.BoolProperty(
        default=False,
        update=update_node_values_with_preset,
    )
    rendermode_advanced_enabled: bpy.props.BoolProperty(
        default=False,
        update=update_node_values_with_preset,
    )
    rendermode_preset_cycle_1: bpy.props.EnumProperty(
        items=enumRenderModesCycle1,
        default="G_RM_AA_ZB_OPA_SURF",
        name="Render Mode Cycle 1",
        update=update_rendermode_preset,
    )
    rendermode_preset_cycle_2: bpy.props.EnumProperty(
        items=enumRenderModesCycle2,
        default="G_RM_AA_ZB_OPA_SURF2",
        name="Render Mode Cycle 2",
        update=update_rendermode_preset,
    )
    aa_en: bpy.props.BoolProperty(
        update=update_node_values_with_preset,
        description="Enables anti-aliasing to rasterized primitive edges. Uses coverage to determine edges",
    )
    z_cmp: bpy.props.BoolProperty(
        update=update_node_values_with_preset, description="Checks pixel Z value against Z-Buffer to test writing"
    )
    z_upd: bpy.props.BoolProperty(
        update=update_node_values_with_preset,
        description="Updates the Z-Buffer with the most recently written pixel Z value",
    )
    im_rd: bpy.props.BoolProperty(
        update=update_node_values_with_preset, description="Enables reading from framebuffer for blending calculations"
    )
    clr_on_cvg: bpy.props.BoolProperty(
        update=update_node_values_with_preset,
        description="Only draw on coverage (amount primitive covers target pixel) overflow",
    )
    cvg_dst: bpy.props.EnumProperty(
        name="Coverage Destination",
        items=enumCoverage,
        update=update_node_values_with_preset,
        description="Changes how coverage (amount primitive covers target pixel) gets retrieved/stored",
    )
    zmode: bpy.props.EnumProperty(
        name="Z Mode",
        items=enumZMode,
        update=update_node_values_with_preset,
        description="Changes Z calculation for different types of primitives",
    )
    cvg_x_alpha: bpy.props.BoolProperty(
        update=update_node_values_with_preset,
        description="Multiply coverage (amount primitive covers target pixel) with alpha and store result as coverage",
    )
    alpha_cvg_sel: bpy.props.BoolProperty(
        update=update_node_values_with_preset,
        description="Use coverage (amount primitive covers target pixel) as alpha instead of color combiner alpha",
    )
    force_bl: bpy.props.BoolProperty(
        update=update_node_values_with_preset,
        description="Always uses blending on. Default blending is conditionally only applied during partial coverage. Forcing blending will disable division step of the blender, so B input must be 1-A or there may be rendering issues. Always use this option when Z Buffering is off",
    )

    # cycle dependent - (P * A + M - B) / (A + B)
    blend_p1: bpy.props.EnumProperty(
        name="Color Source 1",
        items=enumBlendColor,
        update=update_node_values_with_preset,
    )
    blend_p2: bpy.props.EnumProperty(
        name="Color Source 1",
        items=enumBlendColor,
        update=update_node_values_with_preset,
    )
    blend_m1: bpy.props.EnumProperty(
        name="Color Source 2",
        items=enumBlendColor,
        update=update_node_values_with_preset,
    )
    blend_m2: bpy.props.EnumProperty(
        name="Color Source 2",
        items=enumBlendColor,
        update=update_node_values_with_preset,
    )
    blend_a1: bpy.props.EnumProperty(
        name="Alpha Source",
        items=enumBlendAlpha,
        update=update_node_values_with_preset,
    )
    blend_a2: bpy.props.EnumProperty(
        name="Alpha Source",
        items=enumBlendAlpha,
        update=update_node_values_with_preset,
    )
    blend_b1: bpy.props.EnumProperty(
        name="Alpha Mix",
        items=enumBlendMix,
        update=update_node_values_with_preset,
    )
    blend_b2: bpy.props.EnumProperty(
        name="Alpha Mix",
        items=enumBlendMix,
        update=update_node_values_with_preset,
    )

    def key(self):
        setRM = self.set_rendermode
        rmAdv = self.rendermode_advanced_enabled
        prim = self.g_mdsft_zsrcsel == "G_ZS_PRIM"
        return (
            self.g_zbuffer,
            self.g_shade,
            self.g_cull_front,
            self.g_cull_back,
            self.g_attroffset_st_enable,
            self.g_attroffset_z_enable,
            self.g_packed_normals,
            self.g_lighttoalpha,
            self.g_ambocclusion,
            self.g_fog,
            self.g_lighting,
            self.g_tex_gen,
            self.g_tex_gen_linear,
            self.g_lod,
            self.g_shade_smooth,
            self.g_clipping,
            self.g_mdsft_alpha_dither,
            self.g_mdsft_rgb_dither,
            self.g_mdsft_combkey,
            self.g_mdsft_textconv,
            self.g_mdsft_text_filt,
            self.g_mdsft_textlod,
            self.g_mdsft_textdetail,
            self.g_mdsft_textpersp,
            self.g_mdsft_cycletype,
            self.g_mdsft_color_dither,
            self.g_mdsft_pipeline,
            self.g_mdsft_alpha_compare,
            self.g_mdsft_zsrcsel,
            self.prim_depth.key() if prim else None,
            self.clip_ratio,
            self.set_rendermode,
            self.aa_en if setRM and rmAdv else None,
            self.z_cmp if setRM and rmAdv else None,
            self.z_upd if setRM and rmAdv else None,
            self.im_rd if setRM and rmAdv else None,
            self.clr_on_cvg if setRM and rmAdv else None,
            self.cvg_dst if setRM and rmAdv else None,
            self.zmode if setRM and rmAdv else None,
            self.cvg_x_alpha if setRM and rmAdv else None,
            self.alpha_cvg_sel if setRM and rmAdv else None,
            self.force_bl if setRM and rmAdv else None,
            self.blend_p1 if setRM and rmAdv else None,
            self.blend_p2 if setRM and rmAdv else None,
            self.blend_m1 if setRM and rmAdv else None,
            self.blend_m2 if setRM and rmAdv else None,
            self.blend_a1 if setRM and rmAdv else None,
            self.blend_a2 if setRM and rmAdv else None,
            self.blend_b1 if setRM and rmAdv else None,
            self.blend_b2 if setRM and rmAdv else None,
            self.rendermode_preset_cycle_1 if setRM and not rmAdv else None,
            self.rendermode_preset_cycle_2 if setRM and not rmAdv else None,
        )


class DefaultRDPSettingsPanel(Panel):
    bl_label = "RDP Default Settings"
    bl_idname = "WORLD_PT_RDP_Default_Inspector"
    bl_space_type = "PROPERTIES"
    bl_region_type = "WINDOW"
    bl_context = "world"
    bl_options = {"HIDE_HEADER"}

    @classmethod
    def poll(cls, context):
        return context.scene.gameEditorMode == "SM64"

    def draw(self, context):
        world = context.scene.world
        layout = self.layout
        layout.box().label(text="RDP Default Settings")
        layout.label(text="If a material setting is a same as a default setting, then it won't be set.")
        ui_geo_mode(world.rdp_defaults, world, layout, True)
        ui_upper_mode(world.rdp_defaults, world, layout, True)
        ui_lower_mode(world.rdp_defaults, world, layout, True)
        ui_other(world.rdp_defaults, world, layout, True)


class CelLevelProperty(PropertyGroup):
    threshMode: bpy.props.EnumProperty(
        items=enumCelThreshMode, name="Draw when", default="Lighter", update=update_cel_cutout_source
    )
    threshold: bpy.props.IntProperty(
        name="Threshold",
        description="Light level at which the boundary between cel levels occurs. One level is >= this value, the other is < it",
        min=2,
        max=255,
        default=128,
    )
    tintType: bpy.props.EnumProperty(items=enumCelTintType, name="Tint type", default="Fixed")
    tintFixedLevel: bpy.props.IntProperty(
        name="Level",
        description="0: original color <=> 255: fully tint color",
        min=0,
        max=255,
        default=50,
    )
    tintFixedColor: bpy.props.FloatVectorProperty(
        name="Tint color",
        size=3,
        min=0.0,
        max=1.0,
        subtype="COLOR",
    )
    tintSegmentNum: bpy.props.IntProperty(
        name="Segment",
        description="Segment number to store tint DL in",
        min=8,
        max=0xD,
        default=8,
    )
    tintSegmentOffset: bpy.props.IntProperty(
        name="Offset (instr)",
        description="Number of instructions (8 bytes) within this DL to jump to",
        min=0,
        max=1000,
        default=0,
    )
    tintLightSlot: bpy.props.IntProperty(
        name="Light (/end)",
        description="Which light to load RGB color from, counting from the end. 0 = ambient, 1 = last directional / point light, 2 = second-to-last, etc.",
        min=0,
        max=9,
        default=1,
    )


class CelShadingProperty(PropertyGroup):
    tintPipeline: bpy.props.EnumProperty(items=enumCelTintPipeline, name="Tint pipeline", default="CC")
    cutoutSource: bpy.props.EnumProperty(
        items=enumCelCutoutSource,
        name="Cutout",
        default="ENVIRONMENT",
        update=update_cel_cutout_source,
    )
    levels: bpy.props.CollectionProperty(type=CelLevelProperty, name="Cel levels")


def celGetMaterialLevels(materialName):
    material = bpy.data.materials.get(materialName)
    if material is None:
        raise PluginError(f"Could not find material {materialName}")
    return material.f3d_mat.cel_shading.levels


class CelLevelAdd(bpy.types.Operator):
    bl_idname = "material.f3d_cel_level_add"
    bl_label = "Add Cel Level"
    bl_options = {"REGISTER", "UNDO"}

    materialName: bpy.props.StringProperty()

    def execute(self, context):
        levels = celGetMaterialLevels(self.materialName)
        levels.add()
        return {"FINISHED"}


class CelLevelRemove(bpy.types.Operator):
    bl_idname = "material.f3d_cel_level_remove"
    bl_label = "Remove Last Level"
    bl_options = {"REGISTER", "UNDO"}

    materialName: bpy.props.StringProperty()

    def execute(self, context):
        levels = celGetMaterialLevels(self.materialName)
        levels.remove(len(levels) - 1)
        return {"FINISHED"}


def getOptimalFormat(tex, curFormat, isMultitexture):
    texFormat = "RGBA16"
    if isMultitexture:
        return curFormat
    if tex.size[0] * tex.size[1] > 8192:  # Image too big
        return curFormat

    isGreyscale = True
    hasAlpha4bit = False
    hasAlpha1bit = False
    pixelValues = []

    # N64 is -Y, Blender is +Y
    pixels = tex.pixels[:]
    for j in reversed(range(tex.size[1])):
        for i in range(tex.size[0]):
            color = [1, 1, 1, 1]
            for field in range(tex.channels):
                color[field] = pixels[(j * tex.size[0] + i) * tex.channels + field]
            if not (color[0] == color[1] and color[1] == color[2]):
                isGreyscale = False
            if color[3] < 0.9375:
                hasAlpha4bit = True
            if color[3] < 0.5:
                hasAlpha1bit = True
            pixelColor = getRGBA16Tuple(color)
            if pixelColor not in pixelValues:
                pixelValues.append(pixelColor)

    if isGreyscale:
        if tex.size[0] * tex.size[1] > 4096:
            if not hasAlpha1bit:
                texFormat = "I4"
            else:
                texFormat = "IA4"
        else:
            if not hasAlpha4bit:
                texFormat = "I8"
            else:
                texFormat = "IA8"
    else:
        if len(pixelValues) <= 16:
            texFormat = "CI4"
        elif len(pixelValues) <= 256 and tex.size[0] * tex.size[1] <= 2048:
            texFormat = "CI8"
        else:
            texFormat = "RGBA16"

    return texFormat


def getCurrentPresetDir():
    return "f3d/" + bpy.context.scene.gameEditorMode.lower()


# modules/bpy_types.py -> Menu
class MATERIAL_MT_f3d_presets(Menu):
    bl_label = "F3D Material Presets"
    preset_operator = "script.execute_preset"

    def draw(self, _context):
        """
        Define these on the subclass:
        - preset_operator (string)
        - preset_subdir (string)

        Optionally:
        - preset_add_operator (string)
        - preset_extensions (set of strings)
        - preset_operator_defaults (dict of keyword args)
        """
        ext_valid = getattr(self, "preset_extensions", {".py", ".xml"})
        props_default = getattr(self, "preset_operator_defaults", None)
        add_operator = getattr(self, "preset_add_operator", None)
        presetDir = getCurrentPresetDir()
        paths = bpy.utils.preset_paths("f3d/user")
        if not bpy.context.scene.f3dUserPresetsOnly:
            paths += bpy.utils.preset_paths(presetDir)
            if bpy.context.scene.f3d_type == "F3DEX3":
                paths += bpy.utils.preset_paths(f"{presetDir}_f3dex3")
        self.path_menu(
            paths,
            self.preset_operator,
            props_default=props_default,
            filter_ext=lambda ext: ext.lower() in ext_valid,
            add_operator=add_operator,
        )


class AddPresetF3D(AddPresetBase, Operator):
    """Add an F3D Material Preset"""

    bl_idname = "material.f3d_preset_add"
    bl_label = "Add F3D Material Preset"
    preset_menu = "MATERIAL_MT_f3d_presets"

    # variable used for all preset values
    # do NOT set "mat" in this operator, even in a for loop! it overrides this value
    preset_defines = ["f3d_mat = bpy.context.material.f3d_mat"]

    # properties to store in the preset
    preset_values = [
        "f3d_mat",
    ]

    # where to store the preset
    preset_subdir = "f3d/user"

    defaults = [
        "Custom",
        # "Shaded Texture",
    ]

    ignore_props = {
        "f3d_mat.tex0.tex",
        "f3d_mat.tex0.tex_format",
        "f3d_mat.tex0.ci_format",
        "f3d_mat.tex0.use_tex_reference",
        "f3d_mat.tex0.tex_reference",
        "f3d_mat.tex0.tex_reference_size",
        "f3d_mat.tex0.pal_reference",
        "f3d_mat.tex0.pal_reference_size",
        "f3d_mat.tex0.S",
        "f3d_mat.tex0.T",
        "f3d_mat.tex0.menu",
        "f3d_mat.tex0.autoprop",
        "f3d_mat.tex0.save_large_texture",
        "f3d_mat.tex0.tile_scroll",
        "f3d_mat.tex0.tile_scroll.s",
        "f3d_mat.tex0.tile_scroll.t",
        "f3d_mat.tex0.tile_scroll.interval",
        "f3d_mat.tex1.tex",
        "f3d_mat.tex1.tex_format",
        "f3d_mat.tex1.ci_format",
        "f3d_mat.tex1.use_tex_reference",
        "f3d_mat.tex1.tex_reference",
        "f3d_mat.tex1.tex_reference_size",
        "f3d_mat.tex1.pal_reference",
        "f3d_mat.tex1.pal_reference_size",
        "f3d_mat.tex1.S",
        "f3d_mat.tex1.T",
        "f3d_mat.tex1.menu",
        "f3d_mat.tex1.autoprop",
        "f3d_mat.tex1.save_large_texture",
        "f3d_mat.tex1.tile_scroll",
        "f3d_mat.tex1.tile_scroll.s",
        "f3d_mat.tex1.tile_scroll.t",
        "f3d_mat.tex1.tile_scroll.interval",
        "f3d_mat.tex_scale",
        "f3d_mat.scale_autoprop",
        "f3d_mat.uv_basis",
        "f3d_mat.UVanim0",
        "f3d_mat.UVanim1",
        "f3d_mat.menu_procAnim",
        "f3d_mat.menu_geo",
        "f3d_mat.menu_upper",
        "f3d_mat.menu_lower",
        "f3d_mat.menu_other",
        "f3d_mat.menu_lower_render",
        "f3d_mat.f3d_update_flag",
        "f3d_mat.name",
        "f3d_mat.use_large_textures",
    }

    def execute(self, context):
        import os
        from bpy.utils import is_path_builtin

        if hasattr(self, "pre_cb"):
            self.pre_cb(context)

        preset_menu_class = getattr(bpy.types, self.preset_menu)

        is_xml = getattr(preset_menu_class, "preset_type", None) == "XML"
        is_preset_add = not (self.remove_name or self.remove_active)

        if is_xml:
            ext = ".xml"
        else:
            ext = ".py"

        name = self.name.strip() if is_preset_add else self.name

        if is_preset_add:
            if not name:
                return {"FINISHED"}

            filename = self.as_filename(name)
            if filename in material_presets or filename == "custom":
                self.report({"WARNING"}, "Unable to delete/overwrite default presets.")
                return {"CANCELLED"}

            # Reset preset name
            wm = bpy.data.window_managers[0]
            if name == wm.preset_name:
                wm.preset_name = "New Preset"

            filename = self.as_filename(name)
            context.material.f3d_mat.presetName = bpy.path.display_name(filename)

            target_path = os.path.join("presets", self.preset_subdir)
            try:
                target_path = bpy.utils.user_resource("SCRIPTS", target_path, create=True)
            except:  # 3.0
                target_path = bpy.utils.user_resource("SCRIPTS", path=target_path, create=True)

            if not target_path:
                self.report({"WARNING"}, "Failed to create presets path")
                return {"CANCELLED"}

            filepath = os.path.join(target_path, filename) + ext

            if hasattr(self, "add"):
                self.add(context, filepath)
            else:
                logger.info("Writing Preset: %r" % filepath)

                if is_xml:
                    import rna_xml

                    rna_xml.xml_file_write(context, filepath, preset_menu_class.preset_xml_map)
                else:

                    def rna_recursive_attr_expand(value, rna_path_step, level):
                        if rna_path_step in self.ignore_props:
                            return
                        if isinstance(value, PropertyGroup):
                            for sub_value_attr in value.bl_rna.properties.keys():
                                if sub_value_attr == "rna_type":
                                    continue
                                sub_value = getattr(value, sub_value_attr)
                                rna_recursive_attr_expand(sub_value, "%s.%s" % (rna_path_step, sub_value_attr), level)
                        elif type(value).__name__ == "bpy_prop_collection_idprop":  # could use nicer method
                            file_preset.write("%s.clear()\n" % rna_path_step)
                            for sub_value in value:
                                file_preset.write("item_sub_%d = %s.add()\n" % (level, rna_path_step))
                                rna_recursive_attr_expand(sub_value, "item_sub_%d" % level, level + 1)
                        else:
                            # convert thin wrapped sequences
                            # to simple lists to repr()
                            try:
                                value = value[:]
                            except:
                                pass

                            file_preset.write("%s = %r\n" % (rna_path_step, value))

                    file_preset = open(filepath, "w", encoding="utf-8")
                    file_preset.write("import bpy\n")

                    if hasattr(self, "preset_defines"):
                        for rna_path in self.preset_defines:
                            exec(rna_path)
                            file_preset.write("%s\n" % rna_path)
                        file_preset.write("\n")
                    file_preset.write("bpy.context.material.f3d_update_flag = True\n")

                    for rna_path in self.preset_values:
                        value = eval(rna_path)
                        rna_recursive_attr_expand(value, rna_path, 1)

                    file_preset.write("bpy.context.material.f3d_update_flag = False\n")
                    file_preset.write(
                        "f3d_mat.use_default_lighting = f3d_mat.use_default_lighting # Force nodes update\n"
                    )
                    file_preset.close()

            presetName = bpy.path.display_name(filename)
            preset_menu_class.bl_label = presetName

            for otherMat in bpy.data.materials:
                if otherMat.f3d_mat.presetName == presetName and otherMat != context.material:
                    update_preset_manual_v4(otherMat, filename)
            context.material.f3d_mat.presetName = bpy.path.display_name(filename)

        else:
            if self.remove_active:
                name = preset_menu_class.bl_label
                filename = self.as_filename(name)
                presetName = bpy.path.display_name(filename)

                if filename in material_presets or filename == "custom":
                    self.report({"WARNING"}, "Unable to delete/overwrite default presets.")
                    return {"CANCELLED"}

            # fairly sloppy but convenient.
            filepath = bpy.utils.preset_find(name, self.preset_subdir, ext=ext)

            if not filepath:
                filepath = bpy.utils.preset_find(name, self.preset_subdir, display_name=True, ext=ext)

            if not filepath:
                return {"CANCELLED"}

            # Do not remove bundled presets
            if is_path_builtin(filepath):
                self.report({"WARNING"}, "Unable to remove default presets")
                return {"CANCELLED"}

            try:
                if hasattr(self, "remove"):
                    self.remove(context, filepath)
                else:
                    os.remove(filepath)
            except Exception as e:
                self.report({"ERROR"}, "Unable to remove preset: %r" % e)
                import traceback

                traceback.print_exc()
                return {"CANCELLED"}

            # XXX, stupid!
            preset_menu_class.bl_label = "Presets"
            for material in bpy.data.materials:
                if material.f3d_mat.presetName == presetName:
                    material.f3d_mat.presetName = "Custom"

        if hasattr(self, "post_cb"):
            self.post_cb(context)

        return {"FINISHED"}


def convertToNewMat(material, oldMat):
    material.f3d_mat.presetName = oldMat.get("presetName", "Custom")

    material.f3d_mat.scale_autoprop = oldMat.get("scale_autoprop", material.f3d_mat.scale_autoprop)
    material.f3d_mat.uv_basis = oldMat.get("uv_basis", material.f3d_mat.uv_basis)

    # Combiners
    if "combiner1" in oldMat:
        recursiveCopyOldPropertyGroup(oldMat["combiner1"], material.f3d_mat.combiner1)
    if "combiner2" in oldMat:
        recursiveCopyOldPropertyGroup(oldMat["combiner2"], material.f3d_mat.combiner2)

    # Texture animation
    material.f3d_mat.menu_procAnim = oldMat.get("menu_procAnim", material.f3d_mat.menu_procAnim)
    if "UVanim" in oldMat:
        recursiveCopyOldPropertyGroup(oldMat["UVanim"], material.f3d_mat.UVanim0)
    if "UVanim_tex1" in oldMat:
        recursiveCopyOldPropertyGroup(oldMat["UVanim_tex1"], material.f3d_mat.UVanim1)

    # material textures
    material.f3d_mat.tex_scale = oldMat.get("tex_scale", material.f3d_mat.tex_scale)
    recursiveCopyOldPropertyGroup(oldMat["tex0"], material.f3d_mat.tex0)
    recursiveCopyOldPropertyGroup(oldMat["tex1"], material.f3d_mat.tex1)

    # Should Set?
    material.f3d_mat.set_prim = oldMat.get("set_prim", material.f3d_mat.set_prim)
    material.f3d_mat.set_lights = oldMat.get("set_lights", material.f3d_mat.set_lights)
    material.f3d_mat.set_env = oldMat.get("set_env", material.f3d_mat.set_env)
    material.f3d_mat.set_blend = oldMat.get("set_blend", material.f3d_mat.set_blend)
    material.f3d_mat.set_key = oldMat.get("set_key", material.f3d_mat.set_key)
    material.f3d_mat.set_k0_5 = oldMat.get("set_k0_5", material.f3d_mat.set_k0_5)
    material.f3d_mat.set_combiner = oldMat.get("set_combiner", material.f3d_mat.set_combiner)
    material.f3d_mat.use_default_lighting = oldMat.get("use_default_lighting", material.f3d_mat.use_default_lighting)

    # Colors
    nodes = oldMat.node_tree.nodes

    if oldMat.mat_ver == 3:
        prim = nodes["Primitive Color Output"].inputs[0].default_value
        env = nodes["Environment Color Output"].inputs[0].default_value
    else:
        prim = nodes["Primitive Color"].outputs[0].default_value
        env = nodes["Environment Color"].outputs[0].default_value

    material.f3d_mat.blend_color = oldMat.get("blend_color", material.f3d_mat.blend_color)
    material.f3d_mat.prim_color = prim
    material.f3d_mat.env_color = env
    if "Chroma Key Center" in nodes:
        material.f3d_mat.key_center = nodes["Chroma Key Center"].outputs[0].default_value

    # Chroma
    material.f3d_mat.key_scale = oldMat.get("key_scale", material.f3d_mat.key_scale)
    material.f3d_mat.key_width = oldMat.get("key_width", material.f3d_mat.key_width)

    # Convert
    material.f3d_mat.k0 = oldMat.get("k0", material.f3d_mat.k0)
    material.f3d_mat.k1 = oldMat.get("k1", material.f3d_mat.k1)
    material.f3d_mat.k2 = oldMat.get("k2", material.f3d_mat.k2)
    material.f3d_mat.k3 = oldMat.get("k3", material.f3d_mat.k3)
    material.f3d_mat.k4 = oldMat.get("k4", material.f3d_mat.k4)
    material.f3d_mat.k5 = oldMat.get("k5", material.f3d_mat.k5)

    # Prim
    material.f3d_mat.prim_lod_frac = oldMat.get("prim_lod_frac", material.f3d_mat.prim_lod_frac)
    material.f3d_mat.prim_lod_min = oldMat.get("prim_lod_min", material.f3d_mat.prim_lod_min)

    # lights
    material.f3d_mat.default_light_color = oldMat.get("default_light_color", material.f3d_mat.default_light_color)
    material.f3d_mat.ambient_light_color = oldMat.get("ambient_light_color", material.f3d_mat.ambient_light_color)
    for i in range(1, 8):
        old_light = oldMat.get(f"f3d_light{str(i)}")
        # can be a broken property with V1 materials (IDPropertyGroup), thankfully this isnt typical to see when upgrading but
        # this method is safer
        if type(old_light) is Light:
            setattr(material.f3d_mat, f"f3d_light{str(i)}", old_light)

    # Fog Properties
    material.f3d_mat.fog_color = oldMat.get("fog_color", material.f3d_mat.fog_color)
    material.f3d_mat.fog_position = oldMat.get("fog_position", material.f3d_mat.fog_position)
    material.f3d_mat.set_fog = oldMat.get("set_fog", material.f3d_mat.set_fog)
    material.f3d_mat.use_global_fog = oldMat.get("use_global_fog", material.f3d_mat.use_global_fog)

    # geometry mode
    material.f3d_mat.menu_geo = oldMat.get("menu_geo", material.f3d_mat.menu_geo)
    material.f3d_mat.menu_upper = oldMat.get("menu_upper", material.f3d_mat.menu_upper)
    material.f3d_mat.menu_lower = oldMat.get("menu_lower", material.f3d_mat.menu_lower)
    material.f3d_mat.menu_other = oldMat.get("menu_other", material.f3d_mat.menu_other)
    material.f3d_mat.menu_lower_render = oldMat.get("menu_lower_render", material.f3d_mat.menu_lower_render)
    if "rdp_settings" in oldMat:
        recursiveCopyOldPropertyGroup(oldMat["rdp_settings"], material.f3d_mat.rdp_settings)


class F3DMaterialProperty(PropertyGroup):
    presetName: bpy.props.StringProperty(
        name="Preset Name",
        default="Custom",
    )

    scale_autoprop: bpy.props.BoolProperty(
        name="Auto Set Scale",
        default=True,
        update=update_tex_values,
    )
    uv_basis: bpy.props.EnumProperty(
        name="UV Basis",
        default="TEXEL0",
        items=enumTexUV,
        update=update_tex_values,
    )

    # Combiners
    combiner1: bpy.props.PointerProperty(type=CombinerProperty)
    combiner2: bpy.props.PointerProperty(type=CombinerProperty)

    # Texture animation
    menu_procAnim: bpy.props.BoolProperty()
    UVanim0: bpy.props.PointerProperty(type=ProcAnimVectorProperty)
    UVanim1: bpy.props.PointerProperty(type=ProcAnimVectorProperty)

    # material textures
    tex_scale: bpy.props.FloatVectorProperty(
        min=0,
        max=1,
        size=2,
        default=(1, 1),
        step=1,
        update=update_tex_values,
    )
    tex0: bpy.props.PointerProperty(type=TextureProperty, name="tex0")
    tex1: bpy.props.PointerProperty(type=TextureProperty, name="tex1")

    # Should Set?

    set_prim: bpy.props.BoolProperty(
        default=True,
        update=update_node_values_with_preset,
    )
    set_lights: bpy.props.BoolProperty(
        default=True,
        update=update_node_values_with_preset,
    )
    set_env: bpy.props.BoolProperty(
        default=False,
        update=update_node_values_with_preset,
    )
    set_blend: bpy.props.BoolProperty(
        default=False,
        update=update_node_values_with_preset,
    )
    set_key: bpy.props.BoolProperty(
        default=True,
        update=update_node_values_with_preset,
    )
    set_k0_5: bpy.props.BoolProperty(
        default=True,
        update=update_node_values_with_preset,
    )
    set_combiner: bpy.props.BoolProperty(
        default=True,
        update=update_node_values_with_preset,
    )
    use_default_lighting: bpy.props.BoolProperty(
        default=True,
        update=update_node_values_without_preset,
    )

    # Blend Color
    blend_color: bpy.props.FloatVectorProperty(
        name="Blend Color",
        subtype="COLOR",
        size=4,
        min=0,
        max=1,
        default=(0, 0, 0, 1),
    )
    prim_color: bpy.props.FloatVectorProperty(
        name="Primitive Color",
        subtype="COLOR",
        size=4,
        min=0,
        max=1,
        default=(1, 1, 1, 1),
        update=get_color_input_update_callback("prim_color", "Prim"),
    )
    env_color: bpy.props.FloatVectorProperty(
        name="Environment Color",
        subtype="COLOR",
        size=4,
        min=0,
        max=1,
        default=(1, 1, 1, 1),
        update=get_color_input_update_callback("env_color", "Env"),
    )
    key_center: bpy.props.FloatVectorProperty(
        name="Key Center",
        subtype="COLOR",
        size=4,
        min=0,
        max=1,
        default=(1, 1, 1, 1),
        update=update_node_values_without_preset,
    )

    # Chroma
    key_scale: bpy.props.FloatVectorProperty(
        name="Key Scale",
        min=0,
        max=1,
        step=1,
        update=update_node_values_with_preset,
    )
    key_width: bpy.props.FloatVectorProperty(
        name="Key Width",
        min=0,
        max=16,
        update=update_node_values_with_preset,
    )

    # Convert
    k0: bpy.props.FloatProperty(
        min=-1,
        max=1,
        default=175 / 255,
        step=1,
        update=update_node_values_with_preset,
    )
    k1: bpy.props.FloatProperty(
        min=-1,
        max=1,
        default=-43 / 255,
        step=1,
        update=update_node_values_with_preset,
    )
    k2: bpy.props.FloatProperty(
        min=-1,
        max=1,
        default=-89 / 255,
        step=1,
        update=update_node_values_with_preset,
    )
    k3: bpy.props.FloatProperty(
        min=-1,
        max=1,
        default=222 / 255,
        step=1,
        update=update_node_values_with_preset,
    )
    k4: bpy.props.FloatProperty(
        min=-1,
        max=1,
        default=114 / 255,
        step=1,
        update=update_node_values_with_preset,
    )
    k5: bpy.props.FloatProperty(
        min=-1,
        max=1,
        default=42 / 255,
        step=1,
        update=update_node_values_with_preset,
    )

    # Prim
    prim_lod_frac: bpy.props.FloatProperty(
        name="Prim LOD Frac",
        min=0,
        max=1,
        step=1,
        update=update_node_values_with_preset,
    )
    prim_lod_min: bpy.props.FloatProperty(
        name="Min LOD Ratio",
        min=0,
        max=1,
        step=1,
        update=update_node_values_with_preset,
    )

    # lights
    default_light_color: bpy.props.FloatVectorProperty(
        name="Default Light Color",
        subtype="COLOR",
        size=4,
        min=0,
        max=1,
        default=(1, 1, 1, 1),
        update=update_light_properties,
    )
    set_ambient_from_light: bpy.props.BoolProperty(
        "Automatic Ambient Color", default=True, update=update_light_properties
    )
    ambient_light_color: bpy.props.FloatVectorProperty(
        name="Ambient Light Color",
        subtype="COLOR",
        size=4,
        min=0,
        max=1,
        default=(0.5, 0.5, 0.5, 1),
        update=update_light_properties,
    )
    f3d_light1: bpy.props.PointerProperty(type=Light, update=F3DOrganizeLights)
    f3d_light2: bpy.props.PointerProperty(type=Light, update=F3DOrganizeLights)
    f3d_light3: bpy.props.PointerProperty(type=Light, update=F3DOrganizeLights)
    f3d_light4: bpy.props.PointerProperty(type=Light, update=F3DOrganizeLights)
    f3d_light5: bpy.props.PointerProperty(type=Light, update=F3DOrganizeLights)
    f3d_light6: bpy.props.PointerProperty(type=Light, update=F3DOrganizeLights)
    f3d_light7: bpy.props.PointerProperty(type=Light, update=F3DOrganizeLights)

    # Ambient Occlusion
    ao_ambient: bpy.props.FloatProperty(
        name="AO Ambient",
        min=0.0,
        max=1.0,
        default=1.0,
        description="How much ambient occlusion (vertex alpha) affects ambient light intensity",
        update=update_node_values_without_preset,
    )
    ao_directional: bpy.props.FloatProperty(
        name="AO Directional",
        min=0.0,
        max=1.0,
        default=0.625,
        description="How much ambient occlusion (vertex alpha) affects directional light intensity",
        update=update_node_values_without_preset,
    )
    ao_point: bpy.props.FloatProperty(
        name="AO Point",
        min=0.0,
        max=1.0,
        default=0.0,
        description="How much ambient occlusion (vertex alpha) affects point light intensity",
        update=update_node_values_without_preset,
    )
    set_ao: bpy.props.BoolProperty(update=update_node_values_without_preset)

    # Fresnel
    fresnel_lo: bpy.props.FloatProperty(
        name="Fresnel lo",
        min=-1000.0,
        max=1000.0,
        default=0.7,
        description="Dot product value which gives shade alpha = 0. The dot product ranges from 1 when the normal points directly at the camera, to 0 when it points sideways",
        update=update_node_values_without_preset,
    )
    fresnel_hi: bpy.props.FloatProperty(
        name="Fresnel hi",
        min=-1000.0,
        max=1000.0,
        default=0.4,
        description="Dot product value which gives shade alpha = FF. The dot product ranges from 1 when the normal points directly at the camera, to 0 when it points sideways",
        update=update_node_values_without_preset,
    )
    set_fresnel: bpy.props.BoolProperty(update=update_node_values_without_preset)

    # Attribute Offsets
    attroffs_st: bpy.props.FloatVectorProperty(
        name="ST Attr Offset",
        size=2,
        min=-1024.0,
        max=1024.0,
        default=(0.0, 0.0),
        description="Offset applied to ST (UV) coordinates, after texture scale. Units are texels. Usually for UV scrolling",
        update=update_node_values_without_preset,
    )
    attroffs_z: bpy.props.IntProperty(
        name="Z Attr Offset",
        min=-0x8000,
        max=0x7FFF,
        default=-2,
        description="Offset applied to Z coordinate. To fix decals, set Z mode to opaque and set Z attr offset to something like -2",
        update=update_node_values_without_preset,
    )
    set_attroffs_st: bpy.props.BoolProperty(update=update_node_values_without_preset)
    set_attroffs_z: bpy.props.BoolProperty(update=update_node_values_without_preset)

    # Fog Properties
    fog_color: bpy.props.FloatVectorProperty(
        name="Fog Color",
        subtype="COLOR",
        size=4,
        min=0,
        max=1,
        default=(0, 0, 0, 1),
        update=update_node_values_without_preset,
    )
    # TODO: (V5) dragorn421 should ask me if this is _actually_ the fog position max because this seems wrong to him
    fog_position: bpy.props.IntVectorProperty(
        name="Fog Range",
        size=2,
        min=0,
        max=0x10000,
        default=(985, 1000),
        update=update_node_values_without_preset,
    )
    set_fog: bpy.props.BoolProperty(update=update_node_values_without_preset)
    use_global_fog: bpy.props.BoolProperty(default=False, update=update_node_values_without_preset)

    # geometry mode
    menu_geo: bpy.props.BoolProperty()
    menu_upper: bpy.props.BoolProperty()
    menu_lower: bpy.props.BoolProperty()
    menu_other: bpy.props.BoolProperty()
    menu_lower_render: bpy.props.BoolProperty()
    rdp_settings: bpy.props.PointerProperty(type=RDPSettings)

    draw_layer: bpy.props.PointerProperty(type=DrawLayerProperty)
    use_large_textures: bpy.props.BoolProperty(name="Large Texture Mode")
    large_edges: bpy.props.EnumProperty(items=enumLargeEdges, default="Clamp")

    expand_cel_shading_ui: bpy.props.BoolProperty(name="Expand Cel Shading UI")
    use_cel_shading: bpy.props.BoolProperty(name="Use Cel Shading", update=update_cel_cutout_source)
    cel_shading: bpy.props.PointerProperty(type=CelShadingProperty)

    def key(self) -> F3DMaterialHash:
        useDefaultLighting = self.set_lights and self.use_default_lighting
        return (
            self.scale_autoprop,
            self.uv_basis,
            self.UVanim0.key(),
            self.UVanim1.key(),
            tuple([round(value, 4) for value in self.tex_scale]),
            self.tex0.key(),
            self.tex1.key(),
            self.rdp_settings.key(),
            self.draw_layer.key(),
            self.use_large_textures,
            self.use_cel_shading,
            self.cel_shading.tintPipeline if self.use_cel_shading else None,
            tuple(
                [
                    (
                        c.threshMode,
                        c.threshold,
                        c.tintType,
                        c.tintFixedLevel,
                        c.tintFixedColor,
                        c.tintSegmentNum,
                        c.tintSegmentOffset,
                        c.tintLightSlot,
                    )
                    for c in self.cel_shading.levels
                ]
            )
            if self.use_cel_shading
            else None,
            self.use_default_lighting,
            self.set_blend,
            self.set_prim,
            self.set_env,
            self.set_key,
            self.set_k0_5,
            self.set_combiner,
            self.set_lights,
            self.set_fog,
            tuple([round(value, 4) for value in self.blend_color]) if self.set_blend else None,
            tuple([round(value, 4) for value in self.prim_color]) if self.set_prim else None,
            round(self.prim_lod_frac, 4) if self.set_prim else None,
            round(self.prim_lod_min, 4) if self.set_prim else None,
            tuple([round(value, 4) for value in self.env_color]) if self.set_env else None,
            tuple([round(value, 4) for value in self.key_center]) if self.set_key else None,
            tuple([round(value, 4) for value in self.key_scale]) if self.set_key else None,
            tuple([round(value, 4) for value in self.key_width]) if self.set_key else None,
            round(self.k0, 4) if self.set_k0_5 else None,
            round(self.k1, 4) if self.set_k0_5 else None,
            round(self.k2, 4) if self.set_k0_5 else None,
            round(self.k3, 4) if self.set_k0_5 else None,
            round(self.k4, 4) if self.set_k0_5 else None,
            round(self.k5, 4) if self.set_k0_5 else None,
            self.combiner1.key() if self.set_combiner else None,
            self.combiner2.key() if self.set_combiner else None,
            tuple([round(value, 4) for value in (self.ao_ambient, self.ao_directional, self.ao_point)])
            if self.set_ao
            else None,
            tuple([round(value, 4) for value in (self.fresnel_lo, self.fresnel_hi)]) if self.set_fresnel else None,
            tuple([round(value, 4) for value in self.attroffs_st]) if self.set_attroffs_st else None,
            self.attroffs_z if self.set_attroffs_z else None,
            tuple([round(value, 4) for value in self.fog_color]) if self.set_fog else None,
            tuple([round(value, 4) for value in self.fog_position]) if self.set_fog else None,
            tuple([round(value, 4) for value in self.default_light_color]) if useDefaultLighting else None,
            self.set_ambient_from_light if useDefaultLighting else None,
            tuple([round(value, 4) for value in self.ambient_light_color])
            if useDefaultLighting and not self.set_ambient_from_light
            else None,
            self.f3d_light1 if not useDefaultLighting else None,
            self.f3d_light2 if not useDefaultLighting else None,
            self.f3d_light3 if not useDefaultLighting else None,
            self.f3d_light4 if not useDefaultLighting else None,
            self.f3d_light5 if not useDefaultLighting else None,
            self.f3d_light6 if not useDefaultLighting else None,
            self.f3d_light7 if not useDefaultLighting else None,
        )


class UnlinkF3DImage0(Operator):
    bl_idname = "image.tex0_unlink"
    bl_label = "Unlink F3D Image"
    bl_options = {"REGISTER", "UNDO", "PRESET"}

    # Called on demand (i.e. button press, menu item)
    # Can also be called from operator search menu (Spacebar)
    def execute(self, context):
        context.material.f3d_mat.tex0.tex = None
        return {"FINISHED"}  # must return a set


class UnlinkF3DImage1(Operator):
    bl_idname = "image.tex1_unlink"
    bl_label = "Unlink F3D Image"
    bl_options = {"REGISTER", "UNDO", "PRESET"}

    # Called on demand (i.e. button press, menu item)
    # Can also be called from operator search menu (Spacebar)
    def execute(self, context):
        context.material.f3d_mat.tex1.tex = None
        return {"FINISHED"}  # must return a set


class UpdateF3DNodes(Operator):
    bl_idname = "material.update_f3d_nodes"
    bl_label = "Update F3D Nodes"
    bl_options = {"REGISTER", "UNDO", "PRESET"}

    # Called on demand (i.e. button press, menu item)
    # Can also be called from operator search menu (Spacebar)
    def execute(self, context):
        if context is None or not hasattr(context, "material") or context.material is None:
            self.report({"ERROR"}, "Material not found in context.")
            return {"CANCELLED"}
        if not context.material.is_f3d:
            self.report({"ERROR"}, "Material is not F3D.")
            return {"CANCELLED"}
        material = context.material

        material.f3d_update_flag = True
        try:
            update_node_values_of_material(material, context)
            material.f3d_mat.presetName = "Custom"
        except Exception as exc:
            material.f3d_update_flag = False
            raise exc
        material.f3d_update_flag = False
        return {"FINISHED"}  # must return a set


class F3DRenderSettingsPanel(Panel):
    bl_label = "F3D Render Settings"
    bl_idname = "OBJECT_PT_F3D_RENDER_SETTINGS_PANEL"
    bl_space_type = "VIEW_3D"
    bl_region_type = "WINDOW"

    @classmethod
    def poll(cls, context):
        return True

    def draw(self, context):
        layout = self.layout
        layout.ui_units_x = 16
        renderSettings = context.scene.fast64.renderSettings

        globalSettingsBox = layout.box()
        labelbox = globalSettingsBox.box()
        labelbox.label(text="Global Settings")
        labelbox.ui_units_x = 6

        globalSettingsBox.prop(renderSettings, "enableFogPreview")
        prop_split(globalSettingsBox, renderSettings, "fogPreviewColor", "Fog Color")
        prop_split(globalSettingsBox, renderSettings, "fogPreviewPosition", "Fog Position")
        prop_split(globalSettingsBox, renderSettings, "clippingPlanes", "Clipping Planes")

        globalSettingsBox.separator(factor=0.125)
        # TODO: (v5) add headings
        prop_split(globalSettingsBox, renderSettings, "ambientColor", "Ambient Light")
        prop_split(globalSettingsBox, renderSettings, "lightColor", "Light Color")
        prop_split(globalSettingsBox, renderSettings, "lightDirection", "Light Direction")
        prop_split(globalSettingsBox, renderSettings, "useWorldSpaceLighting", "Use World Space Lighting")

        if context.scene.gameEditorMode in ["SM64", "OOT"]:
            layout.separator(factor=0.5)
            gameSettingsBox = layout.box()
            gameSettingsBox.label(text="Preview Context")

            match context.scene.gameEditorMode:
                case "SM64":
                    if renderSettings.sm64Area is not None:
                        gameSettingsBox.prop(renderSettings, "useObjectRenderPreview", text="Use Area for Preview")

                    gameSettingsBox.prop(renderSettings, "sm64Area")

                case "OOT":
                    if renderSettings.ootSceneObject is not None:
                        gameSettingsBox.prop(renderSettings, "useObjectRenderPreview", text="Use Scene for Preview")

                    gameSettingsBox.prop(renderSettings, "ootSceneObject")

                    if renderSettings.ootSceneObject is not None:
                        b = gameSettingsBox.column()
                        r = b.row().split(factor=0.4)
                        r.prop(renderSettings, "ootSceneHeader")
                        header = ootGetSceneOrRoomHeader(
                            renderSettings.ootSceneObject,
                            renderSettings.ootSceneHeader,
                            False,
                        )
                        if header is None:
                            r.label(text="Header does not exist.", icon="QUESTION")
                        else:
                            numLightsNeeded = 1
                            if header.skyboxLighting == "Custom":
                                r2 = b.row()
                                r2.prop(renderSettings, "ootForceTimeOfDay")
                                if renderSettings.ootForceTimeOfDay:
                                    r2.label(text="Light Index sets first of four lights.", icon="INFO")
                                    numLightsNeeded = 4
                            if header.skyboxLighting != "0x00":
                                r.prop(renderSettings, "ootLightIdx")
                                if renderSettings.ootLightIdx + numLightsNeeded > len(header.lightList):
                                    b.label(text="Light does not exist.", icon="QUESTION")
                            if header.skyboxLighting == "0x00" or (
                                header.skyboxLighting == "Custom" and renderSettings.ootForceTimeOfDay
                            ):
                                r.prop(renderSettings, "ootTime")
                case _:
                    pass


def draw_f3d_render_settings(self, context):
    layout: UILayout = self.layout
    layout.popover(F3DRenderSettingsPanel.bl_idname)


mat_classes = (
    UnlinkF3DImage0,
    UnlinkF3DImage1,
    DrawLayerProperty,
    MATERIAL_MT_f3d_presets,
    AddPresetF3D,
    F3DPanel,
    CreateFast3DMaterial,
    TextureFieldProperty,
    SetTileSizeScrollProperty,
    TextureProperty,
    CombinerProperty,
    ProceduralAnimProperty,
    ProcAnimVectorProperty,
    PrimDepthSettings,
    RDPSettings,
    DefaultRDPSettingsPanel,
    CelLevelProperty,
    CelShadingProperty,
    CelLevelAdd,
    CelLevelRemove,
    F3DMaterialProperty,
    ReloadDefaultF3DPresets,
    UpdateF3DNodes,
    F3DRenderSettingsPanel,
)


def findF3DPresetPath(filename):
    try:
        presetPath = bpy.utils.user_resource("SCRIPTS", os.path.join("presets", "f3d"), create=True)
    except:  # 3.0
        presetPath = bpy.utils.user_resource("SCRIPTS", path=os.path.join("presets", "f3d"), create=True)
    for subdir in os.listdir(presetPath):
        subPath = os.path.join(presetPath, subdir)
        if os.path.isdir(subPath):
            for preset in os.listdir(subPath):
                if preset[:-3] == filename:
                    return os.path.join(subPath, filename) + ".py"
    raise PluginError("Preset " + str(filename) + " not found.")


def getF3DPresetPath(filename, subdir):
    try:
        presetPath = bpy.utils.user_resource("SCRIPTS", os.path.join("presets", subdir), create=True)
    except:  # 3.0
        presetPath = bpy.utils.user_resource("SCRIPTS", path=os.path.join("presets", subdir), create=True)
    return os.path.join(presetPath, filename) + ".py"


def savePresets():
    for subdir, presets in material_presets.items():
        for filename, preset in presets.items():
            filepath = getF3DPresetPath(filename, "f3d/" + subdir)
            file_preset = open(filepath, "w", encoding="utf-8")
            file_preset.write(preset)
            file_preset.close()


def mat_register():
    for cls in mat_classes:
        register_class(cls)

    savePresets()

    Scene.f3d_type = bpy.props.EnumProperty(
        name="F3D Microcode",
        items=enumF3D,
        default="F3D",
    )

    # RDP Defaults
    World.rdp_defaults = bpy.props.PointerProperty(type=RDPSettings)
    World.menu_geo = bpy.props.BoolProperty()
    World.menu_upper = bpy.props.BoolProperty()
    World.menu_lower = bpy.props.BoolProperty()
    World.menu_other = bpy.props.BoolProperty()
    World.menu_layers = bpy.props.BoolProperty()

    Material.is_f3d = bpy.props.BoolProperty()
    Material.mat_ver = bpy.props.IntProperty(default=1)
    Material.f3d_update_flag = bpy.props.BoolProperty()
    Material.f3d_mat = bpy.props.PointerProperty(type=F3DMaterialProperty)
    Material.menu_tab = bpy.props.EnumProperty(items=enumF3DMenu)

    Scene.f3dUserPresetsOnly = bpy.props.BoolProperty(name="User Presets Only")
    Scene.f3d_simple = bpy.props.BoolProperty(name="Display Simple", default=True)

    Object.use_f3d_culling = bpy.props.BoolProperty(
        name="Enable Culling (Applies to F3DEX and up)",
        default=True,
    )
    Object.ignore_render = bpy.props.BoolProperty(name="Ignore Render")
    Object.ignore_collision = bpy.props.BoolProperty(name="Ignore Collision")
    Object.bleed_independently = bpy.props.BoolProperty(
        name="Bleed Independently",
        description="While bleeding, this object will not inherit properties from previously drawn meshes in the drawing graph",
    )
    Object.f3d_lod_z = bpy.props.IntProperty(
        name="F3D LOD Z",
        min=1,
        default=10,
    )
    Object.f3d_lod_always_render_farthest = bpy.props.BoolProperty(name="Always Render Farthest LOD")

    VIEW3D_HT_header.append(draw_f3d_render_settings)


def mat_unregister():
    VIEW3D_HT_header.remove(draw_f3d_render_settings)

    del Material.menu_tab
    del Material.f3d_mat
    del Material.is_f3d
    del Material.mat_ver
    del Material.f3d_update_flag
    del Scene.f3d_simple
    del Object.ignore_render
    del Object.ignore_collision
    del Object.bleed_independently
    del Object.use_f3d_culling
    del Scene.f3dUserPresetsOnly
    del Object.f3d_lod_z
    del Object.f3d_lod_always_render_farthest

    for cls in reversed(mat_classes):
        unregister_class(cls)


# WARNING: Adding new presets will break any custom presets added afterward.

enumMaterialPresets = [
    ("Custom", "Custom", "Custom"),
    ("Unlit Texture", "Unlit Texture", "Unlit Texture"),
    ("Unlit Texture Cutout", "Unlit Texture Cutout", "Unlit Texture Cutout"),
    ("Shaded Solid", "Shaded Solid", "Shaded Solid"),
    ("Decal On Shaded Solid", "Decal On Shaded Solid", "Decal On Shaded Solid"),
    ("Shaded Texture", "Shaded Texture", "Shaded Texture"),
    ("Shaded Texture Cutout", "Shaded Texture Cutout", "Shaded Texture Cutout"),
    (
        "Shaded Texture Transparent",
        "Shaded Texture Transparent (Prim Alpha)",
        "Shaded Texture Transparent (Prim Alpha)",
    ),
    ("Vertex Colored Texture", "Vertex Colored Texture", "Vertex Colored Texture"),
    ("Environment Mapped", "Environment Mapped", "Environment Mapped"),
    ("Fog Shaded Texture", "Fog Shaded Texture", "Fog Shaded Texture"),
    ("Fog Shaded Texture Cutout", "Fog Shaded Texture Cutout", "Fog Shaded Texture Cutout"),
    (
        "Fog Shaded Texture Transparent",
        "Fog Shaded Texture Transparent (Prim Alpha)",
        "Fog Shaded Texture Transparent (Prim Alpha)",
    ),
    ("Vertex Colored Texture Transparent", "Vertex Colored Texture Transparent", "Vertex Colored Texture Transparent"),
    ("Shaded Noise", "Shaded Noise", "Shaded Noise"),
    (
        "Vertex Colored Texture (No Vertex Alpha)",
        "Vertex Colored Texture (No Vertex Alpha)",
        "Vertex Colored Texture (No Vertex Alpha)",
    ),
]<|MERGE_RESOLUTION|>--- conflicted
+++ resolved
@@ -323,22 +323,6 @@
         material.alpha_threshold = 0.125
 
 
-<<<<<<< HEAD
-=======
-def getZMode(material: Material):
-    f3dMat = material.f3d_mat
-    settings = f3dMat.rdp_settings
-    if not settings.set_rendermode:
-        return "ZMODE_OPA"
-    if settings.rendermode_advanced_enabled:
-        return settings.zmode
-    r1, r2 = rendermodePresetToBits(settings)
-    f3d = get_F3D_GBI()
-    zmode = ((r1 | r2) & f3d.ZMODE_DEC) // f3d.ZMODE_INTER
-    return enumZMode[zmode][0]
-
-
->>>>>>> fbb249fe
 class DrawLayerProperty(PropertyGroup):
     sm64: bpy.props.EnumProperty(items=sm64EnumDrawLayers, default="1", update=update_draw_layer)
     oot: bpy.props.EnumProperty(items=ootEnumDrawLayers, default="Opaque", update=update_draw_layer)
@@ -892,29 +876,6 @@
                 prop_split(renderGroup, material.rdp_settings, "alpha_cvg_sel", "Use Coverage For Alpha")
                 prop_split(renderGroup, material.rdp_settings, "force_bl", "Force Blending")
 
-<<<<<<< HEAD
-=======
-                if material.rdp_settings.g_mdsft_cycletype == "G_CYC_2CYCLE":
-                    if (
-                        material.rdp_settings.blend_b1 == "G_BL_A_MEM"
-                        or material.rdp_settings.blend_p1 == "G_BL_CLR_MEM"
-                        or material.rdp_settings.blend_m1 == "G_BL_CLR_MEM"
-                    ):
-                        multilineLabel(
-                            renderGroup.box(),
-                            "RDP silicon bug: Framebuffer color / alpha in blender\n"
-                            + "cycle 1 is broken, actually value from PREVIOUS pixel.",
-                            "ORPHAN_DATA",
-                        )
-                    if material.rdp_settings.blend_a2 == "G_BL_A_SHADE":
-                        multilineLabel(
-                            renderGroup.box(),
-                            "RDP silicon bug: Shade alpha in blender cycle 2\n"
-                            + "is broken, actually shade alpha from NEXT pixel.",
-                            "ORPHAN_DATA",
-                        )
-
->>>>>>> fbb249fe
                 # cycle dependent - (P * A + M - B) / (A + B)
                 combinerBox = renderGroup.box()
                 combinerBox.label(text="Blender (Color = (P * A + M * B) / (A + B)")
@@ -939,19 +900,23 @@
 
             if material.rdp_settings.g_mdsft_cycletype == "G_CYC_2CYCLE":
                 if (
-                    material.rdp_settings.blend_b1 == "G_BL_A_MEM" or
-                    material.rdp_settings.blend_p1 == "G_BL_CLR_MEM" or
-                    material.rdp_settings.blend_m1 == "G_BL_CLR_MEM"
+                    material.rdp_settings.blend_b1 == "G_BL_A_MEM"
+                    or material.rdp_settings.blend_p1 == "G_BL_CLR_MEM"
+                    or material.rdp_settings.blend_m1 == "G_BL_CLR_MEM"
                 ):
-                    multilineLabel(renderGroup.box(),
+                    multilineLabel(
+                        renderGroup.box(),
                         "RDP silicon bug: Framebuffer color / alpha in blender\n" +
                         "cycle 1 is broken, actually value from PREVIOUS pixel.",
-                        'ORPHAN_DATA')
+                        'ORPHAN_DATA'
+                    )
                 if material.rdp_settings.blend_a2 == "G_BL_A_SHADE":
-                    multilineLabel(renderGroup.box(),
+                    multilineLabel(
+                        renderGroup.box(),
                         "RDP silicon bug: Shade alpha in blender cycle 2\n" +
                         "is broken, actually shade alpha from NEXT pixel.",
-                        'ORPHAN_DATA')
+                        'ORPHAN_DATA'
+                    )
 
             renderGroup.enabled = material.rdp_settings.set_rendermode
 
@@ -1042,15 +1007,9 @@
         cel = material.f3d_mat.cel_shading
         prop_split(inputGroup.row(), cel, "tintPipeline", "Tint pipeline:")
         prop_split(inputGroup.row(), cel, "cutoutSource", "Cutout:")
-<<<<<<< HEAD
         
         if material.f3d_mat.rdp_settings.zmode != "ZMODE_OPA":
-            inputGroup.label(text = "zmode in blender / rendermode must be opaque.", icon = "ERROR")
-=======
-
-        if getZMode(material) != "ZMODE_OPA":
             inputGroup.label(text="zmode in blender / rendermode must be opaque.", icon="ERROR")
->>>>>>> fbb249fe
 
         if cel.cutoutSource == "ENVIRONMENT":
             if not material.f3d_mat.set_env or material.f3d_mat.env_color[3] != 1.0:
