from typing import Union, Optional, Callable, Any, TYPE_CHECKING
import bmesh, bpy, mathutils, re, math, traceback
from mathutils import Vector
from bpy.utils import register_class, unregister_class
from .f3d_gbi import *
from .f3d_material import (
    createF3DMat,
    update_preset_manual,
    all_combiner_uses,
    ootEnumDrawLayers,
    TextureProperty,
    F3DMaterialProperty,
    update_node_values_of_material,
    F3DMaterialHash,
    texBitSizeInt,
)
from .f3d_writer import BufferVertex, F3DVert
from ..utility import *
import ast
from .f3d_material_helpers import F3DMaterial_UpdateLock

if TYPE_CHECKING:
    from .f3d_material import RDPSettings


colorCombinationCommands = [
    0x03,  # load lighting data
    0xB6,  # clear geometry params
    0xB7,  # set geometry params
    0xBB,  # set texture scaling factor
    0xF3,  # set texture size
    0xF5,  # set texture properties
    0xF7,  # set fill color
    0xF8,  # set fog color
    0xFB,  # set env color
    0xFC,  # set color combination
    0xFD,  # load texture
]

drawCommands = [0x04, 0xBF]  # load vertex data  # draw triangle


def getAxisVector(enumValue):
    sign = -1 if enumValue[0] == "-" else 1
    axis = enumValue[0] if sign == 1 else enumValue[1]
    return (sign if axis == "X" else 0, sign if axis == "Y" else 0, sign if axis == "Z" else 0)


def getExportRotation(forwardAxisEnum, convertTransformMatrix):
    if "Z" in forwardAxisEnum:
        print("Z axis reserved for verticals.")
        return None
    elif forwardAxisEnum == "X":
        rightAxisEnum = "-Y"
    elif forwardAxisEnum == "-Y":
        rightAxisEnum = "-X"
    elif forwardAxisEnum == "-X":
        rightAxisEnum = "Y"
    else:
        rightAxisEnum = "X"

    forwardAxis = getAxisVector(forwardAxisEnum)
    rightAxis = getAxisVector(rightAxisEnum)

    upAxis = (0, 0, 1)

    # Z assumed to be up
    columns = [rightAxis, forwardAxis, upAxis]
    localToBlenderRotation = mathutils.Matrix(
        [[col[0] for col in columns], [col[1] for col in columns], [col[2] for col in columns]]
    ).to_quaternion()

    return convertTransformMatrix.to_quaternion() @ localToBlenderRotation


def F3DtoBlenderObject(romfile, startAddress, scene, newname, transformMatrix, segmentData, shadeSmooth):
    mesh = bpy.data.meshes.new(newname + "-mesh")
    obj = bpy.data.objects.new(newname, mesh)
    scene.collection.objects.link(obj)
    createBlankMaterial(obj)

    bMesh = bmesh.new()
    bMesh.from_mesh(mesh)

    parseF3DBinary(romfile, startAddress, scene, bMesh, obj, transformMatrix, newname, segmentData, [None] * 16 * 16)

    # bmesh.ops.rotate(bMesh, cent = [0,0,0],
    # 	matrix = blenderToSM64Rotation,
    # 	verts = bMesh.verts)
    bMesh.to_mesh(mesh)
    bMesh.free()
    mesh.update()

    if shadeSmooth:
        bpy.ops.object.select_all(action="DESELECT")
        obj.select_set(True)
        bpy.ops.object.shade_smooth()

    return obj


def cmdToPositiveInt(cmd):
    return cmd if cmd >= 0 else 256 + cmd


def parseF3DBinary(romfile, startAddress, scene, bMesh, obj, transformMatrix, groupName, segmentData, vertexBuffer):
    f3d = F3D("F3D")
    currentAddress = startAddress
    romfile.seek(currentAddress)
    command = romfile.read(8)

    faceSeq = bMesh.faces
    vertSeq = bMesh.verts
    uv_layer = bMesh.loops.layers.uv.verify()
    deform_layer = bMesh.verts.layers.deform.verify()
    vertexGroup = getOrMakeVertexGroup(obj, groupName)
    groupIndex = vertexGroup.index

    textureSize = [32, 32]

    currentTextureAddr = -1
    jumps = [startAddress]

    # Used for remove_double op at end
    vertList = []

    while len(jumps) > 0:
        # FD, FC, B7 (tex, shader, geomode)
        # print(format(command[0], '#04x') + ' at ' + hex(currentAddress))
        if command[0] == cmdToPositiveInt(f3d.G_TRI1):
            try:
                newVerts = interpretDrawTriangle(
                    command, vertexBuffer, faceSeq, vertSeq, uv_layer, deform_layer, groupIndex
                )
                vertList.extend(newVerts)
            except TypeError:
                print("Ignoring triangle from unloaded vertices.")

        elif command[0] == cmdToPositiveInt(f3d.G_VTX):
            interpretLoadVertices(romfile, vertexBuffer, transformMatrix, command, segmentData)

        # Note: size can usually be indicated in LoadTile / LoadBlock.
        elif command[0] == cmdToPositiveInt(f3d.G_SETTILESIZE):
            textureSize = interpretSetTileSize(int.from_bytes(command[4:8], "big"))

        elif command[0] == cmdToPositiveInt(f3d.G_DL):
            if command[1] == 0:
                jumps.append(currentAddress)
            currentAddress = decodeSegmentedAddr(command[4:8], segmentData=segmentData)
            romfile.seek(currentAddress)
            command = romfile.read(8)
            continue

        elif command[0] == cmdToPositiveInt(f3d.G_ENDDL):
            currentAddress = jumps.pop()

        elif command[0] == cmdToPositiveInt(f3d.G_SETGEOMETRYMODE):
            pass
        elif command[0] == cmdToPositiveInt(f3d.G_SETCOMBINE):
            pass

        elif command[0] == cmdToPositiveInt(f3d.G_SETTIMG):
            currentTextureAddr = interpretSetTImage(command, segmentData)

        elif command[0] == cmdToPositiveInt(f3d.G_LOADBLOCK):
            # for now only 16bit RGBA is supported.
            interpretLoadBlock(command, romfile, currentTextureAddr, textureSize, "RGBA", 16)

        elif command[0] == cmdToPositiveInt(f3d.G_SETTILE):
            interpretSetTile(int.from_bytes(command[4:8], "big"), None)

        else:
            pass
            # print(format(command[0], '#04x') + ' at ' + hex(currentAddress))

        currentAddress += 8
        romfile.seek(currentAddress)
        command = romfile.read(8)

    bmesh.ops.remove_doubles(bMesh, verts=vertList, dist=0.0001)
    return vertexBuffer


def getPosition(vertexBuffer, index):
    xStart = index * 16 + 0
    yStart = index * 16 + 2
    zStart = index * 16 + 4

    xBytes = vertexBuffer[xStart : xStart + 2]
    yBytes = vertexBuffer[yStart : yStart + 2]
    zBytes = vertexBuffer[zStart : zStart + 2]

    x = int.from_bytes(xBytes, "big", signed=True) / bpy.context.scene.fast64.sm64.blender_to_sm64_scale
    y = int.from_bytes(yBytes, "big", signed=True) / bpy.context.scene.fast64.sm64.blender_to_sm64_scale
    z = int.from_bytes(zBytes, "big", signed=True) / bpy.context.scene.fast64.sm64.blender_to_sm64_scale

    return (x, y, z)


def getNormalorColor(vertexBuffer, index, isNormal=True):
    xByte = bytes([vertexBuffer[index * 16 + 12]])
    yByte = bytes([vertexBuffer[index * 16 + 13]])
    zByte = bytes([vertexBuffer[index * 16 + 14]])
    wByte = bytes([vertexBuffer[index * 16 + 15]])

    if isNormal:
        x = int.from_bytes(xByte, "big", signed=True)
        y = int.from_bytes(yByte, "big", signed=True)
        z = int.from_bytes(zByte, "big", signed=True)
        return (x, y, z)

    else:  # vertex color
        r = int.from_bytes(xByte, "big") / 255
        g = int.from_bytes(yByte, "big") / 255
        b = int.from_bytes(zByte, "big") / 255
        a = int.from_bytes(wByte, "big") / 255
        return (r, g, b, a)


def getUV(vertexBuffer, index, textureDimensions=[32, 32]):
    uStart = index * 16 + 8
    vStart = index * 16 + 10

    uBytes = vertexBuffer[uStart : uStart + 2]
    vBytes = vertexBuffer[vStart : vStart + 2]

    u = int.from_bytes(uBytes, "big", signed=True) / 32
    v = int.from_bytes(vBytes, "big", signed=True) / 32

    # We don't know texture size, so assume 32x32.
    u /= textureDimensions[0]
    v /= textureDimensions[1]
    v = 1 - v

    return (u, v)


def interpretSetTile(data, texture):
    clampMirrorFlags = bitMask(data, 18, 2)


def interpretSetTileSize(data):
    hVal = bitMask(data, 0, 12)
    wVal = bitMask(data, 12, 12)

    height = hVal >> 2 + 1
    width = wVal >> 2 + 1

    return (width, height)


def interpretLoadVertices(romfile, vertexBuffer, transformMatrix, command, segmentData=None):
    command = int.from_bytes(command, "big", signed=True)

    numVerts = bitMask(command, 52, 4) + 1
    startIndex = bitMask(command, 48, 4)
    dataLength = bitMask(command, 32, 16)
    segmentedAddr = bitMask(command, 0, 32)

    dataStartAddr = decodeSegmentedAddr(segmentedAddr.to_bytes(4, "big"), segmentData=segmentData)

    romfile.seek(dataStartAddr)
    data = romfile.read(dataLength)

    for i in range(numVerts):
        vert = Vector(readVectorFromShorts(data, i * 16))
        vert = transformMatrix @ vert
        transformedVert = bytearray(6)
        writeVectorToShorts(transformedVert, 0, vert)

        start = (startIndex + i) * 16
        vertexBuffer[start : start + 6] = transformedVert
        vertexBuffer[start + 6 : start + 16] = data[i * 16 + 6 : i * 16 + 16]


# Note the divided by 0x0A, which is due to the way BF command stores indices.
# Without this the triangles are drawn incorrectly.
def interpretDrawTriangle(command, vertexBuffer, faceSeq, vertSeq, uv_layer, deform_layer, groupIndex):
    verts = [None, None, None]

    index0 = int(command[5] / 0x0A)
    index1 = int(command[6] / 0x0A)
    index2 = int(command[7] / 0x0A)

    vert0 = Vector(getPosition(vertexBuffer, index0))
    vert1 = Vector(getPosition(vertexBuffer, index1))
    vert2 = Vector(getPosition(vertexBuffer, index2))

    verts[0] = vertSeq.new(vert0)
    verts[1] = vertSeq.new(vert1)
    verts[2] = vertSeq.new(vert2)

    tri = faceSeq.new(verts)

    # Assign vertex group
    for vert in tri.verts:
        vert[deform_layer][groupIndex] = 1

    loopIndex = 0
    for loop in tri.loops:
        loop[uv_layer].uv = Vector(getUV(vertexBuffer, int(command[5 + loopIndex] / 0x0A)))
        loopIndex += 1

    return verts


def interpretSetTImage(command, levelData):
    segmentedAddr = command[4:8]
    return decodeSegmentedAddr(segmentedAddr, levelData)


def interpretLoadBlock(command, romfile, textureStart, textureSize, colorFormat, colorDepth):
    numTexels = ((int.from_bytes(command[6:8], "big")) >> 12) + 1

    # This is currently broken.
    # createNewTextureMaterial(romfile, textureStart, textureSize, numTexels, colorFormat, colorDepth, obj)


def printvbuf(vertexBuffer):
    for i in range(0, int(len(vertexBuffer) / 16)):
        print(getPosition(vertexBuffer, i))
        print(getNormalorColor(vertexBuffer, i))
        print(getUV(vertexBuffer, i))


def createBlankMaterial(obj):
    material = createF3DMat(obj)
    update_preset_manual(material, bpy.context)


def createNewTextureMaterial(romfile, textureStart, textureSize, texelCount, colorFormat, colorDepth, obj):
    newMat = bpy.data.materials.new("f3d_material")
    newTex = bpy.data.textures.new("f3d_texture", "IMAGE")
    newImg = bpy.data.images.new("f3d_texture", *textureSize, True, True)

    newTex.image = newImg
    newSlot = newMat.texture_slots.add()
    newSlot.texture = newTex

    obj.data.materials.append(newMat)

    romfile.seek(textureStart)
    texelSize = int(colorDepth / 8)
    dataLength = texelCount * texelSize
    textureData = romfile.read(dataLength)

    if colorDepth != 16:
        print("Warning: Only 16bit RGBA supported, input was " + str(colorDepth) + "bit " + colorFormat)
    else:
        print(str(texelSize) + " " + str(colorDepth))
        for n in range(0, dataLength, texelSize):
            oldPixel = textureData[n : n + texelSize]
            newImg.pixels[n : n + 4] = read16bitRGBA(int.from_bytes(oldPixel, "big"))


def math_eval(s, f3d):
    if isinstance(s, int):
        return s

    s = s.strip()
    node = ast.parse(s, mode="eval")

    def _eval(node):
        if isinstance(node, ast.Expression):
            return _eval(node.body)
        elif isinstance(node, ast.Str):
            return node.s
        elif isinstance(node, ast.Name):
            if hasattr(f3d, node.id):
                return getattr(f3d, node.id)
            else:
                return node.id
        elif isinstance(node, ast.Num):
            return node.n
        elif isinstance(node, ast.UnaryOp):
            if isinstance(node.op, ast.USub):
                return -1 * _eval(node.operand)
            elif isinstance(node.op, ast.Invert):
                return ~_eval(node.operand)
            else:
                raise Exception("Unsupported type {}".format(node.op))
        elif isinstance(node, ast.BinOp):
            return binOps[type(node.op)](_eval(node.left), _eval(node.right))
        elif isinstance(node, ast.Call):
            args = list(map(_eval, node.args))
            funcName = _eval(node.func)
            return funcName(*args)
        else:
            raise Exception("Unsupported type {}".format(node))

    return _eval(node.body)


def bytesToNormal(normal):
    return [int.from_bytes([round(value)], "big", signed=True) / 128 if value > 0 else value / 128 for value in normal]


def getTileFormat(value, f3d):
    data = math_eval(value, f3d)
    return ["G_IM_FMT_RGBA", "G_IM_FMT_YUV", "G_IM_FMT_CI", "G_IM_FMT_IA", "G_IM_FMT_I"][data]


def getTileSize(value, f3d):
    data = math_eval(value, f3d)
    return ["G_IM_SIZ_4b", "G_IM_SIZ_8b", "G_IM_SIZ_16b", "G_IM_SIZ_32b", "G_IM_SIZ_32b", "G_IM_SIZ_DD"][data]


def getTileClampMirror(value, f3d):
    data = math_eval(value, f3d)
    return [(data & f3d.G_TX_CLAMP) != 0, (data & f3d.G_TX_MIRROR) != 0]


def getTileMask(value, f3d):
    data = math_eval(value, f3d)
    return data


def getTileShift(value, f3d):
    data = math_eval(value, f3d)
    if data > 10:
        return data - 16
    else:
        return data


def renderModeMask(rendermode, cycle, blendOnly):
    nonBlend = (((1 << 13) - 1) << 3) if not blendOnly else 0
    if cycle == 1:
        return rendermode & (3 << 30 | 3 << 26 | 3 << 22 | 3 << 18 | nonBlend)
    else:
        return rendermode & (3 << 28 | 3 << 24 | 3 << 20 | 3 << 16 | nonBlend)


def convertF3DUV(value, maxSize):
    try:
        valueBytes = int.to_bytes(round(value), 2, "big", signed=True)
    except OverflowError:
        valueBytes = int.to_bytes(round(value), 2, "big", signed=False)

    return ((int.from_bytes(valueBytes, "big", signed=True) / 32) + 0.5) / (maxSize if maxSize > 0 else 1)


class F3DTextureReference:
    def __init__(self, name, width):
        self.name = name
        self.width = width


class F3DParsedCommands:
    def __init__(self, name: str, commands: "list[ParsedMacro]", index: int):
        self.name = name
        self.commands = commands
        self.index = index

    def currentCommand(self):
        return self.commands[self.index]


class F3DContext:
    def __init__(self, f3d: F3D, basePath: str, materialContext: bpy.types.Material):
        self.f3d: F3D = f3d
        self.basePath: str = basePath
        self.materialContext: bpy.types.Material = materialContext
        self.materialContext.f3d_update_flag = True  # Don't want visual updates while parsing
        # If this is not disabled, then tex_scale will auto-update on manual node update.
        self.materialContext.f3d_mat.scale_autoprop = False
        self.initContext()

    # This is separate as we want to call __init__ in clearGeometry, but don't want same behaviour for child classes
    def initContext(self):
        self.vertexBuffer: list[None | BufferVertex] = [None] * self.f3d.vert_load_size
        self.clearMaterial()
        mat: F3DMaterialProperty = self.mat()
        mat.set_combiner = False

        self.materials: list[bpy.types.Material] = []  # current material list
        self.materialDict: dict[F3DMaterialHash, bpy.types.Material] = {}  # cached materials for all imports
        self.triMatIndices: list[int] = []  # material indices per triangle
        self.materialChanged: bool = True  # indicates if the material changed since the last triangle
        self.lastMaterialIndex: bool = None

        self.vertexData: dict[str, list[F3DVert]] = {}  # c name : parsed data
        self.textureData: dict[str, bpy.types.Image] = {}  # c name : blender texture

        self.tlutAppliedTextures: str = []  # c name
        self.currentTextureName: str | None = None
        self.imagesDontApplyTlut: set[bpy.types.Image] = set()  # image

        # Determines if images in CI formats loaded from png files,
        # should have the TLUT set by the dlist applied on top of them (False),
        # or if the image file should just be loaded as is with no further change (True)
        # OoT64 and SM64 stores CI images as pngs in actual colors (with the TLUT accounted for),
        # So for now this can be always True.
        # In the future this could be an option if for example pngs for CI images were grayscale to represent the palette index.
        self.ciImageFilesStoredAsFullColor: bool = True  # determines whether to apply tlut to file or import as is

        # This macro has all the tile setting properties, so we reuse it
        self.tileSettings: list[DPSetTile] = [
            DPSetTile("G_IM_FMT_RGBA", "G_IM_SIZ_16b", 5, 0, i, 0, [False, False], 0, 0, [False, False], 0, 0)
            for i in range(8)
        ]
        self.tileSizes: list[DPSetTileSize] = [DPSetTileSize(i, 0, 0, 32, 32) for i in range(8)]

        # When a tile is loaded, store dict of tmem : texture name
        self.tmemDict: dict[int, str] = {}

        # This should be modified before parsing f3d
        self.matrixData: dict[str, mathutils.Matrix] = {}  # bone name : matrix
        self.currentTransformName: str | None = None
        self.limbToBoneName: dict[str, str] = {}  # limb name (c variable) : bone name (blender vertex group)

        # data for Mesh.from_pydata, list of BufferVertex tuples
        # use BufferVertex to also form uvs / normals / colors
        self.verts: list[F3DVert] = []
        self.limbGroups: dict[str, list[int]] = {}  # dict of groupName : vertex indices

        self.lights: Lights = Lights("lights_context", self.f3d)

        # Here these are ints, but when parsing the values will be normalized.
        self.lights.l = [
            Light([0, 0, 0], [0x49, 0x49, 0x49]),
            Light([0, 0, 0], [0x49, 0x49, 0x49]),
            Light([0, 0, 0], [0x49, 0x49, 0x49]),
            Light([0, 0, 0], [0x49, 0x49, 0x49]),
            Light([0, 0, 0], [0x49, 0x49, 0x49]),
            Light([0, 0, 0], [0x49, 0x49, 0x49]),
            Light([0, 0, 0], [0x49, 0x49, 0x49]),
        ]
        self.lights.a = Ambient([0, 0, 0])
        self.numLights: int = 0
        self.lightData: dict[Light, bpy.types.Object] = {}  # Light : blender light object

        self.ac_pal_dict: dict[int, int] = {}  # F3DZEX (AC)
        self.set_img = DPSetTextureImage_Dolphin("G_IM_FMT_RGBA", "G_IM_SIZ_16b", 0, 0, None)
        self.tri_init_count = 0

    """
    Restarts context, but keeps cached materials/textures.
    Warning: calls initContext, make sure to save/restore preserved fields
    """

    def clearGeometry(self):
        savedMaterialDict = self.materialDict
        savedTextureData = self.textureData
        savedTlutAppliedTextures = self.tlutAppliedTextures
        savedImagesDontApplyTlut = self.imagesDontApplyTlut
        savedLightData = self.lightData

        self.initContext()

        self.materialDict = savedMaterialDict
        self.textureData = savedTextureData
        self.tlutAppliedTextures = savedTlutAppliedTextures
        self.imagesDontApplyTlut = savedImagesDontApplyTlut
        self.lightData = savedLightData

    def clearMaterial(self):
        mat = self.mat()

        mat.set_prim = False
        mat.set_lights = False
        mat.set_env = False
        mat.set_blend = False
        mat.set_tex_edge_alpha = False
        mat.set_key = False
        mat.set_k0_5 = False

        for i in range(1, 8):
            setattr(mat, "f3d_light" + str(i), None)
        mat.tex0.tex = None
        mat.tex1.tex = None
        mat.tex0.tex_set = False
        mat.tex1.tex_set = False
        mat.tex0.autoprop = False
        mat.tex1.autoprop = False

        mat.tex0.tex_format = "RGBA16"
        mat.tex1.tex_format = "RGBA16"

        self.tmemDict = {}

        self.tileSettings = [
            DPSetTile("G_IM_FMT_RGBA", "G_IM_SIZ_16b", 5, 0, i, 0, [False, False], 0, 0, [False, False], 0, 0)
            for i in range(8)
        ]

        self.tileSizes = [DPSetTileSize(i, 0, 0, 32, 32) for i in range(8)]

        self.lights = Lights("lights_context", self.f3d)
        self.lights.l = [
            Light([0, 0, 0], [0x49, 0x49, 0x49]),
            Light([0, 0, 0], [0x49, 0x49, 0x49]),
            Light([0, 0, 0], [0x49, 0x49, 0x49]),
            Light([0, 0, 0], [0x49, 0x49, 0x49]),
            Light([0, 0, 0], [0x49, 0x49, 0x49]),
            Light([0, 0, 0], [0x49, 0x49, 0x49]),
            Light([0, 0, 0], [0x49, 0x49, 0x49]),
        ]
        self.lights.a = Ambient([0, 0, 0])
        self.numLights = 0

        self.ac_pal_dict: dict[int, int] = {}  # F3DZEX (AC)
        self.set_img = DPSetTextureImage_Dolphin("G_IM_FMT_RGBA", "G_IM_SIZ_16b", 0, 0, None)
        self.tri_init_count = 0

        mat.presetName = "Custom"

    def mat(self) -> F3DMaterialProperty:
        return self.materialContext.f3d_mat

    def vertexFormatPatterns(self, data):
        # position, uv, color/normal
        return [
            # decomp format
            "\{\s*\{\s*"
            + "\{([^,\}]*),([^,\}]*),([^,\}]*)\}\s*,"
            + "([^,\}]*),\s*"
            + "\{([^,\}]*),([^,\}]*)\}\s*,\s*"
            + "\{([^,\}]*),([^,\}]*),([^,\}]*),([^,\}]*)\}\s*"
            + "\}\s*\}",
            # nusys format
            "\{\s*"
            + "([^,\}]*),([^,\}]*),([^,\}]*),"
            + "([^,\}]*),"
            + "([^,\}]*),([^,\}]*),"
            + "([^,\}]*),([^,\}]*),([^,\}]*),([^,\}]*)\s*"
            + "\}",
        ]

    def addMatrix(self, name, matrix):
        self.matrixData[name] = matrix
        self.limbToBoneName[name] = name

    # For game specific instance, override this to be able to identify which verts belong to which bone.
    def setCurrentTransform(self, name, flagList="G_MTX_NOPUSH | G_MTX_LOAD | G_MTX_MODELVIEW"):
        flags = [value.strip() for value in flagList.split("|")]
        if "G_MTX_MUL" in flags:
            tempName = name + "_x_" + str(self.currentTransformName)
            self.addMatrix(tempName, self.matrixData[name] @ self.matrixData[self.currentTransformName])
            self.limbToBoneName[tempName] = tempName
            self.currentTransformName = tempName
        else:
            self.currentTransformName = name

    def getTransformedVertex(self, index: int):
        bufferVert = self.vertexBuffer[index]

        # NOTE: The groupIndex here does NOT correspond to a vertex group, but to the name of the limb (c variable)
        matrixName = bufferVert.groupIndex
        if matrixName in self.matrixData:
            transform = self.matrixData[matrixName]
        else:
            print(self.matrixData)
            raise PluginError("Transform matrix not specified for " + matrixName)

        mat = self.mat()
        f3dVert = bufferVert.f3dVert
        position = transform @ Vector(f3dVert.position)
        if mat.tex0.tex is not None:
            texDimensions = mat.tex0.tex.size
        elif mat.tex0.use_tex_reference:
            texDimensions = mat.tex0.tex_reference_size
        elif mat.tex1.tex is not None:
            texDimensions = mat.tex1.tex.size
        elif mat.tex1.use_tex_reference:
            texDimensions = mat.tex1.tex_reference_size
        else:
            texDimensions = [32, 32]

        uv = [convertF3DUV(f3dVert.uv[i], texDimensions[i]) for i in range(2)]
        uv[1] = 1 - uv[1]

        has_rgb, has_normal, has_packed_normals = getRgbNormalSettings(self.mat())
        rgb = Vector([v / 0xFF for v in f3dVert.rgb]) if has_rgb else Vector([1.0, 1.0, 1.0])
        alpha = f3dVert.alpha / 0xFF
        normal = Vector([0.0, 0.0, 0.0])  # Zero normal makes normals_split_custom_set use auto
        if has_normal:
            if has_packed_normals:
                normal = f3dVert.normal
            else:
                normal = Vector([v - 0x100 if v >= 0x80 else v for v in f3dVert.rgb]).normalized()
            normal = (transform.inverted().transposed() @ normal).normalized()

        # NOTE: The groupIndex here does NOT correspond to a vertex group, but to the name of the limb (c variable)
        return BufferVertex(F3DVert(position, uv, rgb, normal, alpha), bufferVert.groupIndex, bufferVert.materialIndex)

    def addVertices(self, num, start, vertexDataName, vertexDataOffset):
        vertexData = self.vertexData[vertexDataName]

        # TODO: material index not important?
        count = math_eval(num, self.f3d)
        start = math_eval(start, self.f3d)

        if start + count > len(self.vertexBuffer):
            raise PluginError(
                "Vertex buffer of size "
                + str(len(self.vertexBuffer))
                + " too small, attempting load into "
                + str(start)
                + ", "
                + str(start + count)
            )
        if vertexDataOffset + count > len(vertexData):
            raise PluginError(
                f"Attempted to read vertex data out of bounds.\n"
                f"{vertexDataName} is of size {len(vertexData)}, "
                f"attemped read from ({vertexDataOffset}, {vertexDataOffset + count})"
            )
        for i in range(count):
            self.vertexBuffer[start + i] = BufferVertex(vertexData[vertexDataOffset + i], self.currentTransformName, 0)

    def addTriangle(self, indices, dlData):
        if self.materialChanged:
            region = None

            for tileSettings, tileSizeSettings in zip(self.tileSettings[:2], self.tileSizes[:2]):
                if tileSettings.tmem in self.tmemDict:
                    textureName = self.tmemDict[tileSettings.tmem]
                    self.loadTexture(dlData, textureName, region, tileSettings, False)
                    self.applyTileToMaterial(tileSettings.tile, tileSettings, tileSizeSettings, dlData)

            self.applyLights()

            self.lastMaterialIndex = self.getMaterialIndex()
            self.materialChanged = False

        verts = [self.getTransformedVertex(math_eval(index, self.f3d)) for index in indices]
        # if verts[0].groupIndex != verts[1].groupIndex or\
        # 	verts[0].groupIndex != verts[2].groupIndex or\
        # 	verts[2].groupIndex != verts[1].groupIndex:
        # 	return
        for i in range(len(verts)):
            vert = verts[i]

            # NOTE: The groupIndex here does NOT correspond to a vertex group, but to the name of the limb (c variable)
            if vert.groupIndex not in self.limbGroups:
                self.limbGroups[vert.groupIndex] = []
            self.limbGroups[vert.groupIndex].append(len(self.verts) + i)
        self.verts.extend([vert.f3dVert for vert in verts])

        for i in range(int(len(indices) / 3)):
            self.triMatIndices.append(self.lastMaterialIndex)

    # Add items to this tuple in child classes
    def getMaterialKey(self, material: bpy.types.Material):
        return material.f3d_mat.key()

    def getMaterialIndex(self):
        key = self.getMaterialKey(self.materialContext)
        if key in self.materialDict:
            material = self.materialDict[key]
            if material in self.materials:
                return self.materials.index(material)
            else:
                self.materials.append(material)
                return len(self.materials) - 1

        self.addMaterial()
        return len(self.materials) - 1

    def getImageName(self, image):
        for name, otherImage in self.textureData.items():
            if image == otherImage:
                return name
        return None

    # override this to handle applying tlut to other texture
    # ex. in oot, apply to flipbook textures
    def handleApplyTLUT(
        self,
        material: bpy.types.Material,
        texProp: TextureProperty,
        tlut: bpy.types.Image,
        index: int,
    ):
        self.applyTLUT(texProp.tex, tlut)
        self.tlutAppliedTextures.append(texProp.tex)

    # we only want to apply tlut to an existing image under specific conditions.
    # however we always want to record the changing tlut for texture references.
    def applyTLUTToIndex(self, index):
        mat = self.mat()
        texProp = getattr(mat, "tex" + str(index))
        combinerUses = all_combiner_uses(mat)

        if texProp.tex_format[:2] == "CI":
            # Only handles TLUT at 256
            if self.f3d.F3DZEX_AC_EXT:
                tlutName = self.ac_pal_dict.get(self.getTileSettings(index).palette, None)
            else:
                tlutName = self.tmemDict.get(256, None)
            if tlutName is not None:
                tlut = self.textureData[tlutName]
                # print(f"TLUT: {tlutName}, {isinstance(tlut, F3DTextureReference)}")
                if isinstance(tlut, F3DTextureReference) or texProp.use_tex_reference:
                    if not texProp.use_tex_reference:
                        texProp.use_tex_reference = True
                        imageName = self.getImageName(texProp.tex)
                        if imageName is not None:
                            texProp.tex_reference = imageName
                        else:
                            print("Cannot find name of texture " + str(texProp.tex))

                    if isinstance(tlut, F3DTextureReference):
                        texProp.pal_reference = tlut.name
                        texProp.pal_reference_size = tlut.width
                    else:
                        texProp.pal_reference = tlutName
                        texProp.pal_reference_size = min(tlut.size[0] * tlut.size[1], 256)

                if (
                    not isinstance(tlut, F3DTextureReference)
                    and combinerUses["Texture " + str(index)]
                    and (texProp.tex is not None)
                    and texProp.tex_set
                    and (texProp.tex not in self.tlutAppliedTextures or texProp.use_tex_reference)
                    and (
                        texProp.tex not in self.imagesDontApplyTlut or not self.ciImageFilesStoredAsFullColor
                    )  # oot currently stores CI textures in full color pngs
                ):
                    # print(f"Apply tlut {tlutName} ({str(tlut)}) to {self.getImageName(texProp.tex)}")
                    # print(f"Size: {str(tlut.size[0])} x {str(tlut.size[1])}, Data: {str(len(tlut.pixels))}")
                    self.handleApplyTLUT(self.materialContext, texProp, tlut, index)
            else:
                print("Ignoring TLUT.")

    def addMaterial(self):
        self.applyTLUTToIndex(0)
        self.applyTLUTToIndex(1)

        materialCopy = self.materialContext.copy()

        # disable flag so that we can lock it, then unlock after update
        materialCopy.f3d_update_flag = False

        with F3DMaterial_UpdateLock(materialCopy) as material:
            assert material is not None
            update_node_values_of_material(material, bpy.context)
            material.f3d_mat.presetName = "Custom"

        self.materials.append(materialCopy)
        self.materialDict[self.getMaterialKey(materialCopy)] = materialCopy

    def getSizeMacro(self, size: str, suffix: str):
        if hasattr(self.f3d, size):
            return getattr(self.f3d, size + suffix)
        else:
            return getattr(self.f3d, self.f3d.IM_SIZ[size] + suffix)

    def getImagePathFromInclude(self, path):
        if self.basePath is None:
            raise PluginError("Cannot load texture from " + path + " without any provided base path.")

        imagePathRelative = path[:-5] + "png"
        imagePath = os.path.join(self.basePath, imagePathRelative)

        # handle custom imports, where relative paths don't make sense
        if not os.path.exists(imagePath):
            imagePath = os.path.join(self.basePath, os.path.basename(imagePathRelative))
        return imagePath

    def getVTXPathFromInclude(self, path):
        if self.basePath is None:
            raise PluginError("Cannot load VTX from " + path + " without any provided base path.")

        vtxPath = os.path.join(self.basePath, path)
        # handle custom imports, where relative paths don't make sense
        if not os.path.exists(vtxPath):
            vtxPath = os.path.join(self.basePath, os.path.basename(path))
        return vtxPath

    def setGeoFlags(self, command: "ParsedMacro", value: bool):
        mat = self.mat()
        bitFlags = math_eval(command.params[0], self.f3d)

        rdp_settings: "RDPSettings" = mat.rdp_settings

        if bitFlags & self.f3d.G_ZBUFFER:
            rdp_settings.g_zbuffer = value
        if bitFlags & self.f3d.G_SHADE:
            rdp_settings.g_shade = value
        if bitFlags & self.f3d.G_CULL_FRONT:
            rdp_settings.g_cull_front = value
        if bitFlags & self.f3d.G_CULL_BACK:
            rdp_settings.g_cull_back = value
        if self.f3d.F3DEX_GBI_3:
            if bitFlags & self.f3d.G_AMBOCCLUSION:
                rdp_settings.g_ambocclusion = value
            if bitFlags & self.f3d.G_ATTROFFSET_Z_ENABLE:
                rdp_settings.g_attroffset_z_enable = value
            if bitFlags & self.f3d.G_ATTROFFSET_ST_ENABLE:
                rdp_settings.g_attroffset_st_enable = value
            if bitFlags & self.f3d.G_PACKED_NORMALS:
                rdp_settings.g_packed_normals = value
            if bitFlags & self.f3d.G_LIGHTTOALPHA:
                rdp_settings.g_lighttoalpha = value
            if bitFlags & self.f3d.G_LIGHTING_SPECULAR:
                rdp_settings.g_lighting_specular = value
            if bitFlags & self.f3d.G_FRESNEL_COLOR:
                rdp_settings.g_fresnel_color = value
            if bitFlags & self.f3d.G_FRESNEL_ALPHA:
                rdp_settings.g_fresnel_alpha = value
        elif self.f3d.F3DZEX_AC_EXT:
            if bitFlags & self.f3d.G_DECAL_GEQUAL:
                rdp_settings.g_decal_gequal = value
            if bitFlags & self.f3d.G_DECAL_EQUAL:
                rdp_settings.g_decal_equal = value
            if bitFlags & self.f3d.G_DECAL_SPECIAL:
                rdp_settings.g_decal_special = value
        if self.f3d.POINT_LIT_GBI:
            if bitFlags & self.f3d.G_LIGHTING_POSITIONAL:
                rdp_settings.g_lighting_positional = value
        if bitFlags & self.f3d.G_FOG:
            rdp_settings.g_fog = value
        if bitFlags & self.f3d.G_LIGHTING:
            rdp_settings.g_lighting = value
        if bitFlags & self.f3d.G_TEXTURE_GEN:
            rdp_settings.g_tex_gen = value
        if bitFlags & self.f3d.G_TEXTURE_GEN_LINEAR:
            rdp_settings.g_tex_gen_linear = value
        if bitFlags & self.f3d.G_LOD:
            rdp_settings.g_lod = value
        if bitFlags & self.f3d.G_SHADING_SMOOTH:
            rdp_settings.g_shade_smooth = value
        if bitFlags & self.f3d.G_CLIPPING:
            rdp_settings.g_clipping = value

    def loadGeoFlags(self, command: "ParsedMacro"):
        mat = self.mat()

        bitFlags = math_eval(command.params[0], self.f3d)

        rdp_settings: "RDPSettings" = mat.rdp_settings

        rdp_settings.g_zbuffer = bitFlags & self.f3d.G_ZBUFFER != 0
        rdp_settings.g_shade = bitFlags & self.f3d.G_SHADE != 0
        rdp_settings.g_cull_front = bitFlags & self.f3d.G_CULL_FRONT != 0
        rdp_settings.g_cull_back = bitFlags & self.f3d.G_CULL_BACK != 0
        if self.f3d.F3DEX_GBI_3:
            rdp_settings.g_ambocclusion = bitFlags & self.f3d.G_AMBOCCLUSION != 0
            rdp_settings.g_attroffset_z_enable = bitFlags & self.f3d.G_ATTROFFSET_Z_ENABLE != 0
            rdp_settings.g_attroffset_st_enable = bitFlags & self.f3d.G_ATTROFFSET_ST_ENABLE != 0
            rdp_settings.g_packed_normals = bitFlags & self.f3d.G_PACKED_NORMALS != 0
            rdp_settings.g_lighttoalpha = bitFlags & self.f3d.G_LIGHTTOALPHA != 0
            rdp_settings.g_lighting_specular = bitFlags & self.f3d.G_LIGHTING_SPECULAR != 0
            rdp_settings.g_fresnel_color = bitFlags & self.f3d.G_FRESNEL_COLOR != 0
            rdp_settings.g_fresnel_alpha = bitFlags & self.f3d.G_FRESNEL_ALPHA != 0
        else:
            rdp_settings.g_ambocclusion = False
            rdp_settings.g_attroffset_z_enable = False
            rdp_settings.g_attroffset_st_enable = False
            rdp_settings.g_packed_normals = False
            rdp_settings.g_lighttoalpha = False
            rdp_settings.g_lighting_specular = False
            rdp_settings.g_fresnel_color = False
            rdp_settings.g_fresnel_alpha = False
        if self.f3d.F3DZEX_AC_EXT:
            rdp_settings.g_decal_gequal = bitFlags & self.f3d.G_DECAL_GEQUAL != 0
            rdp_settings.g_decal_equal = bitFlags & self.f3d.G_DECAL_EQUAL != 0
            rdp_settings.g_decal_special = bitFlags & self.f3d.G_DECAL_SPECIAL != 0
        else:
            rdp_settings.g_decal_gequal = False
            rdp_settings.g_decal_equal = False
            rdp_settings.g_decal_special = False
        if self.f3d.POINT_LIT_GBI:
            rdp_settings.g_lighting_positional = bitFlags & self.f3d.G_LIGHTING_POSITIONAL != 0
        else:
            rdp_settings.g_lighting_positional = False

        rdp_settings.g_fog = bitFlags & self.f3d.G_FOG != 0
        rdp_settings.g_lighting = bitFlags & self.f3d.G_LIGHTING != 0
        rdp_settings.g_tex_gen = bitFlags & self.f3d.G_TEXTURE_GEN != 0
        rdp_settings.g_tex_gen_linear = bitFlags & self.f3d.G_TEXTURE_GEN_LINEAR != 0
        rdp_settings.g_lod = bitFlags & self.f3d.G_LOD != 0
        rdp_settings.g_shade_smooth = bitFlags & self.f3d.G_SHADING_SMOOTH != 0
        rdp_settings.g_clipping = bitFlags & self.f3d.G_CLIPPING != 0

    def setCombineLerp(self, lerp0, lerp1):
        mat = self.mat()

        if len(lerp0) < 8 or len(lerp1) < 8:
            print("Incorrect combiner param count: " + str(lerp0) + " " + str(lerp1))
            return

        lerp0 = [value.strip() for value in lerp0]
        lerp1 = [value.strip() for value in lerp1]

        # Padding since index can go up to 31
        combinerAList = ["COMBINED", "TEXEL0", "TEXEL1", "PRIMITIVE", "SHADE", "ENVIRONMENT", "1", "NOISE"] + ["0"] * 24
        combinerBList = ["COMBINED", "TEXEL0", "TEXEL1", "PRIMITIVE", "SHADE", "ENVIRONMENT", "CENTER", "K4"] + [
            "0"
        ] * 24
        combinerCList = [
            "COMBINED",
            "TEXEL0",
            "TEXEL1",
            "PRIMITIVE",
            "SHADE",
            "ENVIRONMENT",
            "SCALE",
            "COMBINED_ALPHA",
            "TEXEL0_ALPHA",
            "TEXEL1_ALPHA",
            "PRIMITIVE_ALPHA",
            "SHADE_ALPHA",
            "ENV_ALPHA",
            "LOD_FRACTION",
            "PRIM_LOD_FRAC",
            "K5",
        ] + ["0"] * 16
        combinerDList = ["COMBINED", "TEXEL0", "TEXEL1", "PRIMITIVE", "SHADE", "ENVIRONMENT", "1", "0"] + ["0"] * 24

        combinerAAlphaList = ["COMBINED", "TEXEL0", "TEXEL1", "PRIMITIVE", "SHADE", "ENVIRONMENT", "1", "0"]
        combinerBAlphaList = ["COMBINED", "TEXEL0", "TEXEL1", "PRIMITIVE", "SHADE", "ENVIRONMENT", "1", "0"]
        combinerCAlphaList = [
            "LOD_FRACTION",
            "TEXEL0",
            "TEXEL1",
            "PRIMITIVE",
            "SHADE",
            "ENVIRONMENT",
            "PRIM_LOD_FRAC",
            "0",
        ]
        combinerDAlphaList = ["COMBINED", "TEXEL0", "TEXEL1", "PRIMITIVE", "SHADE", "ENVIRONMENT", "1", "0"]

        for i in range(0, 4):
            lerp0[i] = math_eval("G_CCMUX_" + lerp0[i], self.f3d)
            lerp1[i] = math_eval("G_CCMUX_" + lerp1[i], self.f3d)

        for i in range(4, 8):
            lerp0[i] = math_eval("G_ACMUX_" + lerp0[i], self.f3d)
            lerp1[i] = math_eval("G_ACMUX_" + lerp1[i], self.f3d)

        mat.set_combiner = True
        mat.combiner1.A = combinerAList[lerp0[0]]
        mat.combiner1.B = combinerBList[lerp0[1]]
        mat.combiner1.C = combinerCList[lerp0[2]]
        mat.combiner1.D = combinerDList[lerp0[3]]
        mat.combiner1.A_alpha = combinerAAlphaList[lerp0[4]]
        mat.combiner1.B_alpha = combinerBAlphaList[lerp0[5]]
        mat.combiner1.C_alpha = combinerCAlphaList[lerp0[6]]
        mat.combiner1.D_alpha = combinerDAlphaList[lerp0[7]]

        mat.combiner2.A = combinerAList[lerp1[0]]
        mat.combiner2.B = combinerBList[lerp1[1]]
        mat.combiner2.C = combinerCList[lerp1[2]]
        mat.combiner2.D = combinerDList[lerp1[3]]
        mat.combiner2.A_alpha = combinerAAlphaList[lerp1[4]]
        mat.combiner2.B_alpha = combinerBAlphaList[lerp1[5]]
        mat.combiner2.C_alpha = combinerCAlphaList[lerp1[6]]
        mat.combiner2.D_alpha = combinerDAlphaList[lerp1[7]]

    def setCombineMode(self, command: "ParsedMacro"):
        if not hasattr(self.f3d, command.params[0]) or not hasattr(self.f3d, command.params[1]):
            print("Unhandled combiner mode: " + command.params[0] + ", " + command.params[1])
            return
        lerp0 = getattr(self.f3d, command.params[0])
        lerp1 = getattr(self.f3d, command.params[1])

        self.setCombineLerp(lerp0, lerp1)

    def setTLUTMode(self, flags):
        mat = self.mat()
        if not isinstance(flags, int):
            flags = math_eval(flags, self.f3d)
        tlut_mode = flags & (0b11 << self.f3d.G_MDSFT_TEXTLUT)
        for index in range(2):
            texProp = getattr(mat, "tex" + str(index))
            if tlut_mode == self.f3d.G_TT_IA16:
                texProp.ci_format = "IA16"
            elif tlut_mode == self.f3d.G_TT_RGBA16:
                texProp.ci_format = "RGBA16"
            else:  # self.f3d.G_TT_NONE or the unsupported value of 1
                # Othermode is set to disable palette/CI; make sure the texture format is not CI
                if texProp.tex_format[:2] == "CI":
                    texProp.tex_format = texProp.tex_format[1:]  # Cut off the C, so CI4->I4 and CI8->I8

    def setOtherModeFlags(self, command: "ParsedMacro"):
        mode = math_eval(command.params[0], self.f3d)
        if mode == self.f3d.G_SETOTHERMODE_H:
            self.setOtherModeFlagsH(command)
        else:
            self.setOtherModeFlagsL(command)

    def setFlagsAttrs(self, command: "ParsedMacro", database: "dict[str, Union[list[str], Callable[[Any],None]]]"):
        mat = self.mat()
        flags = math_eval(command.params[3], self.f3d)
        shift = math_eval(command.params[1], self.f3d)
        mask = math_eval(command.params[2], self.f3d)

        for field, fieldData in database.items():
            fieldShift = getattr(self.f3d, field)
            if shift <= fieldShift < shift + mask:
                if isinstance(fieldData, list):
                    value = (flags >> fieldShift) & (roundUpToPowerOf2(len(fieldData)) - 1)
                    setattr(mat.rdp_settings, field.lower(), fieldData[value])
                elif callable(fieldData):
                    fieldData(flags)
                else:
                    raise PluginError(f"Internal error in setFlagsAttrs, type(fieldData) == {type(fieldData)}")

    def setOtherModeFlagsH(self, command: "ParsedMacro"):
        otherModeH = {
            "G_MDSFT_ALPHADITHER": ["G_AD_PATTERN", "G_AD_NOTPATTERN", "G_AD_NOISE", "G_AD_DISABLE"],
            "G_MDSFT_RGBDITHER": ["G_CD_MAGICSQ", "G_CD_BAYER", "G_CD_NOISE", "G_CD_DISABLE"],
            "G_MDSFT_COMBKEY": ["G_CK_NONE", "G_CK_KEY"],
            "G_MDSFT_TEXTCONV": [
                "G_TC_CONV",
                "G_TC_CONV",
                "G_TC_CONV",
                "G_TC_CONV",
                "G_TC_CONV",
                "G_TC_FILTCONV",
                "G_TC_FILT",
            ],
            "G_MDSFT_TEXTFILT": ["G_TF_POINT", "G_TF_POINT", "G_TF_BILERP", "G_TF_AVERAGE"],
            "G_MDSFT_TEXTLUT": self.setTLUTMode,
            "G_MDSFT_TEXTLOD": ["G_TL_TILE", "G_TL_LOD"],
            "G_MDSFT_TEXTDETAIL": ["G_TD_CLAMP", "G_TD_SHARPEN", "G_TD_DETAIL"],
            "G_MDSFT_TEXTPERSP": ["G_TP_NONE", "G_TP_PERSP"],
            "G_MDSFT_CYCLETYPE": ["G_CYC_1CYCLE", "G_CYC_2CYCLE", "G_CYC_COPY", "G_CYC_FILL"],
            "G_MDSFT_COLORDITHER": ["G_CD_DISABLE", "G_CD_ENABLE"],
            "G_MDSFT_PIPELINE": ["G_PM_NPRIMITIVE", "G_PM_1PRIMITIVE"],
        }
        self.setFlagsAttrs(command, otherModeH)

    # This only handles commonly used render mode presets (with macros),
    # and no render modes at all with raw bit data.
    def setOtherModeFlagsL(self, command: "ParsedMacro"):
        otherModeL = {
            "G_MDSFT_ALPHACOMPARE": ["G_AC_NONE", "G_AC_THRESHOLD", "G_AC_THRESHOLD", "G_AC_DITHER"],
            "G_MDSFT_ZSRCSEL": ["G_ZS_PIXEL", "G_ZS_PRIM"],
            "G_MDSFT_RENDERMODE": self.setRenderMode,
        }
        self.setFlagsAttrs(command, otherModeL)

    def setRenderMode(self, flags):
        mat = self.mat()
        rendermode1 = renderModeMask(flags, 1, False)
        rendermode2 = renderModeMask(flags, 2, False)

        blend1 = renderModeMask(flags, 1, True)

        rendermodeName1 = None
        rendermodeName2 = None

        # print("Render mode: " + hex(rendermode1) + ", " + hex(rendermode2))
        for name, value in vars(self.f3d).items():
            if name[:5] == "G_RM_":
                # print(name + " " + hex(value))

                if name in ["G_RM_FOG_SHADE_A", "G_RM_FOG_PRIM_A", "G_RM_PASS"]:
                    if blend1 == value:
                        rendermodeName1 = name
                else:
                    if rendermode1 == value:
                        rendermodeName1 = name
                    if rendermode2 == value:
                        rendermodeName2 = name
            if rendermodeName1 is not None and rendermodeName2 is not None:
                break

        rdp_settings: "RDPSettings" = mat.rdp_settings

        if rendermodeName1 is not None and rendermodeName2 is not None:
            rdp_settings.rendermode_advanced_enabled = False
            rdp_settings.rendermode_preset_cycle_1 = rendermodeName1
            rdp_settings.rendermode_preset_cycle_2 = rendermodeName2
        else:
            rdp_settings.rendermode_advanced_enabled = True

        rdp_settings.aa_en = rendermode1 & self.f3d.AA_EN != 0
        rdp_settings.z_cmp = rendermode1 & self.f3d.Z_CMP != 0
        rdp_settings.z_upd = rendermode1 & self.f3d.Z_UPD != 0
        rdp_settings.im_rd = rendermode1 & self.f3d.IM_RD != 0
        rdp_settings.clr_on_cvg = rendermode1 & self.f3d.CLR_ON_CVG != 0
        rdp_settings.cvg_dst = self.f3d.cvgDstDict[rendermode1 & self.f3d.CVG_DST_SAVE]
        rdp_settings.zmode = self.f3d.zmodeDict[rendermode1 & self.f3d.ZMODE_DEC]
        rdp_settings.cvg_x_alpha = rendermode1 & self.f3d.CVG_X_ALPHA != 0
        rdp_settings.alpha_cvg_sel = rendermode1 & self.f3d.ALPHA_CVG_SEL != 0
        rdp_settings.force_bl = rendermode1 & self.f3d.FORCE_BL != 0

        rdp_settings.blend_p1 = self.f3d.blendColorDict[rendermode1 >> 30 & 3]
        rdp_settings.blend_a1 = self.f3d.blendAlphaDict[rendermode1 >> 26 & 3]
        rdp_settings.blend_m1 = self.f3d.blendColorDict[rendermode1 >> 22 & 3]
        rdp_settings.blend_b1 = self.f3d.blendMixDict[rendermode1 >> 18 & 3]

        rdp_settings.blend_p2 = self.f3d.blendColorDict[rendermode2 >> 28 & 3]
        rdp_settings.blend_a2 = self.f3d.blendAlphaDict[rendermode2 >> 24 & 3]
        rdp_settings.blend_m2 = self.f3d.blendColorDict[rendermode2 >> 20 & 3]
        rdp_settings.blend_b2 = self.f3d.blendMixDict[rendermode2 >> 16 & 3]

    def gammaInverseParam(self, color: "list[str]"):
        return [gammaInverseValue(math_eval(value, self.f3d) / 255) for value in color[:3]] + [
            math_eval(color[3], self.f3d) / 255
        ]

    def getLightIndex(self, lightIndexString):
        return math_eval(lightIndexString, self.f3d) if "LIGHT_" not in lightIndexString else int(lightIndexString[-1:])

    def getLightCount(self, lightCountString):
        return (
            math_eval(lightCountString, self.f3d)
            if "NUMLIGHTS_" not in lightCountString
            else int(lightCountString[-1:])
        )

    def getLightObj(self, light: Light):
        if light not in self.lightData:
            lightName = "Light"
            bLight = bpy.data.lights.new(lightName, "SUN")
            lightObj = bpy.data.objects.new(lightName, bLight)

            lightObj.rotation_euler = (
                mathutils.Euler((0, 0, math.pi)).to_quaternion()
                @ (mathutils.Euler((math.pi / 2, 0, 0)).to_quaternion() @ Vector(light.normal)).rotation_difference(
                    Vector((0, 0, 1))
                )
            ).to_euler()
            # lightObj.rotation_euler[0] *= 1
            bLight.color = light.color

            bpy.context.scene.collection.objects.link(lightObj)
            self.lightData[light] = lightObj
        return self.lightData[light]

    def applyLights(self):
        mat = self.mat()
        allCombinerUses = all_combiner_uses(mat)
        if allCombinerUses["Shade"] and mat.rdp_settings.g_lighting and mat.set_lights:
            mat.use_default_lighting = False
            mat.ambient_light_color = tuple(self.lights.a.color[:]) + ((1,) if len(self.lights.a.color) == 3 else ())

            for i in range(self.numLights):
                lightObj = self.getLightObj(self.lights.l[i])
                setattr(mat, "f3d_light" + str(i + 1), lightObj.data)

    def setLightColor(self, data, command):
        self.mat().set_lights = True
        lightIndex = self.getLightIndex(command.params[0])
        colorData = math_eval(command.params[1], self.f3d)
        color = Vector(
            [((colorData >> 24) & 0xFF) / 0xFF, ((colorData >> 16) & 0xFF) / 0xFF, ((colorData >> 8) & 0xFF) / 0xFF]
        )

        if lightIndex != self.numLights + 1:
            self.lights.l[lightIndex - 1].color = color
        else:
            self.lights.a.color = color

        # This is an assumption.
        if self.numLights < lightIndex - 1:
            self.numLights = lightIndex - 1

    # Assumes that any SPLight references a Lights0-9n struct instead of specific Light structs.
    def setLight(self, data, command):
        mat = self.mat()
        mat.set_lights = True

        lightReference = command.params[0]
        lightIndex = self.getLightIndex(command.params[1])

        match = re.search("([A-Za-z0-9\_]*)\.(l(\[([0-9])\])?)?(a)?", lightReference)
        if match is None:
            print(
                "Could not handle parsing of light reference: "
                + lightReference
                + ". Currently only handling Lights0-9n structs (not Light)"
            )
            return

        lightsName = match.group(1)
        lights = self.createLights(data, lightsName)

        if match.group(2) is not None:
            if match.group(3) is not None:
                lightIndex = math_eval(match.group(4), self.f3d)
            else:
                lightIndex = 0

            # This is done as an assumption, to handle models that have numLights set beforehand
            if self.numLights < lightIndex + 1:
                self.numLights = lightIndex + 1
            self.lights.l[lightIndex] = lights.l[lightIndex]
        else:
            self.lights.a = lights.a

    def setLights(self, data, command):
        mat = self.mat()
        self.mat().set_lights = True

        numLights = self.getLightCount(command.name[13])
        self.numLights = numLights

        lightsName = command.params[0]
        self.lights = self.createLights(data, lightsName)

    def createLights(self, data, lightsName):
        numLights, lightValues = parseLightsData(data, lightsName, self)
        ambientColor = Vector(gammaInverse([value / 255 for value in lightValues[0:3]]))

        lightList = []

        for i in range(numLights):
            color = Vector(gammaInverse([value / 255 for value in lightValues[3 + 6 * i : 3 + 6 * i + 3]]))
            direction = Vector(bytesToNormal(lightValues[3 + 6 * i + 3 : 3 + 6 * i + 6]))
            lightList.append(Light(color, direction))

        while len(lightList) < 7:
            lightList.append(Light(Vector([0, 0, 0]), Vector([0x49, 0x49, 0x49])))

        # normally a and l are Ambient and Light objects,
        # but here they will be a color and blender light object array.
        lights = Lights(lightsName, self.f3d)
        lights.a = Ambient(ambientColor)
        lights.l = lightList

        return lights

    def getTileIndex(self, value):
        if value == "G_TX_RENDERTILE":
            return self.f3d.G_TX_RENDERTILE
        elif value == "G_TX_LOADTILE":
            return self.f3d.G_TX_LOADTILE
        else:
            return math_eval(value, self.f3d)

    def getTileSettings(self, value):
        return self.tileSettings[self.getTileIndex(value)]

    def getTileSizeSettings(self, value):
        return self.tileSizes[self.getTileIndex(value)]

    def setTileSize(self, params: "list[str | int]"):
        tileSizeSettings = self.getTileSizeSettings(params[0])
        tileSettings = self.getTileSettings(params[0])

        dimensions = [0, 0, 0, 0]
        for i in range(1, 5):
            # match = None
            # if not isinstance(params[i], int):
            # 	match = re.search("\(([0-9]+)\s*\-\s*1\s*\)\s*<<\s*G\_TEXTURE\_IMAGE\_FRAC", params[i])
            # if match is not None:
            # 	dimensions[i - 1] = (math_eval(match.group(1), self.f3d) - 1) << self.f3d.G_TEXTURE_IMAGE_FRAC
            # else:
            # 	dimensions[i - 1] = math_eval(params[i], self.f3d)
            dimensions[i - 1] = math_eval(params[i], self.f3d)

        tileSizeSettings.uls = dimensions[0]
        tileSizeSettings.ult = dimensions[1]
        tileSizeSettings.lrs = dimensions[2]
        tileSizeSettings.lrt = dimensions[3]

    def setTile(self, params: "list[str | int]", dlData: str):
        tileIndex = self.getTileIndex(params[4])
        tileSettings = self.getTileSettings(params[4])
        tileSettings.fmt = getTileFormat(params[0], self.f3d)
        tileSettings.siz = getTileSize(params[1], self.f3d)
        tileSettings.line = math_eval(params[2], self.f3d)
        tileSettings.tmem = math_eval(params[3], self.f3d)
        tileSettings.palette = math_eval(params[5], self.f3d)
        tileSettings.cmt = getTileClampMirror(params[6], self.f3d)
        tileSettings.maskt = getTileMask(params[7], self.f3d)
        tileSettings.shiftt = getTileShift(params[8], self.f3d)
        tileSettings.cms = getTileClampMirror(params[9], self.f3d)
        tileSettings.masks = getTileMask(params[10], self.f3d)
        tileSettings.shifts = getTileShift(params[11], self.f3d)

        tileSizeSettings = self.getTileSizeSettings(params[4])

    def loadTile(self, params):
        tileSettings = self.getTileSettings(params[0])
        """
        TODO: Region parsing too hard?
        region = [
        	math_eval(params[1], self.f3d) / 4,
        	math_eval(params[2], self.f3d) / 4,
        	math_eval(params[3], self.f3d) / 4,
        	math_eval(params[4], self.f3d) / 4
        ]
        """
        region = None

        # Defer texture parsing until next set tile.
        self.tmemDict[tileSettings.tmem] = self.currentTextureName
        self.materialChanged = True

    def loadMultiBlock(self, params: "list[str | int]", dlData: str, is4bit: bool):
        width = math_eval(params[5], self.f3d)
        height = math_eval(params[6], self.f3d)
        siz = params[4]
        assert isinstance(siz, str)
        line = ((width * self.getSizeMacro(siz, "_LINE_BYTES")) + 7) >> 3 if not is4bit else ((width >> 1) + 7) >> 3
        tmem = params[1]
        tile = params[2]
        loadBlockSiz = self.getSizeMacro(siz, "_LOAD_BLOCK") if not is4bit else self.f3d.G_IM_SIZ_16b
        self.currentTextureName = params[0]
        self.setTile(
            [
                params[3],
                loadBlockSiz,
                0,
                tmem,
                "G_TX_LOADTILE",
                0,
                params[9],
                params[11],
                params[13],
                params[8],
                params[10],
                params[12],
            ],
            dlData,
        )
        # TODO: Region is ignored for now
        self.loadTile(["G_TX_LOADTILE", 0, 0, 0, 0])
        self.setTile(
            [
                params[3],
                params[4],
                line,
                tmem,
                tile,
                0,
                params[9],
                params[11],
                params[13],
                params[8],
                params[10],
                params[12],
            ],
            dlData,
        )
        self.setTileSize(
            [tile, 0, 0, (width - 1) << self.f3d.G_TEXTURE_IMAGE_FRAC, (height - 1) << self.f3d.G_TEXTURE_IMAGE_FRAC]
        )

    def loadTLUTPal(self, name: str, dlData: str, count: int):
        # TODO: Doesn't handle loading palettes into not tmem 256
        self.currentTextureName = name
        self.setTile([0, 0, 0, 256, "G_TX_LOADTILE", 0, 0, 0, 0, 0, 0, 0], dlData)
        self.loadTLUT(["G_TX_LOADTILE", count], dlData)

    # override this in a child context to handle texture references.
    # keep material parameter for use by parent.
    # ex. In OOT, you can call self.loadTexture() here based on texture arrays.
    def handleTextureReference(
        self,
        name: str,
        image: F3DTextureReference,
        material: bpy.types.Material,
        index: int,
        tileSettings: DPSetTile,
        data: str,
    ):
        texProp = getattr(material.f3d_mat, "tex" + str(index))
        texProp.tex = None
        texProp.use_tex_reference = True
        texProp.tex_reference = name
        size = texProp.tex_reference_size

    # add to this by overriding in a parent context, to handle clearing settings related to previous texture references.
    def handleTextureValue(self, material: bpy.types.Material, image: bpy.types.Image, index: int):
        texProp = getattr(material.f3d_mat, "tex" + str(index))
        texProp.tex = image
        texProp.use_tex_reference = False
        size = texProp.tex.size

    def applyTileToMaterial(self, index, tileSettings, tileSizeSettings, dlData: str):
        mat = self.mat()

        texProp = getattr(mat, "tex" + str(index))

        name = self.tmemDict[tileSettings.tmem]
        image = self.textureData[name]
        if isinstance(image, F3DTextureReference):
            self.handleTextureReference(name, image, self.materialContext, index, tileSettings, dlData)
        else:
            self.handleTextureValue(self.materialContext, image, index)
        texProp.tex_set = True

        if texProp.use_tex_reference:
            # WARNING: Inferring texture size from tile size.
            texProp.tex_reference_size = [
                int(round(tileSizeSettings.lrs / (2**self.f3d.G_TEXTURE_IMAGE_FRAC) + 1)),
                int(round(tileSizeSettings.lrt / (2**self.f3d.G_TEXTURE_IMAGE_FRAC) + 1)),
            ]

        texProp.tex_format = tileSettings.fmt[8:].replace("_", "") + tileSettings.siz[8:-1].replace("_", "")

        texProp.S.clamp = tileSettings.cms[0]
        texProp.S.mirror = tileSettings.cms[1]
        texProp.S.mask = tileSettings.masks
        texProp.S.shift = tileSettings.shifts

        texProp.T.clamp = tileSettings.cmt[0]
        texProp.T.mirror = tileSettings.cmt[1]
        texProp.T.mask = tileSettings.maskt
        texProp.T.shift = tileSettings.shiftt

        texProp.S.low = round(tileSizeSettings.uls / (2**self.f3d.G_TEXTURE_IMAGE_FRAC), 3)
        texProp.T.low = round(tileSizeSettings.ult / (2**self.f3d.G_TEXTURE_IMAGE_FRAC), 3)
        texProp.S.high = round(tileSizeSettings.lrs / (2**self.f3d.G_TEXTURE_IMAGE_FRAC), 3)
        texProp.T.high = round(tileSizeSettings.lrt / (2**self.f3d.G_TEXTURE_IMAGE_FRAC), 3)

    def loadTexture(self, data, name, region, tileSettings, isLUT):
        textureName = name

        if textureName in self.textureData:
            return self.textureData[textureName]

        """region ignored?"""
        if isLUT:
            siz = "G_IM_SIZ_16b"
            width = 16
        else:
            siz = tileSettings.siz
            if siz == "G_IM_SIZ_4b":
                width = (tileSettings.line * 8) * 2
            else:
                width = ceil((tileSettings.line * 8) / self.f3d.G_IM_SIZ_VARS[siz + "_LINE_BYTES"])

        # TODO: Textures are sometimes loaded in with different dimensions than for rendering.
        # This means width is incorrect?
        image, loadedFromImageFile = parseTextureData(
            data, textureName, self, tileSettings.fmt, siz, width, isLUT, self.f3d
        )
        if loadedFromImageFile:
            self.imagesDontApplyTlut.add(image)

        self.textureData[textureName] = image
        return self.textureData[textureName]

    def loadTLUT(self, params, dlData):
        tileSettings = self.getTileSettings(params[0])
        name = self.currentTextureName
        textureName = name
        self.tmemDict[tileSettings.tmem] = textureName

        tlut = self.loadTexture(dlData, textureName, [0, 0, 16, 16], tileSettings, True)
        self.materialChanged = True

    def applyTLUT(self, image, tlut):
        invalidIndicesDetected = False
        for i in range(int(len(image.pixels) / 4)):
            lutIndex = int(round(image.pixels[4 * i] * 255))
            newValues = tlut.pixels[4 * lutIndex : 4 * (lutIndex + 1)]
            if len(newValues) < 4:
                # print("Invalid LUT Index " + str(lutIndex))
                invalidIndicesDetected = True
            else:
                image.pixels[4 * i : 4 * (i + 1)] = newValues

        if invalidIndicesDetected:
            print("Invalid LUT Indices detected.")

<<<<<<< HEAD
    def load_dolphin_tlut(self, params):  # gsDPLoadTLUT_Dolphin
        tlut_name = math_eval(params[0], self.f3d)
        texture_name = params[3]
        self.ac_pal_dict[tlut_name] = texture_name
        self.materialChanged = True

    def set_texture_image_dolphin(self, params):  # DPSetTextureImage_Dolphin
        self.set_img.fmt = getTileFormat(params[0], self.f3d)
        self.set_img.siz = getTileSize(params[1], self.f3d)
        self.set_img.height = math_eval(params[2], self.f3d)
        self.set_img.width = math_eval(params[3], self.f3d)
        self.set_img.image = self.currentTextureName = params[4]
        self.materialChanged = True

    def set_tile_size_dolphin(self, params):  # DPSetTileSize_Dolphin
        tile_size = self.getTileSizeSettings(params[0])

        dimensions = [0, 0, 0, 0]
        for i in range(1, 5):
            dimensions[i - 1] = math_eval(params[i], self.f3d)

        tile_size.uls = dimensions[0]
        tile_size.ult = dimensions[1]
        tile_size.lrs = dimensions[2]
        tile_size.lrt = dimensions[3]

    def load_dolphin_4b_texture_block(self, params):  # gsDPLoadTextureBlock_4b_Dolphin
        self.set_texture_image_dolphin(params)
        self.set_tile_size_dolphin(params)

    def set_tile_dolphin(self, params, dlData):  # DPSetTile_Dolphin
        tile = self.getTileIndex(params[1])
        tile_settings: DPSetTile = self.tileSettings[tile]
        self.tmemDict[tile] = self.set_img.image
        tile_settings.fmt = self.set_img.fmt
        tile_settings.siz = self.set_img.siz
        tile_settings.palette = math_eval(params[2], self.f3d)

        actual_fmt = tile_settings.fmt[8:].replace("_", "") + tile_settings.siz[8:-1].replace("_", "")
        texelsPerWord = 64 // texBitSizeInt[actual_fmt]
        assert self.set_img.width % texelsPerWord == 0
        tile_settings.line = self.set_img.width // texelsPerWord

        if tile_settings.palette in self.ac_pal_dict:
            lut_tile_settings: DPSetTile = copy.copy(tile_settings)
            lut_tile_settings.fmt = "G_IM_FMT_RGBA"
            lut_tile_settings.siz = "G_IM_SIZ_16b"
            tlut = self.loadTexture(
                dlData, self.ac_pal_dict[tile_settings.palette], [0, 0, 16, 16], lut_tile_settings, True
            )

        tile_settings.masks = log2iRoundUp(self.set_img.width)
        tile_settings.maskt = log2iRoundUp(self.set_img.height)
        tile_size: DPSetTileSize = self.tileSizes[tile]
        tile_size.uls = 0
        tile_size.ult = 0
=======
    def getVertexDataStart(self, vertexDataParam: str, f3d: F3D):
        matchResult = re.search(r"\&?([A-Za-z0-9\_]*)\s*(\[([^\]]*)\])?\s*(\+(.*))?", vertexDataParam)
        if matchResult is None:
            raise PluginError("SPVertex param " + vertexDataParam + " is malformed.")

        offset = 0
        if matchResult.group(3):
            offset += math_eval(matchResult.group(3), f3d)
        if matchResult.group(5):
            offset += math_eval(matchResult.group(5), f3d)

        return matchResult.group(1), offset
>>>>>>> c980f335

    def processCommands(self, dlData: str, dlName: str, dlCommands: "list[ParsedMacro]"):
        callStack = [F3DParsedCommands(dlName, dlCommands, 0)]
        while len(callStack) > 0:
            currentCommandList = callStack[-1]
            command = currentCommandList.currentCommand()

            if currentCommandList.index >= len(currentCommandList.commands):
                raise PluginError("Cannot handle unterminated static display lists: " + currentCommandList.name)
            elif len(callStack) > 2**16:
                raise PluginError("DL call stack larger than 2**16, assuming infinite loop: " + currentCommandList.name)

            # print(command.name + " " + str(command.params))
            if command.name == "gsSPVertex":
                vertexDataName, vertexDataOffset = self.getVertexDataStart(command.params[0], self.f3d)
                parseVertexData(dlData, vertexDataName, self)
                self.addVertices(command.params[1], command.params[2], vertexDataName, vertexDataOffset)
            elif command.name == "gsSPMatrix":
                self.setCurrentTransform(command.params[0], command.params[1])
            elif command.name == "gsSPPopMatrix":
                print("gsSPPopMatrix not handled.")
            elif command.name == "gsSP1Triangle":
                self.addTriangle(command.params[0:3], dlData)
            elif command.name == "gsSP2Triangles":
                self.addTriangle(command.params[0:3] + command.params[4:7], dlData)
            elif command.name == "gsSPNTrianglesInit_5b":
                self.tri_init_count = math_eval(command.params[0], self.f3d)
                self.addTriangle(command.params[1 : max(10, self.tri_init_count)], dlData)
                self.tri_init_count -= 3
            elif command.name == "gsSPNTrianglesInit_7b":
                self.tri_init_count = math_eval(command.params[0], self.f3d)
                self.addTriangle(command.params[1 : max(7, self.tri_init_count)], dlData)
                self.tri_init_count -= 2
            elif command.name == "gsSPNTriangles_5b":
                self.addTriangle(command.params[0 : max(12, self.tri_init_count * 3)], dlData)
                self.tri_init_count -= 4
            elif command.name == "gsSPNTriangles_7b":
                self.addTriangle(command.params[0 : max(9, self.tri_init_count * 3)], dlData)
                self.tri_init_count -= 3
            elif command.name == "gsSPDisplayList" or command.name.startswith("gsSPBranch"):
                newDLName = self.processDLName(command.params[0])
                if newDLName is not None:
                    newDLCommands = parseDLData(dlData, newDLName)
                    # Use -1 index so that it will be incremented to 0 at end of loop
                    parsedCommands = F3DParsedCommands(newDLName, newDLCommands, -1)
                    if command.name == "gsSPDisplayList":
                        callStack.append(parsedCommands)
                    elif command.name.startswith("gsSPBranch"):  # TODO: Handle BranchZ?
                        callStack = callStack[:-1]
                        callStack.append(parsedCommands)
            elif command.name == "gsSPEndDisplayList":
                callStack = callStack[:-1]

            # Should we parse commands into f3d_gbi classes?
            # No, because some parsing involves reading C files, which is separate.

            # Assumes macros use variable names instead of values
            mat = self.mat()
            try:
                # Material Specific Commands
                materialNotChanged = False

                rdp_settings: "RDPSettings" = mat.rdp_settings

                if command.name == "gsSPClipRatio":
                    rdp_settings.clip_ratio = math_eval(command.params[0], self.f3d)
                elif command.name == "gsSPNumLights":
                    self.numLights = self.getLightCount(command.params[0])
                elif command.name == "gsSPLight":
                    self.setLight(dlData, command)
                elif command.name == "gsSPLightColor":
                    self.setLightColor(dlData, command)
                elif command.name[:13] == "gsSPSetLights":
                    self.setLights(dlData, command)
                elif command.name == "gsSPAmbOcclusionAmb":
                    mat.ao_ambient = float_from_u16_str(command.params[0])
                    mat.set_ao = True
                elif command.name == "gsSPAmbOcclusionDir":
                    mat.ao_directional = float_from_u16_str(command.params[0])
                    mat.set_ao = True
                elif command.name == "gsSPAmbOcclusionPoint":
                    mat.ao_point = float_from_u16_str(command.params[0])
                    mat.set_ao = True
                elif command.name == "gsSPAmbOcclusionAmbDir":
                    mat.ao_ambient = float_from_u16_str(command.params[0])
                    mat.ao_directional = float_from_u16_str(command.params[1])
                    mat.set_ao = True
                elif command.name == "gsSPAmbOcclusionDirPoint":
                    mat.ao_directional = float_from_u16_str(command.params[0])
                    mat.ao_point = float_from_u16_str(command.params[1])
                    mat.set_ao = True
                elif command.name == "gsSPAmbOcclusion":
                    mat.ao_ambient = float_from_u16_str(command.params[0])
                    mat.ao_directional = float_from_u16_str(command.params[1])
                    mat.ao_point = float_from_u16_str(command.params[2])
                    mat.set_ao = True
                elif command.name == "gsSPFresnel":
                    scale = int_from_s16_str(command.params[0])
                    offset = int_from_s16_str(command.params[1])
                    dotMax = ((0x7F - offset) << 15) // scale
                    dotMin = ((0x00 - offset) << 15) // scale
                    mat.fresnel_hi = dotMax / float(0x7FFF)
                    mat.fresnel_lo = dotMin / float(0x7FFF)
                    mat.set_fresnel = True
                elif command.name == "gsSPAttrOffsetST":
                    mat.attroffs_st = [
                        int_from_s16_str(command.params[0]) / 32,
                        int_from_s16_str(command.params[1]) / 32,
                    ]
                    mat.set_attroffs_st = True
                elif command.name == "gsSPAttrOffsetZ":
                    mat.attroffs_z = int_from_s16_str(command.params[0])
                    mat.set_attroffs_z = True
                elif command.name == "gsSPFogFactor":
                    pass
                elif command.name == "gsSPFogPosition":
                    mat.fog_position = [math_eval(command.params[0], self.f3d), math_eval(command.params[1], self.f3d)]
                    mat.set_fog = True
                elif command.name == "gsSPTexture" or command.name == "gsSPTextureL":
                    # scale_autoprop should always be false (set in init)
                    # This prevents issues with material caching where updating nodes on a material causes its key to change
                    if command.params[0] == 0xFFFF and command.params[1] == 0xFFFF:
                        mat.tex_scale = (1, 1)
                    else:
                        mat.tex_scale = [
                            math_eval(command.params[0], self.f3d) / (2**16),
                            math_eval(command.params[1], self.f3d) / (2**16),
                        ]
                    # command.params[2] is "lod level", and for clarity we store this is the number of mipmapped textures (which is +1)
                    rdp_settings.num_textures_mipmapped = 1 + math_eval(command.params[2], self.f3d)
                elif command.name == "gsSPSetGeometryMode":
                    self.setGeoFlags(command, True)
                elif command.name == "gsSPClearGeometryMode":
                    self.setGeoFlags(command, False)
                elif command.name == "gsSPLoadGeometryMode":
                    self.loadGeoFlags(command)
                elif command.name == "gsSPSetOtherMode":
                    self.setOtherModeFlags(command)
                elif command.name == "gsDPPipelineMode":
                    rdp_settings.g_mdsft_pipeline = command.params[0]
                elif command.name == "gsDPSetCycleType":
                    rdp_settings.g_mdsft_cycletype = command.params[0]
                elif command.name == "gsDPSetTexturePersp":
                    rdp_settings.g_mdsft_textpersp = command.params[0]
                elif command.name == "gsDPSetTextureDetail":
                    rdp_settings.g_mdsft_textdetail = command.params[0]
                elif command.name == "gsDPSetTextureLOD":
                    rdp_settings.g_mdsft_textlod = command.params[0]
                elif command.name == "gsDPSetTextureLUT":
                    self.setTLUTMode(command.params[0])
                elif command.name == "gsDPSetTextureFilter":
                    rdp_settings.g_mdsft_text_filt = command.params[0]
                elif command.name == "gsDPSetTextureConvert":
                    rdp_settings.g_mdsft_textconv = command.params[0]
                elif command.name == "gsDPSetCombineKey":
                    rdp_settings.g_mdsft_combkey = command.params[0]
                elif command.name == "gsDPSetColorDither":
                    rdp_settings.g_mdsft_color_dither = command.params[0]
                elif command.name == "gsDPSetAlphaDither":
                    rdp_settings.g_mdsft_alpha_dither = command.params[0]
                elif command.name == "gsDPSetAlphaCompare":
                    rdp_settings.g_mdsft_alpha_compare = command.params[0]
                elif command.name == "gsDPSetDepthSource":
                    rdp_settings.g_mdsft_zsrcsel = command.params[0]
                elif command.name == "gsDPSetRenderMode":
                    flags = math_eval(command.params[0] + " | " + command.params[1], self.f3d)
                    self.setRenderMode(flags)
                elif command.name == "gsDPSetTextureImage":
                    # Are other params necessary?
                    # The params are set in SetTile commands.
                    self.currentTextureName = command.params[3]
                elif command.name == "gsDPSetCombineMode":
                    self.setCombineMode(command)
                elif command.name == "gsDPSetCombineLERP":
                    self.setCombineLerp(command.params[0:8], command.params[8:16])
                elif command.name == "gsDPSetEnvColor":
                    mat.env_color = self.gammaInverseParam(command.params)
                    mat.set_env = True
                elif command.name == "gsDPSetBlendColor":
                    mat.blend_color = self.gammaInverseParam(command.params)
                    mat.set_blend = True
                elif command.name == "gsDPSetTexEdgeAlpha":  # F3DEX (AC)
                    mat.tex_edge_alpha = math_eval(command.params[0], self.f3d) / 255
                    mat.set_tex_edge_alpha = True
                elif command.name == "gsDPSetTextureAdjustMode":
                    mat.bilerp_text_adjust = command.params[0]
                    mat.set_bilerp_text_adjust = True
                elif command.name == "gsDPSetFogColor":
                    mat.fog_color = self.gammaInverseParam(command.params)
                    mat.set_fog = True
                elif command.name == "gsDPSetFillColor":
                    pass
                elif command.name == "gsDPSetPrimDepth":
                    pass
                elif command.name == "gsDPSetPrimColor":
                    mat.prim_lod_min = math_eval(command.params[0], self.f3d) / 255
                    mat.prim_lod_frac = math_eval(command.params[1], self.f3d) / 255
                    mat.prim_color = self.gammaInverseParam(command.params[2:6])
                    mat.set_prim = True
                elif command.name == "gsDPSetOtherMode":
                    print("gsDPSetOtherMode not handled.")
                elif command.name == "DPSetConvert":
                    mat.set_k0_5 = True
                    for i in range(6):
                        setattr(mat, "k" + str(i), gammaInverseValue(math_eval(command.params[i], self.f3d) / 255))
                elif command.name == "DPSetKeyR":
                    mat.set_key = True
                elif command.name == "DPSetKeyGB":
                    mat.set_key = True
                else:
                    materialNotChanged = True

                if not materialNotChanged:
                    self.materialChanged = True

                # Texture Commands
                # Assume file texture load
                # SetTextureImage -> Load command -> Set Tile (0 or 1)

                if command.name == "gsDPSetTileSize":
                    self.setTileSize(command.params)
                elif command.name == "gsDPLoadTile":
                    self.loadTile(command.params)
                elif command.name == "gsDPSetTile":
                    self.setTile(command.params, dlData)
                elif command.name == "gsDPLoadBlock":
                    self.loadTile(command.params)
                elif command.name == "gsDPLoadTLUTCmd":
                    self.loadTLUT(command.params, dlData)
                elif command.name == "gsDPSetTile_Dolphin":
                    self.set_tile_dolphin(command.params, dlData)
                elif command.name == "gsDPLoadTLUT_Dolphin":
                    self.load_dolphin_tlut(command.params)
                elif command.name == "gsDPSetTextureImage_Dolphin":
                    self.set_texture_image_dolphin(command.params)
                elif command.name == "gsDPSetTileSize_Dolphin":
                    self.set_tile_size_dolphin(command.params)
                elif command.name == "gsDPLoadTextureBlock_4b_Dolphin":
                    self.load_dolphin_4b_texture_block(command.params)

                # This all ignores S/T high/low values
                # This is pretty bad/confusing
                elif command.name.startswith("gsDPLoadTextureBlock"):
                    is4bit = "4b" in command.name
                    if is4bit:
                        self.loadMultiBlock(
                            [command.params[0]]
                            + [0, "G_TX_RENDERTILE"]
                            + [command.params[1], "G_IM_SIZ_4b"]
                            + command.params[2:],
                            dlData,
                            True,
                        )
                    else:
                        self.loadMultiBlock(
                            [command.params[0]] + [0, "G_TX_RENDERTILE"] + command.params[1:], dlData, False
                        )
                elif command.name.startswith("gsDPLoadMultiBlock"):
                    is4bit = "4b" in command.name
                    if is4bit:
                        self.loadMultiBlock(command.params[:4] + ["G_IM_SIZ_4b"] + command.params[4:], dlData, True)
                    else:
                        self.loadMultiBlock(command.params, dlData, False)
                elif command.name.startswith("gsDPLoadTextureTile"):
                    is4bit = "4b" in command.name
                    if is4bit:
                        self.loadMultiBlock(
                            [command.params[0]]
                            + [0, "G_TX_RENDERTILE"]
                            + [command.params[1], "G_IM_SIZ_4b"]
                            + command.params[2:4]
                            + command.params[9:],
                            "4b",  # FIXME extra argument?
                            dlData,
                            True,
                        )
                    else:
                        self.loadMultiBlock(
                            [command.params[0]] + [0, "G_TX_RENDERTILE"] + command.params[1:5] + command.params[9:],
                            "4b",  # FIXME extra argument?
                            dlData,
                            False,
                        )
                elif command.name.startswith("gsDPLoadMultiTile"):
                    is4bit = "4b" in command.name
                    if is4bit:
                        self.loadMultiBlock(
                            command.params[:4] + ["G_IM_SIZ_4b"] + command.params[4:6] + command.params[10:],
                            dlData,
                            True,
                        )
                    else:
                        self.loadMultiBlock(command.params[:7] + command.params[11:], dlData, False)

                # TODO: Only handles palettes at tmem = 256
                elif command.name == "gsDPLoadTLUT_pal16":
                    self.loadTLUTPal(command.params[1], dlData, 15)
                elif command.name == "gsDPLoadTLUT_pal256":
                    self.loadTLUTPal(command.params[0], dlData, 255)
                else:
                    pass

            except TypeError as e:
                print(traceback.format_exc())
                # raise Exception(e)
                # print(e)

            # Don't use currentCommandList because some commands may change that
            if len(callStack) > 0:
                callStack[-1].index += 1

    # override this to handle game specific DL calls.
    # return None to indicate DL call should be skipped.
    def processDLName(self, name: str) -> Optional[str]:
        return name

    def deleteMaterialContext(self):
        if self.materialContext is not None:
            bpy.data.materials.remove(self.materialContext)
        else:
            raise PluginError("Attempting to delete material context that is None.")

    # if deleteMaterialContext is False, then manually call self.deleteMaterialContext() later.
    def createMesh(self, obj, removeDoubles, importNormals, callDeleteMaterialContext: bool):
        mesh = obj.data
        if len(self.verts) % 3 != 0:
            print(len(self.verts))
            raise PluginError("Number of verts in mesh not divisible by 3, currently " + str(len(self.verts)))

        triangleCount = int(len(self.verts) / 3)
        verts = [f3dVert.position for f3dVert in self.verts]
        faces = [[3 * i + j for j in range(3)] for i in range(triangleCount)]
        print("Vertices: " + str(len(self.verts)) + ", Triangles: " + str(triangleCount))

        mesh.from_pydata(vertices=verts, edges=[], faces=faces)
        uv_layer_name = mesh.uv_layers.new().name
        # if self.materialContext.f3d_mat.rdp_settings.g_lighting:
        # else:

        if importNormals:
            # Changed in Blender 4.1: "Meshes now always use custom normals if they exist." (and use_auto_smooth was removed)
            if bpy.app.version < (4, 1, 0):
                mesh.use_auto_smooth = True
            mesh.normals_split_custom_set([f3dVert.normal for f3dVert in self.verts])

        for groupName, indices in self.limbGroups.items():
            group = obj.vertex_groups.new(name=self.limbToBoneName[groupName])
            group.add(indices, 1, "REPLACE")

        for i in range(len(mesh.polygons)):
            mesh.polygons[i].material_index = self.triMatIndices[i]

        # Workaround for an issue in Blender 3.5 where putting this above the `if importNormals` block
        # causes wrong uvs/normals and sometimes crashes.
        uv_layer = mesh.uv_layers[uv_layer_name].data

        for i in range(len(mesh.loops)):
            # This should be okay, since we aren't trying to optimize vertices
            # There will be one loop for every vertex
            uv_layer[i].uv = self.verts[i].uv

        color_layer = mesh.vertex_colors.new(name="Col").data
        for i in range(len(mesh.loops)):
            color_layer[i].color = self.verts[i].rgb.to_4d()

        alpha_layer = mesh.vertex_colors.new(name="Alpha").data
        for i in range(len(mesh.loops)):
            alpha_layer[i].color = [self.verts[i].alpha] * 3 + [1]

        if bpy.context.mode != "OBJECT":
            bpy.ops.object.mode_set(mode="OBJECT")
        bpy.ops.object.select_all(action="DESELECT")
        obj.select_set(True)
        bpy.context.view_layer.objects.active = obj

        for material in self.materials:
            obj.data.materials.append(material)
        if not importNormals:
            bpy.ops.object.shade_smooth()
        if removeDoubles:
            bpy.ops.object.mode_set(mode="EDIT")
            bpy.ops.mesh.select_all(action="SELECT")
            bpy.ops.mesh.remove_doubles()
            bpy.ops.object.mode_set(mode="OBJECT")

        obj.location = bpy.context.scene.cursor.location

        i = 0
        for key, lightObj in self.lightData.items():
            lightObj.location = bpy.context.scene.cursor.location + Vector((i, 0, 0))
            i += 1

        self.clearGeometry()

        if callDeleteMaterialContext:
            self.deleteMaterialContext()


class ParsedMacro:
    def __init__(self, name: str, params: "list[str]"):
        self.name = name
        self.params = params


# Static DLs only


# limbName = c variable name (for parsing text)
# boneName = blender bone name (for assigning vertex groups)
# we distinguish these because there is no guarantee of bone order in blender,
# so we usually rely on alphabetical naming.
# This means changing the c variable names.
def parseF3D(
    dlData: str,
    dlName: str,
    transformMatrix: mathutils.Matrix,
    limbName: str,
    boneName: str,
    drawLayerPropName: str,
    drawLayer: str,
    f3dContext: F3DContext,
    callClearMaterial: bool,
):
    f3dContext.matrixData[limbName] = transformMatrix
    f3dContext.setCurrentTransform(limbName)
    f3dContext.limbToBoneName[limbName] = boneName
    setattr(f3dContext.mat().draw_layer, drawLayerPropName, drawLayer)

    # vertexGroup = getOrMakeVertexGroup(obj, boneName)
    # groupIndex = vertexGroup.index

    processedDLName = f3dContext.processDLName(dlName)
    if processedDLName is not None:
        dlCommands = parseDLData(dlData, processedDLName)
        f3dContext.processCommands(dlData, processedDLName, dlCommands)

    if callClearMaterial:
        f3dContext.clearMaterial()


def parseDLData(dlData: str, dlName: str):
    matchResult = re.search(r"Gfx\s*" + re.escape(dlName) + r"\s*\[\s*\w*\s*\]\s*=\s*\{([^\}]*)\}", dlData)
    if matchResult is None:
        raise PluginError("Cannot find display list named " + dlName)

    dlCommandData = matchResult.group(1)

    # recursive regex not available in re
    # dlCommands = [(match.group(1), [param.strip() for param in match.group(2).split(",")]) for match in \
    # 	re.findall('(gs[A-Za-z0-9\_]*)\(((?>[^()]|(?R))*)\)', dlCommandData, re.DOTALL)]

    dlCommands = parseMacroList(dlCommandData)
    return dlCommands


def parseVertexData(dlData: str, vertexDataName: str, f3dContext: F3DContext):
    if vertexDataName in f3dContext.vertexData:
        return f3dContext.vertexData[vertexDataName]

    matchResult = re.search(
        r"Vtx\s*" + re.escape(vertexDataName) + r"\s*\[\s*[0-9x]*\s*\]\s*=\s*\{([^;]*);", dlData, re.DOTALL
    )
    if matchResult is None:
        raise PluginError("Cannot find vertex list named " + vertexDataName)
    data = matchResult.group(1)

    pathMatch = re.search(r'\#include\s*"([^"]*)"', data)
    if pathMatch is not None:
        path = pathMatch.group(1)
        data = readFile(f3dContext.getVTXPathFromInclude(path))

    f3d = f3dContext.f3d
    patterns = f3dContext.vertexFormatPatterns(data)
    vertexData = []
    for pattern in patterns:
        # For this step, store rgb/normal as rgb and packed normal as normal.
        for match in re.finditer(pattern, data, re.DOTALL):
            values = [math_eval(g, f3d) for g in match.groups()]
            if len(values) == 9:
                # A format without the flag / packed normal
                values = values[0:3] + [0] + values[3:9]
            vertexData.append(
                F3DVert(
                    Vector(values[0:3]),
                    Vector(values[4:6]),
                    Vector(values[6:9]),
                    unpackNormal(values[3]),
                    values[9],
                )
            )
        if len(vertexData) > 0:
            break
    f3dContext.vertexData[vertexDataName] = vertexData

    return f3dContext.vertexData[vertexDataName]


def parseLightsData(lightsData, lightsName, f3dContext):
    # if lightsName in f3dContext.lightData:
    # 	return f3dContext.lightData[lightsName]

    matchResult = re.search(
        r"Lights([0-9n])\s*" + re.escape(lightsName) + r"\s*=\s*gdSPDefLights[0-9]\s*\(([^\)]*)\)\s*;\s*",
        lightsData,
        re.DOTALL,
    )
    if matchResult is None:
        raise PluginError("Cannot find lights data named " + lightsName)
    data = matchResult.group(2)

    values = [math_eval(value.strip(), f3dContext.f3d) for value in data.split(",")]
    if values[-1] == "":
        values = values[:-1]

    lightCount = matchResult.group(1)
    if lightCount == "n":
        lightCount = "7"
    return int(lightCount), values

    # return f3dContext.lightData[lightsName]


def RGBA16toRGBA32(value):
    return [((value >> 11) & 31) / 31, ((value >> 6) & 31) / 31, ((value >> 1) & 31) / 31, value & 1]


def IA16toRGBA32(value):
    return [((value >> 8) & 255) / 255, ((value >> 8) & 255) / 255, ((value >> 8) & 255) / 255, (value & 255) / 255]


def IA8toRGBA32(value):
    return [((value >> 4) & 15) / 15, ((value >> 4) & 15) / 15, ((value >> 4) & 15) / 15, (value & 15) / 15]


def IA4toRGBA32(value):
    return [((value >> 1) & 7) / 7, ((value >> 1) & 7) / 7, ((value >> 1) & 7) / 7, value & 1]


def I8toRGBA32(value):
    return [value / 255, value / 255, value / 255, 1]


def I4toRGBA32(value):
    return [value / 15, value / 15, value / 15, 1]


def CI8toRGBA32(value):
    return [value / 255, value / 255, value / 255, 1]


def CI4toRGBA32(value):
    return [value / 255, value / 255, value / 255, 1]


def parseTextureData(dlData, textureName, f3dContext, imageFormat, imageSize, width, isLUT, f3d):
    matchResult = re.search(
        r"([A-Za-z0-9\_]+)\s*" + re.escape(textureName) + r"\s*\[\s*[0-9a-fA-Fx]*\s*\]\s*=\s*\{([^\}]*)\s*\}\s*;\s*",
        dlData,
        re.DOTALL,
    )
    if matchResult is None:
        print("Cannot find texture named " + textureName)
        return F3DTextureReference(textureName, width), False
    data = matchResult.group(2)
    valueSize = matchResult.group(1)

    loadedFromImageFile = False

    pathMatch = re.search(r'\#include\s*"(.*?)"', data, re.DOTALL)
    if pathMatch is not None:
        path = pathMatch.group(1)
        originalImage = bpy.data.images.load(f3dContext.getImagePathFromInclude(path))
        image = originalImage.copy()
        image.pack()
        image.filepath = ""
        bpy.data.images.remove(originalImage)

        # Blender UV origin is bottom right, while N64 is top right, so we must flip LUT since we read it as data
        if isLUT:
            flippedValues = image.pixels[:]
            width, height = image.size
            for j in range(height):
                image.pixels[width * j * 4 : width * (j + 1) * 4] = flippedValues[
                    width * (height - (j + 1)) * 4 : width * (height - j) * 4
                ]

        loadedFromImageFile = True
    else:
        values = [value.strip() for value in data.split(",") if value.strip() != ""]
        newValues = []
        for value in values:
            intValue = math_eval(value, f3d)
            if valueSize == "u8" or valueSize == "s8" or valueSize == "char" or valueSize == "Texture":
                size = 1
            elif valueSize == "u16" or valueSize == "s16" or valueSize == "short":
                size = 2
            elif valueSize == "u32" or valueSize == "s32" or valueSize == "int":
                size = 4
            else:
                size = 8
            newValues.extend(int.to_bytes(intValue, size, "big")[:])
        values = newValues

        if width == 0:
            width = 16
        height = int(ceil(len(values) / (width * int(imageSize[9:-1]) / 8)))
        # print("Texture: " + str(len(values)) + ", width = " + str(width) + ", height = " + str(height))
        image = bpy.data.images.new(textureName, width, height, alpha=True)
        if imageFormat == "G_IM_FMT_RGBA":
            if imageSize == "G_IM_SIZ_16b":
                for i in range(int(len(values) / 2)):
                    image.pixels[4 * i : 4 * (i + 1)] = RGBA16toRGBA32(
                        int.from_bytes(values[2 * i : 2 * (i + 1)], "big")
                    )
            elif imageSize == "G_IM_SIZ_32b":
                image.pixels[:] = values
            else:
                print("Unhandled size for RGBA: " + str(imageSize))
        elif imageFormat == "G_IM_FMT_IA":
            if imageSize == "G_IM_SIZ_4b":
                for i in range(len(values)):
                    image.pixels[8 * i : 8 * i + 4] = IA4toRGBA32((values[i] >> 4) & 15)
                    image.pixels[8 * i + 4 : 8 * i + 8] = IA4toRGBA32(values[i] & 15)
            elif imageSize == "G_IM_SIZ_8b":
                for i in range(len(values)):
                    image.pixels[4 * i : 4 * (i + 1)] = IA8toRGBA32(values[i])
            elif imageSize == "G_IM_SIZ_16b":
                for i in range(int(len(values) / 2)):
                    image.pixels[4 * i : 4 * (i + 1)] = IA16toRGBA32(int.from_bytes(values[2 * i : 2 * (i + 1)], "big"))
            else:
                print("Unhandled size for IA: " + str(imageSize))
        elif imageFormat == "G_IM_FMT_I":
            if imageSize == "G_IM_SIZ_4b":
                for i in range(len(values)):
                    image.pixels[8 * i : 8 * i + 4] = I4toRGBA32((values[i] >> 4) & 15)
                    image.pixels[8 * i + 4 : 8 * i + 8] = I4toRGBA32(values[i] & 15)
            elif imageSize == "G_IM_SIZ_8b":
                for i in range(len(values)):
                    image.pixels[4 * i : 4 * (i + 1)] = I8toRGBA32(values[i])
            else:
                print("Unhandled size for I: " + str(imageSize))
        elif imageFormat == "G_IM_FMT_CI":
            if imageSize == "G_IM_SIZ_4b":
                for i in range(len(values)):
                    image.pixels[8 * i : 8 * i + 4] = CI4toRGBA32((values[i] >> 4) & 15)
                    image.pixels[8 * i + 4 : 8 * i + 8] = CI4toRGBA32(values[i] & 15)
            elif imageSize == "G_IM_SIZ_8b":
                for i in range(len(values)):
                    image.pixels[4 * i : 4 * (i + 1)] = CI8toRGBA32(values[i])
            else:
                print("Unhandled size for CI: " + str(imageSize))

        # Blender UV origin is bottom right, while N64 is top right, so we must flip non LUT
        if not isLUT:
            flippedValues = image.pixels[:]
            for j in range(height):
                image.pixels[width * j * 4 : width * (j + 1) * 4] = flippedValues[
                    width * (height - (j + 1)) * 4 : width * (height - j) * 4
                ]

    return image, loadedFromImageFile


def parseMacroList(data: str):
    end = 0
    start = 0
    isCommand = True
    commands: "list[ParsedMacro]" = []
    parenthesesCount = 0

    command = None
    while end < len(data) - 1:
        end += 1
        if data[end] == "(":
            parenthesesCount += 1
        elif data[end] == ")":
            parenthesesCount -= 1

        if isCommand and parenthesesCount > 0:
            command = data[start:end].strip()
            if command[0] == ",":
                command = command[1:].strip()
            isCommand = False
            start = end + 1

        elif not isCommand and parenthesesCount == 0:
            assert command is not None  # due to isCommand
            params = parseMacroArgs(data[start:end])
            commands.append(ParsedMacro(command, params))
            isCommand = True
            start = end + 1

    return commands


def parseMacroArgs(data: str):
    start = 0
    params: "list[str]" = []
    parenthesesCount = 0

    for end in range(len(data)):
        if data[end] == "(":
            parenthesesCount += 1
        elif data[end] == ")":
            parenthesesCount -= 1

        if (data[end] == "," or end == len(data) - 1) and parenthesesCount == 0:
            if end == len(data) - 1:
                end += 1
            param = "".join(data[start:end].split())
            params.append(param)
            start = end + 1

    return params


def getImportData(filepaths):
    data = ""
    for path in filepaths:
        if os.path.exists(path):
            data += readFile(path)

    return data


def parseMatrices(sceneData: str, f3dContext: F3DContext, importScale: float = 1):
    for match in re.finditer(rf"Mtx\s*([a-zA-Z0-9\_]+)\s*=\s*\{{(.*?)\}}\s*;", sceneData, flags=re.DOTALL):
        name = "&" + match.group(1)
        values = [hexOrDecInt(value.strip()) for value in match.group(2).split(",") if value.strip() != ""]
        trueValues = []
        for n in range(8):
            valueInt = int.from_bytes(values[n].to_bytes(4, "big", signed=True), "big", signed=False)
            valueFrac = int.from_bytes(values[n + 8].to_bytes(4, "big", signed=True), "big", signed=False)
            int1 = values[n] >> 16
            int2 = int.from_bytes((valueInt & (2**16 - 1)).to_bytes(2, "big", signed=False), "big", signed=True)
            frac1 = valueFrac >> 16
            frac2 = valueFrac & (2**16 - 1)
            trueValues.append(int1 + (frac1 / (2**16)))
            trueValues.append(int2 + (frac2 / (2**16)))

        matrix = mathutils.Matrix()
        for i in range(4):
            for j in range(4):
                matrix[j][i] = trueValues[i * 4 + j]

        f3dContext.addMatrix(name, mathutils.Matrix.Scale(importScale, 4) @ matrix)


def importMeshC(
    data: str,
    name: str,
    scale: float,
    removeDoubles: bool,
    importNormals: bool,
    drawLayer: str,
    f3dContext: F3DContext,
    callClearMaterial: bool = True,
) -> bpy.types.Object:
    mesh = bpy.data.meshes.new(name + "_mesh")
    obj = bpy.data.objects.new(name + "_mesh", mesh)
    bpy.context.collection.objects.link(obj)

    f3dContext.mat().draw_layer.oot = drawLayer
    transformMatrix = mathutils.Matrix.Scale(1 / scale, 4)

    parseF3D(comment_remover(data), name, transformMatrix, name, name, "oot", drawLayer, f3dContext, True)
    f3dContext.createMesh(obj, removeDoubles, importNormals, callClearMaterial)

    applyRotation([obj], math.radians(-90), "X")
    return obj


class F3D_ImportDL(bpy.types.Operator):
    # set bl_ properties
    bl_idname = "object.f3d_import_dl"
    bl_label = "Import DL"
    bl_options = {"REGISTER", "UNDO", "PRESET"}

    # Called on demand (i.e. button press, menu item)
    # Can also be called from operator search menu (Spacebar)
    def execute(self, context):
        obj = None
        if context.mode != "OBJECT":
            bpy.ops.object.mode_set(mode="OBJECT")

        try:
            name = context.scene.DLImportName
            importPath = bpy.path.abspath(context.scene.DLImportPath)
            basePath = bpy.path.abspath(context.scene.DLImportBasePath)
            scaleValue = bpy.context.scene.blenderF3DScale

            removeDoubles = context.scene.DLRemoveDoubles
            importNormals = context.scene.DLImportNormals
            drawLayer = context.scene.DLImportDrawLayer

            data = getImportData([importPath])

            importMeshC(
                data,
                name,
                scaleValue,
                removeDoubles,
                importNormals,
                drawLayer,
                F3DContext(get_F3D_GBI(), basePath, createF3DMat(None)),
            )

            self.report({"INFO"}, "Success!")
            return {"FINISHED"}

        except Exception as e:
            if context.mode != "OBJECT":
                bpy.ops.object.mode_set(mode="OBJECT")
            raisePluginError(self, e)
            return {"CANCELLED"}  # must return a set


class F3D_UL_ImportDLPathList(bpy.types.UIList):
    def draw_item(self, context, layout, data, item, icon, active_data, active_propname):
        scene = data
        fileProperty = item
        # draw_item must handle the three layout types... Usually 'DEFAULT' and 'COMPACT' can share the same code.
        if self.layout_type in {"DEFAULT", "COMPACT"}:
            # You should always start your row layout by a label (icon + text), or a non-embossed text field,
            # this will also make the row easily selectable in the list! The later also enables ctrl-click rename.
            # We use icon_value of label, as our given icon is an integer value, not an enum ID.
            # Note "data" names should never be translated!
            if ma:
                layout.prop(fileProperty, "Path", text="", emboss=False, icon_value=icon)
            else:
                layout.label(text="", translate=False, icon_value=icon)
        # 'GRID' layout type should be as compact as possible (typically a single icon!).
        elif self.layout_type in {"GRID"}:
            layout.alignment = "CENTER"
            layout.label(text="", icon_value=icon)


class F3D_ImportDLPanel(bpy.types.Panel):
    bl_idname = "F3D_PT_import_dl"
    bl_label = "F3D Importer"
    bl_space_type = "VIEW_3D"
    bl_region_type = "UI"
    bl_category = "Fast64"
    bl_options = {"DEFAULT_CLOSED"}

    @classmethod
    def poll(cls, context):
        return True

    # called every frame
    def draw(self, context):
        col = self.layout.column()

        col.operator(F3D_ImportDL.bl_idname)
        prop_split(col, context.scene, "DLImportName", "Name")
        prop_split(col, context.scene, "DLImportPath", "File")
        prop_split(col, context.scene, "DLImportBasePath", "Base Path")
        prop_split(col, context.scene, "blenderF3DScale", "Scale")
        prop_split(col, context.scene, "DLImportDrawLayer", "Draw Layer")
        col.prop(context.scene, "DLRemoveDoubles")
        col.prop(context.scene, "DLImportNormals")

        box = col.box().column()
        box.label(text="All data must be contained within file.")
        box.label(text="The only exception are pngs converted to inc.c.")

        # col.template_list('F3D_UL_ImportDLPathList', '', context.scene,
        # 	'DLImportOtherFiles', context.scene, 'DLImportOtherFilesIndex')


class ImportFileProperty(bpy.types.PropertyGroup):
    path: bpy.props.StringProperty(name="Path", subtype="FILE_PATH")


f3d_parser_classes = (
    F3D_ImportDL,
    F3D_ImportDLPanel,
    ImportFileProperty,
    F3D_UL_ImportDLPathList,
)


def f3d_parser_register():
    for cls in f3d_parser_classes:
        register_class(cls)

    bpy.types.Scene.DLImportName = bpy.props.StringProperty(name="Name")
    bpy.types.Scene.DLImportPath = bpy.props.StringProperty(name="Directory", subtype="FILE_PATH")
    bpy.types.Scene.DLImportBasePath = bpy.props.StringProperty(name="Directory", subtype="FILE_PATH")
    bpy.types.Scene.DLRemoveDoubles = bpy.props.BoolProperty(name="Remove Doubles", default=True)
    bpy.types.Scene.DLImportNormals = bpy.props.BoolProperty(name="Import Normals", default=True)
    bpy.types.Scene.DLImportDrawLayer = bpy.props.EnumProperty(name="Draw Layer", items=ootEnumDrawLayers)
    bpy.types.Scene.DLImportOtherFiles = bpy.props.CollectionProperty(type=ImportFileProperty)
    bpy.types.Scene.DLImportOtherFilesIndex = bpy.props.IntProperty()


def f3d_parser_unregister():
    for cls in reversed(f3d_parser_classes):
        unregister_class(cls)

    del bpy.types.Scene.DLImportName
    del bpy.types.Scene.DLImportPath
    del bpy.types.Scene.DLRemoveDoubles
    del bpy.types.Scene.DLImportNormals
    del bpy.types.Scene.DLImportDrawLayer
    del bpy.types.Scene.DLImportBasePath
    del bpy.types.Scene.DLImportOtherFiles
    del bpy.types.Scene.DLImportOtherFilesIndex<|MERGE_RESOLUTION|>--- conflicted
+++ resolved
@@ -1555,7 +1555,6 @@
         if invalidIndicesDetected:
             print("Invalid LUT Indices detected.")
 
-<<<<<<< HEAD
     def load_dolphin_tlut(self, params):  # gsDPLoadTLUT_Dolphin
         tlut_name = math_eval(params[0], self.f3d)
         texture_name = params[3]
@@ -1612,7 +1611,7 @@
         tile_size: DPSetTileSize = self.tileSizes[tile]
         tile_size.uls = 0
         tile_size.ult = 0
-=======
+
     def getVertexDataStart(self, vertexDataParam: str, f3d: F3D):
         matchResult = re.search(r"\&?([A-Za-z0-9\_]*)\s*(\[([^\]]*)\])?\s*(\+(.*))?", vertexDataParam)
         if matchResult is None:
@@ -1625,7 +1624,6 @@
             offset += math_eval(matchResult.group(5), f3d)
 
         return matchResult.group(1), offset
->>>>>>> c980f335
 
     def processCommands(self, dlData: str, dlName: str, dlCommands: "list[ParsedMacro]"):
         callStack = [F3DParsedCommands(dlName, dlCommands, 0)]
