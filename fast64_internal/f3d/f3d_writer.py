from typing import Union
import functools
import bpy, bmesh, mathutils, os, re, copy, math
from math import pi, ceil
from io import BytesIO
from bpy.utils import register_class, unregister_class

from .f3d_enums import *
from .f3d_constants import *
from .f3d_material import (
    all_combiner_uses,
    getMaterialScrollDimensions,
    getTmemWordUsage,
    getTmemMax,
    bitSizeDict,
    texBitSizeOf,
    texFormatOf,
    TextureProperty,
    F3DMaterialProperty,
)
from .f3d_gbi import *
from .f3d_gbi import _DPLoadTextureBlock

from ..utility import *


class FImageKey:
    def __init__(
        self, image: bpy.types.Image, texFormat: str, palFormat: str, imagesSharingPalette: list[bpy.types.Image] = []
    ):
        self.image = image
        self.texFormat = texFormat
        self.palFormat = palFormat
        self.imagesSharingPalette = tuple(imagesSharingPalette)

    def __hash__(self) -> int:
        return hash((self.image, self.texFormat, self.palFormat, self.imagesSharingPalette))

    def __eq__(self, __o: object) -> bool:
        if not isinstance(__o, FImageKey):
            return False
        return (
            self.image == __o.image
            and self.texFormat == __o.texFormat
            and self.palFormat == __o.palFormat
            and self.imagesSharingPalette == __o.imagesSharingPalette
        )


def getImageKey(texProp: TextureProperty, useList) -> FImageKey:
    return FImageKey(texProp.tex, texProp.tex_format, texProp.ci_format, useList)


class FPaletteKey:
    def __init__(self, palFormat: str, imagesSharingPalette: list[bpy.types.Image] = []):
        self.palFormat = palFormat
        self.imagesSharingPalette = tuple(imagesSharingPalette)

    def __hash__(self) -> int:
        return hash((self.palFormat, self.imagesSharingPalette))

    def __eq__(self, __o: object) -> bool:
        if not isinstance(__o, FPaletteKey):
            return False
        return self.palFormat == __o.palFormat and self.imagesSharingPalette == __o.imagesSharingPalette


def getColorLayer(mesh: bpy.types.Mesh, layer="Col"):
    if layer in mesh.attributes and getattr(mesh.attributes[layer], "data", None):
        return mesh.attributes[layer].data
    if layer in mesh.vertex_colors:
        return mesh.vertex_colors[layer].data
    return None


def getEdgeToFaceDict(mesh):
    edgeDict = {}
    for face in mesh.loop_triangles:
        for edgeKey in face.edge_keys:
            if edgeKey not in edgeDict:
                edgeDict[edgeKey] = []
            if face not in edgeDict[edgeKey]:
                edgeDict[edgeKey].append(face)
    return edgeDict


def getVertToFaceDict(mesh):
    vertDict = {}
    for face in mesh.loop_triangles:
        for vertIndex in face.vertices:
            if vertIndex not in vertDict:
                vertDict[vertIndex] = []
            if face not in vertDict[vertIndex]:
                vertDict[vertIndex].append(face)
    return vertDict


def getLoopFromVert(inputIndex, face):
    for i in range(len(face.vertices)):
        if face.vertices[i] == inputIndex:
            return face.loops[i]


class VertexGroupInfo:
    def __init__(self):
        self.vertexGroups = {}  # vertex index : vertex group
        self.vertexGroupToLimb = {}


class MeshInfo:
    def __init__(self):
        self.vert = {}  # all faces connected to a vert
        self.edge = {}  # all faces connected to an edge
        self.f3dVert = {}  # f3d vertex of a given loop
        self.edgeValid = {}  # bool given two faces
        self.validNeighbors = {}  # all neighbors of a face with a valid connecting edge
        self.texDimensions = {}  # texture dimensions for each material

        self.vertexGroupInfo = None


def getInfoDict(obj):
    fixLargeUVs(obj)
    obj.data.calc_loop_triangles()
    obj.data.calc_normals_split()
    if len(obj.data.materials) == 0:
        raise PluginError("Mesh does not have any Fast3D materials.")

    infoDict = MeshInfo()

    vertDict = infoDict.vert
    edgeDict = infoDict.edge
    f3dVertDict = infoDict.f3dVert
    edgeValidDict = infoDict.edgeValid
    validNeighborDict = infoDict.validNeighbors

    mesh: bpy.types.Mesh = obj.data
    uv_data: bpy.types.bpy_prop_collection | list[bpy.types.MeshUVLoop] = None
    if len(obj.data.uv_layers) == 0:
        uv_data = obj.data.uv_layers.new().data
    else:
        uv_data = None
        for uv_layer in obj.data.uv_layers:
            if uv_layer.name == "UVMap":
                uv_data = uv_layer.data
        if uv_data is None:
            raise PluginError("Object '" + obj.name + "' does not have a UV layer named 'UVMap.'")
    for face in mesh.loop_triangles:
        validNeighborDict[face] = []
        material = obj.material_slots[face.material_index].material
        if material is None:
            raise PluginError("There are some faces on your mesh that are assigned to an empty material slot.")
        for vertIndex in face.vertices:
            if vertIndex not in vertDict:
                vertDict[vertIndex] = []
            if face not in vertDict[vertIndex]:
                vertDict[vertIndex].append(face)
        for edgeKey in face.edge_keys:
            if edgeKey not in edgeDict:
                edgeDict[edgeKey] = []
            if face not in edgeDict[edgeKey]:
                edgeDict[edgeKey].append(face)

        for loopIndex in face.loops:
            convertInfo = LoopConvertInfo(
                uv_data, obj, isLightingDisabled(obj.material_slots[face.material_index].material)
            )
            f3dVertDict[loopIndex] = getF3DVert(mesh.loops[loopIndex], face, convertInfo, mesh)
    for face in mesh.loop_triangles:
        for edgeKey in face.edge_keys:
            for otherFace in edgeDict[edgeKey]:
                if otherFace == face:
                    continue
                if (otherFace, face) not in edgeValidDict and (face, otherFace) not in edgeValidDict:
                    edgeValid = (
                        f3dVertDict[getLoopFromVert(edgeKey[0], face)]
                        == f3dVertDict[getLoopFromVert(edgeKey[0], otherFace)]
                        and f3dVertDict[getLoopFromVert(edgeKey[1], face)]
                        == f3dVertDict[getLoopFromVert(edgeKey[1], otherFace)]
                    )
                    edgeValidDict[(otherFace, face)] = edgeValid
                    if edgeValid:
                        validNeighborDict[face].append(otherFace)
                        validNeighborDict[otherFace].append(face)
    return infoDict


def fixLargeUVs(obj):
    mesh = obj.data
    if len(obj.data.uv_layers) == 0:
        uv_data = obj.data.uv_layers.new().data
    else:
        uv_data = None
        for uv_layer in obj.data.uv_layers:
            if uv_layer.name == "UVMap":
                uv_data = uv_layer.data
        if uv_data is None:
            raise PluginError("Object '" + obj.name + "' does not have a UV layer named 'UVMap.'")

    texSizeDict = {}
    if len(obj.data.materials) == 0:
        raise PluginError(f"{obj.name}: This object needs an f3d material on it.")

        # Don't get tex dimensions here, as it also processes unused materials.
        # texSizeDict[material] = getTexDimensions(material)

    for polygon in mesh.polygons:
        material = obj.material_slots[polygon.material_index].material
        if material is None:
            raise PluginError("There are some faces on your mesh that are assigned to an empty material slot.")

        if material not in texSizeDict:
            texSizeDict[material] = getTexDimensions(material)
        if material.f3d_mat.use_large_textures:
            continue

        f3dMat = material.f3d_mat

        UVinterval = [
            2 if f3dMat.tex0.S.mirror or f3dMat.tex1.S.mirror else 1,
            2 if f3dMat.tex0.T.mirror or f3dMat.tex1.T.mirror else 1,
        ]

        size = texSizeDict[material]
        if size[0] == 0 or size[1] == 0:
            continue
        cellSize = [1024 / size[0], 1024 / size[1]]
        minUV, maxUV = findUVBounds(polygon, uv_data)
        uvOffset = [0, 0]

        for i in range(2):

            # Move any UVs close to or straddling edge
            minDiff = (-cellSize[i] + 2) - minUV[i]
            if minDiff > 0:
                applyOffset(minUV, maxUV, uvOffset, ceil(minDiff / UVinterval[i]) * UVinterval[i], i)

            maxDiff = maxUV[i] - (cellSize[i] - 1)
            if maxDiff > 0:
                applyOffset(minUV, maxUV, uvOffset, -ceil(maxDiff / UVinterval[i]) * UVinterval[i], i)

        for loopIndex in polygon.loop_indices:
            newUV = (uv_data[loopIndex].uv[0] + uvOffset[0], uv_data[loopIndex].uv[1] + uvOffset[1])
            uv_data[loopIndex].uv = newUV


def applyOffset(minUV, maxUV, uvOffset, offset, i):
    minUV[i] += offset
    maxUV[i] += offset
    uvOffset[i] += offset


def findUVBounds(polygon, uv_data):
    minUV = [None, None]
    maxUV = [None, None]
    for loopIndex in polygon.loop_indices:
        uv = uv_data[loopIndex].uv
        for i in range(2):
            minUV[i] = uv[i] if minUV[i] is None else min(minUV[i], uv[i])
            maxUV[i] = uv[i] if maxUV[i] is None else max(maxUV[i], uv[i])
    return minUV, maxUV


class TileLoad:
    def __init__(self, texFormat, tmemWordsAvail, texDimensions):
        self.sl = None
        self.sh = None
        self.tl = None
        self.th = None

        self.texFormat = texFormat
        self.tmemWordsAvail = tmemWordsAvail
        self.texDimensions = texDimensions

    def getLow(self, value):
        return int(max(math.floor(value), 0))

    def getHigh(self, value, field):
        # 1024 wraps around to 0
        # -1 is because the high value is (max value - 1)
        # ex. 32 pixel width -> high = 31
        return int(min(math.ceil(value), min(self.texDimensions[field], 1024)) - 1)

    def tryAppend(self, other):
        return self.appendTile(other.sl, other.sh, other.tl, other.th)

    def appendTile(self, sl, sh, tl, th):
        new_sl = min(sl, self.sl)
        new_sh = max(sh, self.sh)
        new_tl = min(tl, self.tl)
        new_th = max(th, self.th)
        newWidth = abs(new_sl - new_sh) + 1
        newHeight = abs(new_tl - new_th) + 1

        tmemUsage = getTmemWordUsage(self.texFormat, newWidth, newHeight)

        if tmemUsage > self.tmemWordsAvail:
            return False
        else:
            self.sl = new_sl
            self.sh = new_sh
            self.tl = new_tl
            self.th = new_th
            return True

    def tryAdd(self, points):
        if len(points) == 0:
            return True

        sl = self.getLow(points[0][0])
        sh = self.getHigh(points[0][0], 0)
        tl = self.getLow(points[0][1])
        th = self.getHigh(points[0][1], 1)

        if self.sl is None:
            self.sl = sl
            self.sh = sh
            self.tl = tl
            self.th = th

        for point in points:
            sl = min(self.getLow(point[0]), sl)
            sh = max(self.getHigh(point[0], 0), sh)
            tl = min(self.getLow(point[1]), tl)
            th = max(self.getHigh(point[1], 1), th)

        return self.appendTile(sl, sh, tl, th)

    def getDimensions(self):
        return [abs(self.sl - self.sh) + 1, abs(self.tl - self.th) + 1]


def saveMeshWithLargeTexturesByFaces(
    material,
    faces,
    fModel,
    fMesh,
    obj,
    drawLayer,
    convertTextureData,
    currentGroupIndex,
    triConverterInfo,
    existingVertData,
    matRegionDict,
    lastMaterialName,
):
    """
    lastMaterialName is for optimization; set it to None to disable optimization.
    """

    if len(faces) == 0:
        print("0 Faces Provided.")
        return

    if material.mat_ver > 3:
        f3dMat = material.f3d_mat
    else:
        f3dMat = material

    fMaterial, texDimensions = saveOrGetF3DMaterial(material, fModel, obj, drawLayer, convertTextureData)
    isPointSampled = isTexturePointSampled(material)
    exportVertexColors = isLightingDisabled(material)
    uv_data = obj.data.uv_layers["UVMap"].data
    convertInfo = LoopConvertInfo(uv_data, obj, exportVertexColors)

    if fMaterial.imageKey[0] is not None:
        fImage0, _ = fModel.getTextureAndHandleShared(fMaterial.imageKey[0])
    if fMaterial.imageKey[1] is not None:
        fImage1, _ = fModel.getTextureAndHandleShared(fMaterial.imageKey[1])

    tileLoads = {}
    faceTileLoads = {}
    for face in faces:
        uvs = [UVtoST(obj, loopIndex, uv_data, texDimensions, isPointSampled) for loopIndex in face.loops]

        faceTileLoad = TileLoad(fMaterial.largeTexFmt, fMaterial.largeTexWords, texDimensions)
        faceTileLoads[face] = faceTileLoad
        if not faceTileLoad.tryAdd(uvs):
            raise PluginError(
                "Large texture material "
                + str(material.name)
                + " has a triangle that is too large to fit in a single tile load."
            )

        added = False
        for tileLoad, sortedFaces in tileLoads.items():
            if tileLoad.tryAppend(faceTileLoad):
                sortedFaces.append(face)
                added = True
                break
        if not added:
            tileLoads[faceTileLoad] = [face]

    tileLoads = list(tileLoads.items())

    if material.name != lastMaterialName:
        fMesh.add_material_call(fMaterial)
    triGroup = fMesh.tri_group_new(fMaterial)
    fMesh.draw.commands.append(SPDisplayList(triGroup.triList))

    currentGroupIndex = None
    for tileLoad, tileFaces in tileLoads:
        revertCommands = GfxList("temp", GfxListTag.Draw, fModel.DLFormat)
        triGroup.triList.commands.append(DPPipeSync())
<<<<<<< HEAD
        if fMaterial.isTexLarge[0]:
            saveTextureLoadOnly(
                fImage0, triGroup.triList, f3dMat.tex0, tileLoad, 7, fMaterial.largeTexAddr[0], fModel.f3d
            )
            saveTextureTile(
                fImage0,
=======
        if fMaterial.texturesLoaded[0] and not (otherTextureIndex == 0 and otherTexSingleLoad):
            texDimensions0, nextTmem, fImage0 = saveTextureIndex(
                material,
                material.name,
                fModel,
>>>>>>> 84f794d8
                fMaterial,
                triGroup.triList,
                f3dMat.tex0,
                tileLoad,
                0,
                fMaterial.largeTexAddr[0],
                fMaterial.texPaletteIndex[0],
                fModel.f3d,
            )
<<<<<<< HEAD
        if fMaterial.isTexLarge[1]:
            saveTextureLoadOnly(
                fImage1, triGroup.triList, f3dMat.tex1, tileLoad, 6, fMaterial.largeTexAddr[1], fModel.f3d
            )
            saveTextureTile(
                fImage1,
=======
        if fMaterial.texturesLoaded[1] and not (otherTextureIndex == 1 and otherTexSingleLoad):
            texDimensions1, nextTmem, fImage1 = saveTextureIndex(
                material,
                material.name,
                fModel,
>>>>>>> 84f794d8
                fMaterial,
                triGroup.triList,
                f3dMat.tex1,
                tileLoad,
                1,
                fMaterial.largeTexAddr[1],
                fMaterial.texPaletteIndex[1],
                fModel.f3d,
            )

        triConverter = TriangleConverter(
            triConverterInfo,
            texDimensions,
            material,
            currentGroupIndex,
            triGroup.triList,
            triGroup.vertexList,
            copy.deepcopy(existingVertData),
            copy.deepcopy(matRegionDict),
        )

        currentGroupIndex = saveTriangleStrip(triConverter, tileFaces, obj.data, False)

        if len(revertCommands.commands) > 0:
            fMesh.draw.commands.extend(revertCommands.commands)

    triGroup.triList.commands.append(SPEndDisplayList())

    if fMaterial.revert is not None:
        fMesh.draw.commands.append(SPDisplayList(fMaterial.revert))

    return currentGroupIndex


# Make sure to set original_name before calling this
# used when duplicating an object
def saveStaticModel(
    triConverterInfo, fModel, obj, transformMatrix, ownerName, convertTextureData, revertMatAtEnd, drawLayerField
):
    if len(obj.data.polygons) == 0:
        return None

    # checkForF3DMaterial(obj)

    facesByMat = {}
    for face in obj.data.loop_triangles:
        if face.material_index not in facesByMat:
            facesByMat[face.material_index] = []
        facesByMat[face.material_index].append(face)

    fMeshes = {}
    for material_index, faces in facesByMat.items():
        material = obj.material_slots[material_index].material

        if drawLayerField is not None and material.mat_ver > 3:
            drawLayer = getattr(material.f3d_mat.draw_layer, drawLayerField)
            drawLayerName = drawLayer
        else:
            drawLayer = fModel.getDrawLayerV3(obj)
            drawLayerName = None

        if drawLayer not in fMeshes:
            fMesh = fModel.addMesh(obj.original_name, ownerName, drawLayerName, False, obj)
            fMeshes[drawLayer] = fMesh

            if obj.use_f3d_culling and (fModel.f3d.F3DEX_GBI or fModel.f3d.F3DEX_GBI_2):
                addCullCommand(obj, fMesh, transformMatrix, fModel.matWriteMethod)
        else:
            fMesh = fMeshes[drawLayer]

        checkForF3dMaterialInFaces(obj, material)
        fMaterial, texDimensions = saveOrGetF3DMaterial(material, fModel, obj, drawLayer, convertTextureData)

        if fMaterial.isTexLarge[0] or fMaterial.isTexLarge[1]:
            saveMeshWithLargeTexturesByFaces(
                material,
                faces,
                fModel,
                fMesh,
                obj,
                drawLayer,
                convertTextureData,
                None,
                triConverterInfo,
                None,
                None,
                None,
            )
        else:
            saveMeshByFaces(
                material,
                faces,
                fModel,
                fMesh,
                obj,
                drawLayer,
                convertTextureData,
                None,
                triConverterInfo,
                None,
                None,
                None,
            )

    for drawLayer, fMesh in fMeshes.items():
        if revertMatAtEnd:
            fModel.onEndDraw(fMesh, obj)
            revertMatAndEndDraw(fMesh.draw, [])
        else:
            fModel.endDraw(fMesh, obj)
    return fMeshes


def addCullCommand(obj, fMesh, transformMatrix, matWriteMethod):
    fMesh.add_cull_vtx()
    # if the object has a specifically set culling bounds, use that instead
    for vertexPos in obj.get("culling_bounds", obj.bound_box):
        # Most other fields of convertVertexData are unnecessary for bounding box verts
        fMesh.cullVertexList.vertices.append(
            convertVertexData(
                obj.data,
                mathutils.Vector(vertexPos),
                [0, 0],
                mathutils.Vector([0, 0, 0, 0]),
                [32, 32],
                transformMatrix,
                False,
                False,
            )
        )

    if matWriteMethod == GfxMatWriteMethod.WriteDifferingAndRevert:
        defaults = bpy.context.scene.world.rdp_defaults
        if defaults.g_lighting:
            cullCommands = [
                SPClearGeometryMode(["G_LIGHTING"]),
                SPVertex(fMesh.cullVertexList, 0, 8, 0),
                SPSetGeometryMode(["G_LIGHTING"]),
                SPCullDisplayList(0, 7),
            ]
        else:
            cullCommands = [SPVertex(fMesh.cullVertexList, 0, 8, 0), SPCullDisplayList(0, 7)]
    elif matWriteMethod == GfxMatWriteMethod.WriteAll:
        cullCommands = [
            SPClearGeometryMode(["G_LIGHTING"]),
            SPVertex(fMesh.cullVertexList, 0, 8, 0),
            SPCullDisplayList(0, 7),
        ]
    else:
        raise PluginError("Unhandled material write method for f3d culling: " + str(matWriteMethod))
    fMesh.draw.commands = cullCommands + fMesh.draw.commands


def exportF3DCommon(obj, fModel, transformMatrix, includeChildren, name, DLFormat, convertTextureData):
    tempObj, meshList = combineObjects(obj, includeChildren, None, None)
    try:
        drawLayer = fModel.getDrawLayerV3(tempObj)
        infoDict = getInfoDict(tempObj)
        triConverterInfo = TriangleConverterInfo(tempObj, None, fModel.f3d, transformMatrix, infoDict)
        fMesh = saveStaticModel(
            triConverterInfo, fModel, tempObj, transformMatrix, name, convertTextureData, True, None
        )[drawLayer]
        cleanupCombineObj(tempObj, meshList)
        obj.select_set(True)
        bpy.context.view_layer.objects.active = obj
    except Exception as e:
        cleanupCombineObj(tempObj, meshList)
        obj.select_set(True)
        bpy.context.view_layer.objects.active = obj
        raise Exception(str(e))

    return fMesh


def checkForF3dMaterialInFaces(obj, material):
    if not material.is_f3d:
        raise PluginError(
            "Material '"
            + material.name
            + "' on object '"
            + obj.name
            + "' is not a Fast3D material. Replace it with a Fast3D material."
        )


def checkForF3DMaterial(obj):
    if len(obj.material_slots) == 0:
        raise PluginError(obj.name + " has no Fast3D material. Make sure to add a Fast3D material to it.")
    for materialSlot in obj.material_slots:
        if materialSlot.material is None or not materialSlot.material.is_f3d:
            raise PluginError(
                obj.name
                + " has either empty material slots "
                + "or non-Fast3D materials. Remove any regular blender materials / empty slots."
            )


def revertMatAndEndDraw(gfxList, otherCommands):
    gfxList.commands.extend(
        [
            DPPipeSync(),
            SPSetGeometryMode(["G_LIGHTING"]),
            SPClearGeometryMode(["G_TEXTURE_GEN"]),
            DPSetCombineMode(*S_SHADED_SOLID),
            SPTexture(0xFFFF, 0xFFFF, 0, 0, 0),
        ]
        + otherCommands
    )

    if gfxList.DLFormat != DLFormat.Dynamic:
        gfxList.commands.append(SPEndDisplayList())


def getCommonEdge(face1, face2, mesh):
    for edgeKey1 in face1.edge_keys:
        for edgeKey2 in face2.edge_keys:
            if edgeKey1 == edgeKey2:
                return edgeKey1
    raise PluginError("No common edge between faces " + str(face1.index) + " and " + str(face2.index))


def edgeValid(edgeValidDict, face, otherFace):
    if (face, otherFace) in edgeValidDict:
        return edgeValidDict[(face, otherFace)]
    else:
        return edgeValidDict[(otherFace, face)]


def getLowestUnvisitedNeighborCountFace(unvisitedFaces, infoDict):
    lowestNeighborFace = unvisitedFaces[0]
    lowestNeighborCount = len(infoDict.validNeighbors[lowestNeighborFace])
    for face in unvisitedFaces:
        neighborCount = len(infoDict.validNeighbors[face])
        if neighborCount < lowestNeighborCount:
            lowestNeighborFace = face
            lowestNeighborCount = neighborCount
    return lowestNeighborFace


def getNextNeighborFace(faces, face, lastEdgeKey, visitedFaces, possibleFaces, infoDict):

    if lastEdgeKey is not None:
        handledEdgeKeys = [lastEdgeKey]
        nextEdgeKey = face.edge_keys[(face.edge_keys.index(lastEdgeKey) + 1) % 3]
    else:
        handledEdgeKeys = []
        nextEdgeKey = face.edge_keys[0]

    nextFaceAndEdge = (None, None)
    while nextEdgeKey not in handledEdgeKeys:
        for linkedFace in infoDict.edge[nextEdgeKey]:
            if linkedFace == face or linkedFace not in faces:
                continue
            elif edgeValid(infoDict.edgeValid, linkedFace, face) and linkedFace not in visitedFaces:
                if nextFaceAndEdge[0] is None:
                    # print(nextLoop.face)
                    nextFaceAndEdge = (linkedFace, nextEdgeKey)
                else:
                    # Move face to front of queue
                    if linkedFace in possibleFaces:
                        possibleFaces.remove(linkedFace)
                    possibleFaces.insert(0, linkedFace)
        handledEdgeKeys.append(nextEdgeKey)
        nextEdgeKey = face.edge_keys[(face.edge_keys.index(nextEdgeKey) + 1) % 3]
    return nextFaceAndEdge


def saveTriangleStrip(triConverter, faces, mesh, terminateDL):
    visitedFaces = []
    unvisitedFaces = copy.copy(faces)
    possibleFaces = []
    lastEdgeKey = None
    infoDict = triConverter.triConverterInfo.infoDict
    neighborFace = getLowestUnvisitedNeighborCountFace(unvisitedFaces, infoDict)

    while len(visitedFaces) < len(faces):
        # print(str(len(visitedFaces)) + " " + str(len(bFaces)))
        if neighborFace is None:
            if len(possibleFaces) > 0:
                # print("get neighbor from queue")
                neighborFace = possibleFaces[0]
                lastEdgeKey = None
                possibleFaces = []
            else:
                # print('get new neighbor')
                neighborFace = getLowestUnvisitedNeighborCountFace(unvisitedFaces, infoDict)
                lastEdgeKey = None

        triConverter.addFace(neighborFace)
        if neighborFace in visitedFaces:
            raise PluginError("Repeated face")
        visitedFaces.append(neighborFace)
        unvisitedFaces.remove(neighborFace)
        if neighborFace in possibleFaces:
            possibleFaces.remove(neighborFace)
        for otherFace in infoDict.validNeighbors[neighborFace]:
            infoDict.validNeighbors[otherFace].remove(neighborFace)

        neighborFace, lastEdgeKey = getNextNeighborFace(
            faces, neighborFace, lastEdgeKey, visitedFaces, possibleFaces, infoDict
        )

    triConverter.finish(terminateDL)
    return triConverter.currentGroupIndex


# Necessary for UV half pixel offset (see 13.7.5.3)
def isTexturePointSampled(material):
    f3dMat = material.f3d_mat

    return f3dMat.rdp_settings.g_mdsft_text_filt == "G_TF_POINT"


def isLightingDisabled(material):
    f3dMat = material.f3d_mat
    return not f3dMat.rdp_settings.g_lighting


# Necessary as G_SHADE_SMOOTH actually does nothing
def checkIfFlatShaded(material):
    if material.mat_ver > 3:
        f3dMat = material.f3d_mat
    else:
        f3dMat = material
    return not f3dMat.rdp_settings.g_shade_smooth


def saveMeshByFaces(
    material,
    faces,
    fModel,
    fMesh,
    obj,
    drawLayer,
    convertTextureData,
    currentGroupIndex,
    triConverterInfo,
    existingVertData,
    matRegionDict,
    lastMaterialName,
):
    """
    lastMaterialName is for optimization; set it to None to disable optimization.
    """

    if len(faces) == 0:
        print("0 Faces Provided.")
        return
    fMaterial, texDimensions = saveOrGetF3DMaterial(material, fModel, obj, drawLayer, convertTextureData)
    isPointSampled = isTexturePointSampled(material)
    exportVertexColors = isLightingDisabled(material)
    uv_data = obj.data.uv_layers["UVMap"].data
    convertInfo = LoopConvertInfo(uv_data, obj, exportVertexColors)

    if material.name != lastMaterialName:
        fMesh.add_material_call(fMaterial)
    triGroup = fMesh.tri_group_new(fMaterial)
    fMesh.draw.commands.append(SPDisplayList(triGroup.triList))

    triConverter = TriangleConverter(
        triConverterInfo,
        texDimensions,
        material,
        currentGroupIndex,
        triGroup.triList,
        triGroup.vertexList,
        copy.deepcopy(existingVertData),
        copy.deepcopy(matRegionDict),
    )

    currentGroupIndex = saveTriangleStrip(triConverter, faces, obj.data, True)

    if fMaterial.revert is not None:
        fMesh.draw.commands.append(SPDisplayList(fMaterial.revert))

    return currentGroupIndex


def get8bitRoundedNormal(loop: bpy.types.MeshLoop, mesh):
    alpha_layer = getColorLayer(mesh, "Alpha")

    if alpha_layer is not None:
        normalizedAColor = alpha_layer[loop.index].color
        if is3_2_or_above():
            normalizedAColor = gammaCorrect(normalizedAColor)
        normalizedA = colorToLuminance(normalizedAColor[0:3])
    else:
        normalizedA = 1

    # Don't round, as this may move UV toward UV bounds.
    return mathutils.Vector(
        (int(loop.normal[0] * 128) / 128, int(loop.normal[1] * 128) / 128, int(loop.normal[2] * 128) / 128, normalizedA)
    )


class LoopConvertInfo:
    def __init__(self, uv_data: bpy.types.bpy_prop_collection | list[bpy.types.MeshUVLoop], obj, exportVertexColors):
        self.uv_data: bpy.types.bpy_prop_collection | list[bpy.types.MeshUVLoop] = uv_data
        self.obj = obj
        self.exportVertexColors = exportVertexColors


def getNewIndices(existingIndices, bufferStart):
    n = bufferStart
    newIndices = []
    for index in existingIndices:
        if index is None:
            newIndices.append(n)
            n += 1
        else:
            newIndices.append(index)
    return newIndices


# Color and normal are separate, since for parsing, the normal must be transformed into
# bone/object space while the color should just be a regular conversion.
class F3DVert:
    def __init__(
        self,
        position: mathutils.Vector,
        uv: mathutils.Vector,
        color: mathutils.Vector | None,  # 4 components
        normal: mathutils.Vector | None,  # 4 components
    ):
        self.position: mathutils.Vector = position
        self.uv: mathutils.Vector = uv
        self.color: mathutils.Vector | None = color
        self.normal: mathutils.Vector | None = normal

    def __eq__(self, other):
        if not isinstance(other, F3DVert):
            return False
        return (
            self.position == other.position
            and self.uv == other.uv
            and self.color == other.color
            and self.normal == other.normal
        )

    def getColorOrNormal(self):
        if self.color is None and self.normal is None:
            raise PluginError("An F3D vert has neither a color or a normal.")
        elif self.color is not None:
            return self.color
        else:
            return self.normal


# groupIndex is either a vertex group (writing), or name of c variable identifying a transform group, like a limb (parsing)
class BufferVertex:
    def __init__(self, f3dVert: F3DVert, groupIndex: int | str, materialIndex: int):
        self.f3dVert: F3DVert = f3dVert
        self.groupIndex: int | str = groupIndex
        self.materialIndex: int = materialIndex

    def __eq__(self, other):
        if not isinstance(other, BufferVertex):
            return False
        return (
            self.f3dVert == other.f3dVert
            and self.groupIndex == other.groupIndex
            and self.materialIndex == other.materialIndex
        )


class TriangleConverterInfo:
    def __init__(self, obj, armature, f3d, transformMatrix, infoDict):
        self.infoDict = infoDict
        self.vertexGroupInfo = self.infoDict.vertexGroupInfo
        self.armature = armature
        self.obj = obj
        self.mesh = obj.data
        self.f3d = f3d
        self.transformMatrix = transformMatrix

        # Caching names
        self.groupNames = {}

    def getMatrixAddrFromGroup(self, groupIndex):
        raise PluginError(
            "TriangleConverterInfo must be extended with getMatrixAddrFromGroup implemented for game specific uses."
        )

    def getTransformMatrix(self, groupIndex):
        if self.armature is None or groupIndex is None:
            groupMatrix = mathutils.Matrix.Identity(4)
        else:
            if groupIndex not in self.groupNames:
                self.groupNames[groupIndex] = getGroupNameFromIndex(self.obj, groupIndex)
            name = self.groupNames[groupIndex]
            if name not in self.armature.bones:
                print("Vertex group " + name + " not found in bones.")
                groupMatrix = mathutils.Matrix.Identity(4)
            else:
                groupMatrix = self.armature.bones[name].matrix_local.inverted()
        return self.transformMatrix @ groupMatrix


# existingVertexData is used for cases where we want to assume the presence of vertex data
# loaded in from a previous matrix transform (ex. sm64 skinning)
class TriangleConverter:
    def __init__(
        self,
        triConverterInfo: TriangleConverterInfo,
        texDimensions: tuple[int, int],
        material: bpy.types.Material,
        currentGroupIndex,
        triList,
        vtxList,
        existingVertexData: list[BufferVertex],
        existingVertexMaterialRegions,
    ):
        self.triConverterInfo = triConverterInfo
        self.currentGroupIndex = currentGroupIndex
        self.originalGroupIndex = currentGroupIndex

        # Existing data assumed to be already loaded in.
        self.vertBuffer: list[BufferVertex] = []
        if existingVertexData is not None:
            self.vertBuffer: list[BufferVertex] = existingVertexData
        self.existingVertexMaterialRegions = existingVertexMaterialRegions
        self.bufferStart = len(self.vertBuffer)
        self.vertexBufferTriangles = []  # [(index0, index1, index2)]

        self.triList = triList
        self.vtxList = vtxList

        isPointSampled = isTexturePointSampled(material)
        exportVertexColors = isLightingDisabled(material)
        uv_data = triConverterInfo.obj.data.uv_layers["UVMap"].data
        self.convertInfo = LoopConvertInfo(uv_data, triConverterInfo.obj, exportVertexColors)
        self.texDimensions = texDimensions
        self.isPointSampled = isPointSampled
        self.exportVertexColors = exportVertexColors
        self.tex_scale = material.f3d_mat.tex_scale

    def vertInBuffer(self, bufferVert, material_index):
        if self.existingVertexMaterialRegions is None:
            return bufferVert in self.vertBuffer
        else:
            if material_index in self.existingVertexMaterialRegions:
                matRegion = self.existingVertexMaterialRegions[material_index]
                if bufferVert in self.vertBuffer[matRegion[0] : matRegion[1]]:
                    return True

            return bufferVert in self.vertBuffer[self.bufferStart :]

    def getSortedBuffer(self) -> dict[int, list[BufferVertex]]:
        limbVerts: dict[int, list[BufferVertex]] = {}
        for bufferVert in self.vertBuffer[self.bufferStart :]:
            if bufferVert.groupIndex not in limbVerts:
                limbVerts[bufferVert.groupIndex] = []
            limbVerts[bufferVert.groupIndex].append(bufferVert)

        return limbVerts

    def processGeometry(self):
        # Sort verts by limb index, then load current limb verts
        bufferStart = self.bufferStart
        bufferEnd = self.bufferStart
        limbVerts = self.getSortedBuffer()

        if self.currentGroupIndex in limbVerts:
            currentLimbVerts = limbVerts[self.currentGroupIndex]
            self.vertBuffer = self.vertBuffer[: self.bufferStart] + currentLimbVerts
            self.triList.commands.append(
                SPVertex(self.vtxList, len(self.vtxList.vertices), len(currentLimbVerts), self.bufferStart)
            )
            bufferEnd += len(currentLimbVerts)
            del limbVerts[self.currentGroupIndex]

            # Save vertices
            for bufferVert in self.vertBuffer[bufferStart:bufferEnd]:
                self.vtxList.vertices.append(
                    convertVertexData(
                        self.triConverterInfo.mesh,
                        bufferVert.f3dVert.position,
                        bufferVert.f3dVert.uv,
                        bufferVert.f3dVert.getColorOrNormal(),
                        self.texDimensions,
                        self.triConverterInfo.getTransformMatrix(bufferVert.groupIndex),
                        self.isPointSampled,
                        self.exportVertexColors,
                        tex_scale=self.tex_scale,
                    )
                )

            bufferStart = bufferEnd
        else:
            self.vertBuffer = self.vertBuffer[: self.bufferStart]

        # Load other limb verts
        for groupIndex, bufferVerts in limbVerts.items():
            if groupIndex != self.currentGroupIndex:
                self.triList.commands.append(
                    SPMatrix(self.triConverterInfo.getMatrixAddrFromGroup(groupIndex), "G_MTX_LOAD")
                )
                self.currentGroupIndex = groupIndex
            self.triList.commands.append(
                SPVertex(self.vtxList, len(self.vtxList.vertices), len(bufferVerts), bufferStart)
            )

            self.vertBuffer += bufferVerts
            bufferEnd += len(bufferVerts)

            # Save vertices
            for bufferVert in self.vertBuffer[bufferStart:bufferEnd]:
                self.vtxList.vertices.append(
                    convertVertexData(
                        self.triConverterInfo.mesh,
                        bufferVert.f3dVert.position,
                        bufferVert.f3dVert.uv,
                        bufferVert.f3dVert.getColorOrNormal(),
                        self.texDimensions,
                        self.triConverterInfo.getTransformMatrix(bufferVert.groupIndex),
                        self.isPointSampled,
                        self.exportVertexColors,
                        tex_scale=self.tex_scale,
                    )
                )

            bufferStart = bufferEnd

        # Load triangles
        self.triList.commands.extend(
            createTriangleCommands(self.vertexBufferTriangles, self.vertBuffer, self.triConverterInfo.f3d.F3DEX_GBI)
        )

    def addFace(self, face):
        triIndices = []
        addedVerts = []  # verts added to existing vertexBuffer
        allVerts = []  # all verts not in 'untouched' buffer region

        for loopIndex in face.loops:
            loop = self.triConverterInfo.mesh.loops[loopIndex]
            vertexGroup = (
                self.triConverterInfo.vertexGroupInfo.vertexGroups[loop.vertex_index]
                if self.triConverterInfo.vertexGroupInfo is not None
                else None
            )
            bufferVert = BufferVertex(
                getF3DVert(loop, face, self.convertInfo, self.triConverterInfo.mesh), vertexGroup, face.material_index
            )
            triIndices.append(bufferVert)
            if not self.vertInBuffer(bufferVert, face.material_index):
                addedVerts.append(bufferVert)

            if bufferVert not in self.vertBuffer[: self.bufferStart]:
                allVerts.append(bufferVert)

        # We care only about load size, since loading is what takes up time.
        # Even if vert_buffer is larger, its still another load to fill it.
        if len(self.vertBuffer) + len(addedVerts) > self.triConverterInfo.f3d.vert_load_size:
            self.processGeometry()
            self.vertBuffer = self.vertBuffer[: self.bufferStart] + allVerts
            self.vertexBufferTriangles = [triIndices]
        else:
            self.vertBuffer.extend(addedVerts)
            self.vertexBufferTriangles.append(triIndices)

    def finish(self, terminateDL):
        if len(self.vertexBufferTriangles) > 0:
            self.processGeometry()

        # if self.originalGroupIndex != self.currentGroupIndex:
        # 	self.triList.commands.append(SPMatrix(getMatrixAddrFromGroup(self.originalGroupIndex), "G_MTX_LOAD"))
        if terminateDL:
            self.triList.commands.append(SPEndDisplayList())


def getF3DVert(loop: bpy.types.MeshLoop, face, convertInfo: LoopConvertInfo, mesh: bpy.types.Mesh):
    position: mathutils.Vector = mesh.vertices[loop.vertex_index].co.copy().freeze()
    # N64 is -Y, Blender is +Y
    uv: mathutils.Vector = convertInfo.uv_data[loop.index].uv.copy()
    uv[:] = [field if not math.isnan(field) else 0 for field in uv]
    uv[1] = 1 - uv[1]
    uv = uv.freeze()
    color, normal = getLoopColorOrNormal(
        loop, face, convertInfo.obj.data, convertInfo.obj, convertInfo.exportVertexColors
    )

    return F3DVert(position, uv, color, normal)


def getLoopNormal(loop: bpy.types.MeshLoop, face, mesh, isFlatShaded):
    # This is a workaround for flat shading not working well.
    # Since we support custom blender normals we can now ignore this.
    # if isFlatShaded:
    # 	normal = -face.normal #???
    # else:
    # 	normal = -loop.normal #???
    # return get8bitRoundedNormal(normal).freeze()
    return get8bitRoundedNormal(loop, mesh).freeze()


"""
def getLoopNormalCreased(bLoop, obj):
	edges = obj.data.edges
	centerVert = bLoop.vert

	availableFaces = []
	visitedFaces = [bLoop.face]
	connectedFaces = getConnectedFaces(bLoop.face, bLoop.vert)
	if len(connectedFaces) == 0:
		return bLoop.calc_normal()

	for face in connectedFaces:
		availableFaces.append(FaceWeight(face, bLoop.face, 1))

	curNormal = bLoop.calc_normal() * bLoop.calc_angle()
	while len(availableFaces) > 0:
		nextFaceWeight = getHighestFaceWeight(availableFaces)
		curNormal += getWeightedNormalAndMoveToNextFace(
			nextFaceWeight, visitedFaces, availableFaces, centerVert, edges)

	return curNormal.normalized()

def getConnectedFaces(bFace, bVert):
	connectedFaces = []
	for face in bVert.link_faces:
		if face == bFace:
			continue
		for edge in face.edges:
			if bFace in edge.link_faces:
				connectedFaces.append(face)
	return connectedFaces

# returns false if not enough faces to check for creasing
def getNextFace(faceWeight, bVert, visitedFaces, availableFaces):
	connectedFaces = getConnectedFaces(faceWeight.face, bVert)
	visitedFaces.append(faceWeight.face)

	newFaceFound = False
	nextPrevFace = faceWeight.face
	for face in connectedFaces:
		if face in visitedFaces:
			continue
		elif not newFaceFound:
			newFaceFound = True
			faceWeight.prevFace = faceWeight.face
			faceWeight.face = face
		else:
			availableFaces.append(FaceWeight(face, nextPrevFace,
				faceWeight.weight))

	if not newFaceFound:
		availableFaces.remove(faceWeight)

	removedFaceWeights = []
	for otherFaceWeight in availableFaces:
		if otherFaceWeight.face in visitedFaces:
			removedFaceWeights.append(otherFaceWeight)
	for removedFaceWeight in removedFaceWeights:
		availableFaces.remove(removedFaceWeight)

def getLoopFromFaceVert(bFace, bVert):
	for loop in bFace.loops:
		if loop.vert == bVert:
			return loop
	return None

def getEdgeBetweenFaces(faceWeight):
	face1 = faceWeight.face
	face2 = faceWeight.prevFace
	for edge1 in face1.edges:
		for edge2 in face2.edges:
			if edge1 == edge2:
				return edge1
	return None

class FaceWeight:
	def __init__(self, face, prevFace, weight):
		self.face = face
		self.prevFace = prevFace
		self.weight = weight

def getWeightedNormalAndMoveToNextFace(selectFaceWeight, visitedFaces,
	availableFaces, centerVert, edges):
	selectLoop = getLoopFromFaceVert(selectFaceWeight.face, centerVert)
	edgeIndex = getEdgeBetweenFaces(selectFaceWeight).index

	# Ignore triangulated faces
	if edgeIndex < len(edges):
		selectFaceWeight.weight *= 1 - edges[edgeIndex].crease

	getNextFace(selectFaceWeight, centerVert, visitedFaces, availableFaces)
	return selectLoop.calc_normal() * selectLoop.calc_angle() * \
		selectFaceWeight.weight

def getHighestFaceWeight(faceWeights):
	highestFaceWeight = faceWeights[0]
	for faceWeight in faceWeights[1:]:
		if faceWeight.weight > highestFaceWeight.weight:
			highestFaceWeight = faceWeight
	return highestFaceWeight
"""


def UVtoST(obj, loopIndex, uv_data, texDimensions, isPointSampled):
    uv = uv_data[loopIndex].uv.copy()
    uv[1] = 1 - uv[1]
    loopUV = uv.freeze()

    pixelOffset = 0 if isPointSampled else 0.5
    return [
        convertFloatToFixed16(loopUV[0] * texDimensions[0] - pixelOffset) / 32,
        convertFloatToFixed16(loopUV[1] * texDimensions[1] - pixelOffset) / 32,
    ]


def convertVertexData(
    mesh,
    loopPos,
    loopUV,
    loopColorOrNormal,
    texDimensions,
    transformMatrix,
    isPointSampled,
    exportVertexColors,
    tex_scale=(1, 1),
):
    # Position (8 bytes)
    position = [int(round(floatValue)) for floatValue in (transformMatrix @ loopPos)]

    # UV (4 bytes)
    # For F3D, Bilinear samples the point from the center of the pixel.
    # However, Point samples from the corner.
    # Thus we add 0.5 to the UV only if bilinear filtering.
    # see section 13.7.5.3 in programming manual.
    pixelOffset = (
        (0, 0)
        if (isPointSampled or tex_scale[0] == 0 or tex_scale[1] == 0)
        else (0.5 / tex_scale[0], 0.5 / tex_scale[1])
    )

    uv = [
        convertFloatToFixed16(loopUV[0] * texDimensions[0] - pixelOffset[0]),
        convertFloatToFixed16(loopUV[1] * texDimensions[1] - pixelOffset[1]),
    ]

    # Color/Normal (4 bytes)
    if exportVertexColors:
        colorOrNormal = [scaleToU8(c).to_bytes(1, "big")[0] for c in loopColorOrNormal]
    else:
        # normal transformed correctly.
        normal = (transformMatrix.inverted().transposed() @ loopColorOrNormal).normalized()
        colorOrNormal = [
            int(round(normal[0] * 127)).to_bytes(1, "big", signed=True)[0],
            int(round(normal[1] * 127)).to_bytes(1, "big", signed=True)[0],
            int(round(normal[2] * 127)).to_bytes(1, "big", signed=True)[0],
            scaleToU8(loopColorOrNormal[3]).to_bytes(1, "big")[0],
        ]

    return Vtx(position, uv, colorOrNormal)


@functools.lru_cache(0)
def is3_2_or_above():
    return bpy.app.version[0] >= 3 and bpy.app.version[1] >= 2


def getLoopColor(loop: bpy.types.MeshLoop, mesh, mat_ver):

    color_layer = getColorLayer(mesh, layer="Col")
    alpha_layer = getColorLayer(mesh, layer="Alpha")

    if color_layer is not None:
        # Apparently already gamma corrected to linear
        normalizedRGB = color_layer[loop.index].color
        if is3_2_or_above():
            normalizedRGB = gammaCorrect(normalizedRGB)
    else:
        normalizedRGB = [1, 1, 1]
    if alpha_layer is not None:
        normalizedAColor = alpha_layer[loop.index].color
        if is3_2_or_above():
            normalizedAColor = gammaCorrect(normalizedAColor)
        normalizedA = colorToLuminance(normalizedAColor[0:3])
    else:
        normalizedA = 1

    return mathutils.Vector((normalizedRGB[0], normalizedRGB[1], normalizedRGB[2], normalizedA))


def getLoopColorOrNormal(
    loop: bpy.types.MeshLoop, face, mesh: bpy.types.Mesh, obj: bpy.types.Object, exportVertexColors: bool
) -> tuple[mathutils.Vector, None] | tuple[None, mathutils.Vector]:
    material = obj.material_slots[face.material_index].material
    isFlatShaded = checkIfFlatShaded(material)
    if exportVertexColors:
        return getLoopColor(loop, mesh, material.mat_ver), None
    else:
        return None, getLoopNormal(loop, face, mesh, isFlatShaded)


def createTriangleCommands(triangles, vertexBuffer, useSP2Triangle):
    triangles = copy.deepcopy(triangles)
    commands = []
    if useSP2Triangle:
        while len(triangles) > 0:
            if len(triangles) >= 2:
                commands.append(
                    SP2Triangles(
                        vertexBuffer.index(triangles[0][0]),
                        vertexBuffer.index(triangles[0][1]),
                        vertexBuffer.index(triangles[0][2]),
                        0,
                        vertexBuffer.index(triangles[1][0]),
                        vertexBuffer.index(triangles[1][1]),
                        vertexBuffer.index(triangles[1][2]),
                        0,
                    )
                )
                triangles = triangles[2:]
            else:
                commands.append(
                    SP1Triangle(
                        vertexBuffer.index(triangles[0][0]),
                        vertexBuffer.index(triangles[0][1]),
                        vertexBuffer.index(triangles[0][2]),
                        0,
                    )
                )
                triangles = []
    else:
        while len(triangles) > 0:
            commands.append(
                SP1Triangle(
                    vertexBuffer.index(triangles[0][0]),
                    vertexBuffer.index(triangles[0][1]),
                    vertexBuffer.index(triangles[0][2]),
                    0,
                )
            )
            triangles = triangles[1:]

    return commands


# white diffuse, grey ambient, normal = (1,1,1)
defaultLighting = [
    (mathutils.Vector((1, 1, 1)), mathutils.Vector((1, 1, 1)).normalized()),
    (mathutils.Vector((0.5, 0.5, 0.5)), mathutils.Vector((1, 1, 1)).normalized()),
]


def getTexDimensions(material):
    f3dMat = material.f3d_mat

    texDimensions0 = None
    texDimensions1 = None
    useDict = all_combiner_uses(f3dMat)
    if useDict["Texture 0"] and f3dMat.tex0.tex_set:
        if f3dMat.tex0.use_tex_reference:
            texDimensions0 = f3dMat.tex0.tex_reference_size
        else:
            if f3dMat.tex0.tex is None:
                raise PluginError('In material "' + material.name + '", a texture has not been set.')
            texDimensions0 = f3dMat.tex0.tex.size[0], f3dMat.tex0.tex.size[1]
    if useDict["Texture 1"] and f3dMat.tex1.tex_set:
        if f3dMat.tex1.use_tex_reference:
            texDimensions1 = f3dMat.tex1.tex_reference_size
        else:
            if f3dMat.tex1.tex is None:
                raise PluginError('In material "' + material.name + '", a texture has not been set.')
            texDimensions1 = f3dMat.tex1.tex.size[0], f3dMat.tex1.tex.size[1]

    if texDimensions0 is not None and texDimensions1 is not None:
        texDimensions = texDimensions0 if f3dMat.uv_basis == "TEXEL0" else texDimensions1
    elif texDimensions0 is not None:
        texDimensions = texDimensions0
    elif texDimensions1 is not None:
        texDimensions = texDimensions1
    else:
        texDimensions = [32, 32]
    return texDimensions


class FSharedPalette:
    def __init__(self, name):
        self.name = name
        self.palette = []


def saveOrGetF3DMaterial(material, fModel, obj, drawLayer, convertTextureData):
    if material.mat_ver > 3:
        f3dMat = material.f3d_mat
    else:
        f3dMat = material

    areaKey = fModel.global_data.getCurrentAreaKey(f3dMat)
    areaIndex = fModel.global_data.current_area_index

    if f3dMat.rdp_settings.set_rendermode:
        materialKey = (material, drawLayer, areaKey)
    else:
        materialKey = (material, None, areaKey)

    materialItem = fModel.getMaterialAndHandleShared(materialKey)
    if materialItem is not None:
        return materialItem

    if len(obj.data.materials) == 0:
        raise PluginError("Mesh must have at least one material.")
    materialName = (
        fModel.name
        + "_"
        + toAlnum(material.name)
        + (("_layer" + str(drawLayer)) if f3dMat.rdp_settings.set_rendermode and drawLayer is not None else "")
        + (("_area" + str(areaIndex)) if f3dMat.set_fog and f3dMat.use_global_fog and areaKey is not None else "")
    )
    fMaterial = FMaterial(materialName, fModel.DLFormat)
    fMaterial.material.commands.append(DPPipeSync())
    fMaterial.revert.commands.append(DPPipeSync())

    if not material.is_f3d:
        raise PluginError("Material named " + material.name + " is not an F3D material.")

    fMaterial.getScrollData(material, getMaterialScrollDimensions(f3dMat))

    if f3dMat.set_combiner:
        if f3dMat.rdp_settings.g_mdsft_cycletype == "G_CYC_2CYCLE":
            fMaterial.material.commands.append(
                DPSetCombineMode(
                    f3dMat.combiner1.A,
                    f3dMat.combiner1.B,
                    f3dMat.combiner1.C,
                    f3dMat.combiner1.D,
                    f3dMat.combiner1.A_alpha,
                    f3dMat.combiner1.B_alpha,
                    f3dMat.combiner1.C_alpha,
                    f3dMat.combiner1.D_alpha,
                    f3dMat.combiner2.A,
                    f3dMat.combiner2.B,
                    f3dMat.combiner2.C,
                    f3dMat.combiner2.D,
                    f3dMat.combiner2.A_alpha,
                    f3dMat.combiner2.B_alpha,
                    f3dMat.combiner2.C_alpha,
                    f3dMat.combiner2.D_alpha,
                )
            )
        else:
            fMaterial.material.commands.append(
                DPSetCombineMode(
                    f3dMat.combiner1.A,
                    f3dMat.combiner1.B,
                    f3dMat.combiner1.C,
                    f3dMat.combiner1.D,
                    f3dMat.combiner1.A_alpha,
                    f3dMat.combiner1.B_alpha,
                    f3dMat.combiner1.C_alpha,
                    f3dMat.combiner1.D_alpha,
                    f3dMat.combiner1.A,
                    f3dMat.combiner1.B,
                    f3dMat.combiner1.C,
                    f3dMat.combiner1.D,
                    f3dMat.combiner1.A_alpha,
                    f3dMat.combiner1.B_alpha,
                    f3dMat.combiner1.C_alpha,
                    f3dMat.combiner1.D_alpha,
                )
            )

    if f3dMat.set_fog:
        if f3dMat.use_global_fog and fModel.global_data.getCurrentAreaData() is not None:
            fogData = fModel.global_data.getCurrentAreaData().fog_data
            fog_position = fogData.position
            fog_color = fogData.color
        else:
            fog_position = f3dMat.fog_position
            fog_color = f3dMat.fog_color
        # TODO: (V5) update fog color to reverse gamma corrected for V3/V4 upgrades
        corrected_color = exportColor(fog_color[0:3]) + [scaleToU8(fog_color[3])]
        fMaterial.material.commands.extend(
            [
                DPSetFogColor(*corrected_color),
                SPFogPosition(fog_position[0], fog_position[1]),
            ]
        )

    useDict = all_combiner_uses(f3dMat)

    # Get texture info, needed for othermode; also check some texture props
    (
        useTex0,
        isTex0Ref,
        isTex0CI,
        tex0Fmt,
        pal0Fmt,
        tex0Name,
        imageDims0,
        tex0Tmem,
        pal0,
        pal0Len,
    ) = getAndCheckTexInfo(material.name, f3dMat.tex0, useDict["Texture 0"])
    (
        useTex1,
        isTex1Ref,
        isTex1CI,
        tex1Fmt,
        pal1Fmt,
        imageDims1,
        tex1Tmem,
        pal1,
        pal1Len,
    ) = getAndCheckTexInfo(material.name, f3dMat.tex1, useDict["Texture 1"])

    if useTex0 and useTex1:
        if isTex0CI != isTex1CI:
            raise PluginError(
                "In material "
                + material.name
                + ": N64 does not support CI + non-CI texture. "
                + "Must be both CI or neither CI."
            )
        if (
            isTex0Ref
            and isTex1Ref
            and f3dMat.tex0.tex_reference == f3dMat.tex1.tex_reference
            and f3dMat.tex0.tex_reference_size != f3dMat.tex1.tex_reference_size
        ):
            raise PluginError(
                "In material " + material.name + ": Two textures with the same reference must have the same size."
            )
        if isCI:
            if pal0Fmt != pal1Fmt:
                raise PluginError(
                    "In material "
                    + material.name
                    + ": Both CI textures must use the same palette format (usually RGBA16)."
                )
            if (
                isTex0Ref
                and isTex1Ref
                and f3dMat.tex0.pal_reference == f3dMat.tex1.pal_reference
                and f3dMat.tex0.pal_reference_size != f3dMat.tex1.pal_reference_size
            ):
                raise PluginError(
                    "In material "
                    + material.name
                    + ": Two textures with the same palette reference must have the same palette size."
                )

    isCI = (useTex0 and isTex0CI) or (useTex1 and isTex1CI)
    palFormat = pal0Fmt if useTex0 else pal1Fmt
    g_tt = "G_TT_NONE" if not isCI else ("G_TT_" + palFormat)

    # Set othermode
    if drawLayer is not None:
        defaultRM = fModel.getRenderMode(drawLayer)
    else:
        defaultRM = None

    defaults = bpy.context.scene.world.rdp_defaults
    if fModel.f3d.F3DEX_GBI_2:
        saveGeoModeDefinitionF3DEX2(fMaterial, f3dMat.rdp_settings, defaults, fModel.matWriteMethod)
    else:
        saveGeoModeDefinition(fMaterial, f3dMat.rdp_settings, defaults, fModel.matWriteMethod)
    saveOtherModeHDefinition(
        fMaterial, f3dMat.rdp_settings, g_tt, defaults, fModel.f3d._HW_VERSION_1, fModel.matWriteMethod
    )
    saveOtherModeLDefinition(fMaterial, f3dMat.rdp_settings, defaults, defaultRM, fModel.matWriteMethod)
    saveOtherDefinition(fMaterial, f3dMat, defaults)

    # Set scale
    s = int(min(round(f3dMat.tex_scale[0] * 0x10000), 0xFFFF))
    t = int(min(round(f3dMat.tex_scale[1] * 0x10000), 0xFFFF))
    if f3dMat.rdp_settings.g_mdsft_textlod == "G_TL_LOD":
        fMaterial.material.commands.append(
            SPTexture(s, t, f3dMat.rdp_settings.num_textures_mipmapped - 1, fModel.f3d.G_TX_RENDERTILE, 1)
        )
    else:
        fMaterial.material.commands.append(SPTexture(s, t, 0, fModel.f3d.G_TX_RENDERTILE, 1))

    # Determine how to arrange / load palette entries into upper half of tmem
    tex0PaletteIndex = 0
    tex1PaletteIndex = 0
    loadPal0 = False
    loadPal1 = False
    pal0Addr = 0
    pal1Addr = 0
    if isCI:
        assert useTex0 or useTex1
        if not useTex1:
            loadPal0 = True
        elif not useTex0:
            loadPal1 = True
        elif not convertTextureData:
            if tex0Fmt == "CI8" or tex1Fmt == "CI8":
                raise PluginError(
                    "In material "
                    + material.name
                    + ": When using export as PNGs mode, can't have multitexture with one or more CI8 textures."
                    + " Only single CI texture or two CI4 textures."
                )
            loadPal0 = loadPal1 = True
            tex1PaletteIndex = 1
            pal1Addr = 16
        else:  # Two CI textures, normal mode
            if tex0Fmt == "CI8" and tex1Fmt == "CI8":
                if isTex0Ref != isTex0Ref:
                    raise PluginError(
                        "In material "
                        + material.name
                        + ": can't have two CI8 textures where only one is a reference; no way to assign the palette."
                    )
                loadPal0 = True
                if isTex0Ref:
                    if f3dMat.tex0.pal_reference != f3dMat.tex1.pal_reference:
                        raise PluginError(
                            "In material "
                            + material.name
                            + ": can't have two CI8 textures with different palette references."
                        )
                else:
                    pal0 = mergePalettes(pal0, pal1)
                    pal0Len = len(pal0)
                    if pal0Len > 256:
                        raise PluginError(
                            "In material "
                            + material.name
                            + ": the two CI textures together contain a total of "
                            + str(pal0Len)
                            + " colors, which can't fit in a CI8 palette (256)."
                        )
            elif tex0Fmt != tex1Fmt:  # One CI8, one CI4
                ci8Pal, ci4Pal = pal0, pal1 if tex0Fmt == "CI8" else pal1, pal0
                ci8PalLen, ci4PalLen = pal0Len, pal1Len if tex0Fmt == "CI8" else pal1Len, pal0Len
                if isTex0Ref or isTex1Ref:
                    if ci8PalLen > 256 - 16:
                        raise PluginError(
                            "In material "
                            + material.name
                            + ": the CI8 texture has over 240 colors, which can't fit together with the CI4 palette."
                        )
                    loadPal0 = loadPal1 = True
                    if tex0Fmt == "CI8":
                        tex1PaletteIndex = 15
                        pal1Addr = 240
                    else:
                        tex0PaletteIndex = 15
                        pal0Addr = 240
                else:
                    # CI4 indices in palette 0, CI8 indices start from palette 0
                    loadPal0 = True
                    pal0 = mergePalettes(ci4Pal, ci8Pal)
                    pal0Len = len(pal0)
                    if pal0Len > 256:
                        raise PluginError(
                            "In material "
                            + material.name
                            + ": the two CI textures together contain a total of "
                            + str(pal0Len)
                            + " colors, which can't fit in a CI8 palette (256)."
                            + " The CI8 texture must contain up to 240 unique colors,"
                            + " plus the same up to 16 colors used in the CI4 texture."
                        )
            else:  # both CI4 textures
                if isTex0Ref and isTex1Ref and f3dMat.tex0.pal_reference == f3dMat.tex1.pal_reference:
                    loadPal0 = True
                elif isTex0Ref or isTex1Ref:
                    loadPal0 = loadPal1 = True
                    tex1PaletteIndex = 1
                    pal1Addr = 16
                else:
                    loadPal0 = True
                    tempPal = mergePalettes(pal0, pal1)
                    tempPalLen = len(tempPal)
                    assert tempPalLen <= 32
                    if tempPalLen <= 16:
                        # Share palette 0
                        pal0 = tempPal
                        pal0Len = tempPalLen
                    else:
                        # Load one palette across 0-1. Put the longer in slot 0
                        if pal0Len >= pal1Len:
                            while len(pal0) < 16:
                                pal0.append(0)
                            pal0.extend(pal1)
                            pal0Len = len(pal0)
                            tex1PaletteIndex = 1
                        else:
                            while len(pal1) < 16:
                                pal1.append(0)
                            pal0 = pal1 + pal0
                            pal0Len = len(pal0)
                            tex0PaletteIndex = 1
    useSharedCIPalette = isCI and useTex0 and useTex1 and not loadPal1
    fMaterial.texPaletteIndex = [tex0PaletteIndex, tex1PaletteIndex]

    # Assign TMEM addresses
    sameTextures = (
        useTex0
        and useTex1
        and (
            (not isTex0Ref and not isTex1Ref and f3dMat.tex0.tex == f3dMat.tex1.tex)
            or (isTex0Ref and isTex1Ref and f3dMat.tex0.tex_reference == f3dMat.tex1.tex_reference)
        )
    )
    useLargeTextures = material.mat_ver > 3 and f3dMat.use_large_textures
    tmemSize = 256 if isCI else 512
    doTex0Load = doTex0Tile = doTex1Load = doTex1Tile = True
    tex1Addr = None  # must be set whenever tex 1 used (and loaded or tiled)
    tmemOccupied = texDimensions = None  # must be set on all codepaths
    if sameTextures:
        assert tex0Tmem == tex1Tmem
        tmemOccupied = tex0Tmem
        doTex1Load = False
        tex1Addr = 0
        texDimensions = imageDims0
        fMaterial.largeTexFmt = tex0Fmt
    elif not useLargeTextures or tex0Tmem + tex1Tmem <= tmemSize:
        tex1Addr = tex0Tmem
        tmemOccupied = tex0Tmem + tex1Tmem
        if not useTex0 and not useTex1:
            texDimensions = [32, 32]
            fMaterial.largeTexFmt = "RGBA16"
        elif not useTex1 or f3dMat.uv_basis == "TEXEL0":
            texDimensions = imageDims0
            fMaterial.largeTexFmt = tex0Fmt
        else:
            texDimensions = imageDims1
            fMaterial.largeTexFmt = tex1Fmt
    else:  # useLargeTextures
        if useTex0 and useTex1:
            tmemOccupied = tmemSize
            # TODO: Could change this in the future to do the face tile assigments
            # first, to see how large a tile the large texture(s) needed, instead
            # of arbitrarily assigning half of TMEM to each of the two textures.
            if tex0Tmem <= tmemSize // 2:
                # Tex 0 normal, tex 1 large
                texDimensions = imageDims1
                fMaterial.largeTexFmt = tex1Fmt
                fMaterial.isTexLarge[1] = True
                fMaterial.largeTexAddr[1] = tex0Tmem
                fMaterial.largeTexWords = tmemSize - tex0Tmem
                doTex1Load = doTex1Tile = False
            elif tex1Tmem <= tmemSize // 2:
                # Tex 0 large, tex 1 normal
                texDimensions = imageDims0
                fMaterial.largeTexFmt = tex0Fmt
                fMaterial.isTexLarge[0] = True
                fMaterial.largeTexAddr[0] = 0
                fMaterial.largeTexWords = tmemSize - tex1Tmem
                doTex0Load = doTex0Tile = False
                tex1Addr = tmemSize - tex1Tmem
            else:
                # Both textures large
                if f3dMat.uv_basis == "TEXEL0":
                    texDimensions = imageDims0
                    fMaterial.largeTexFmt = tex0Fmt
                else:
                    texDimensions = imageDims1
                    fMaterial.largeTexFmt = tex1Fmt
                fMaterial.isTexLarge[0] = True
                fMaterial.isTexLarge[1] = True
                fMaterial.largeTexAddr[0] = 0
                fMaterial.largeTexAddr[1] = tmemSize // 2
                fMaterial.largeTexWords = tmemSize // 2
                doTex0Load = doTex0Tile = doTex1Load = doTex1Tile = False
        elif useTex0:
            texDimensions = imageDims0
            fMaterial.largeTexFmt = tex0Fmt
            if tex0Tmem > tmemSize:
                fMaterial.isTexLarge[0] = True
                fMaterial.largeTexAddr[0] = 0
                fMaterial.largeTexWords = tmemSize
                doTex0Load = doTex0Tile = False
                tmemOccupied = tmemSize
            else:
                tmemOccupied = tex0Tmem
        elif useTex1:
            tex1Addr = 0
            texDimensions = imageDims1
            fMaterial.largeTexFmt = tex1Fmt
            if tex1Tmem > tmemSize:
                fMaterial.isTexLarge[1] = True
                fMaterial.largeTexAddr[1] = 0
                fMaterial.largeTexWords = tmemSize
                doTex1Load = doTex1Tile = False
                tmemOccupied = tmemSize
            else:
                tmemOccupied = tex1Tmem
    if tmemOccupied > tmemSize:
        if sameTextures and useLargeTextures:
            raise PluginError(
                'Error in "'
                + material.name
                + '": Using the same texture for Tex0 and Tex1 is not compatible with large textures.'
            )
        elif not bpy.context.scene.ignoreTextureRestrictions:
            raise PluginError(
                'Error in "'
                + material.name
                + '": Textures are too big. Max TMEM size is 4k '
                + "bytes, ex. 2 32x32 RGBA 16 bit textures.\nNote that texture width will be internally padded to 64 bit boundaries."
            )

    # Get texture and palette definitions
    imUse0 = [f3dMat.tex0.tex] + ([f3dMat.tex1.tex] if useSharedCIPalette else [])
    imUse1 = ([f3dMat.tex0.tex] if useSharedCIPalette else []) + [f3dMat.tex1.tex]
    fImage0 = fImage1 = fPalette0 = fPalette1 = None
    if useTex0:
<<<<<<< HEAD
        imageKey0, fImage0, fPalette0 = saveOrGetTextureDefinition(
            fMaterial, fModel, f3dMat.tex0, imUse0, tex0Name, fMaterial.isTexLarge[0]
=======
        if f3dMat.tex0.tex is None and not f3dMat.tex0.use_tex_reference:
            raise PluginError('In material "' + material.name + '", a texture has not been set.')

        fMaterial.useLargeTextures = useLargeTextures
        fMaterial.texturesLoaded[0] = True
        texDimensions0, nextTmem, fImage0 = saveTextureIndex(
            material,
            material.name,
            fModel,
            fMaterial,
            loadGfx,
            revertGfx,
            f3dMat.tex0,
            0,
            nextTmem,
            None,
            convertTextureData,
            None,
            True,
            True,
            sharedPalette,
            imageKey0,
>>>>>>> 84f794d8
        )
        fMaterial.imageKey[0] = imageKey0
    if loadPal0:
        if fPalette0 is not None:
            paletteKey0 = fImage0.paletteKey
        else:
            paletteKey0, fPalette0 = saveOrGetPaletteDefinition(
                fMaterial, fModel, f3dMat.tex0, imUse0, tex0Name, pal0Len
            )
            fImage0.paletteKey = paletteKey0
    if useTex1:
<<<<<<< HEAD
        imageKey1, fImage1, fPalette1 = saveOrGetTextureDefinition(
            fMaterial, fModel, f3dMat.tex1, imUse1, tex1Name, fMaterial.isTexLarge[1]
=======
        if f3dMat.tex1.tex is None and not f3dMat.tex1.use_tex_reference:
            raise PluginError('In material "' + material.name + '", a texture has not been set.')

        fMaterial.useLargeTextures = useLargeTextures
        fMaterial.texturesLoaded[1] = True
        texDimensions1, nextTmem, fImage1 = saveTextureIndex(
            material,
            material.name,
            fModel,
            fMaterial,
            loadGfx,
            revertGfx,
            f3dMat.tex1,
            1,
            nextTmem,
            None,
            convertTextureData,
            None,
            True,
            True,
            sharedPalette,
            imageKey1,
>>>>>>> 84f794d8
        )
        fMaterial.imageKey[1] = imageKey1
        if useSharedCIPalette:
            fImage1.paletteKey = paletteKey0
    if loadPal1:
        if fPalette1 is not None:
            paletteKey1 = fImage1.paletteKey
        else:
            paletteKey1, fPalette1 = saveOrGetPaletteDefinition(
                fMaterial, fModel, f3dMat.tex1, imUse1, tex1Name, pal1Len
            )
            fImage1.paletteKey = paletteKey1

    # Write DL entries to load textures and palettes
    loadGfx = fMaterial.material
    if loadPal0:
        savePaletteLoad(loadGfx, fPalette0, pal0Fmt, pal0Addr, pal0Len, 5, fModel.f3d)
    if useTex0 and doTex0Load:
        saveTextureLoadOnly(fImage0, loadGfx, f3dMat.tex0, None, 7, 0, fModel.f3d)
    if useTex0 and doTex0Tile:
        saveTextureTile(fImage0, fMaterial, loadGfx, f3dMat.tex0, None, 0, 0, tex0PaletteIndex, fModel.f3d)
    if loadPal1:
        savePaletteLoad(loadGfx, fPalette1, pal1Fmt, pal1Addr, pal1Len, 4, fModel.f3d)
    if useTex1 and doTex1Load:
        saveTextureLoadOnly(fImage1, loadGfx, f3dMat.tex1, None, 6, tex1Addr, fModel.f3d)
    if useTex1 and doTex1Tile:
        saveTextureTile(fImage1, fMaterial, loadGfx, f3dMat.tex1, None, 1, tex1Addr, tex1PaletteIndex, fModel.f3d)

    # Write texture and palette data, unless exporting textures as PNGs.
    if convertTextureData:
        if not isTex0Ref:
            if loadPal0:
                writePaletteData(fPalette0, pal0)
            if useTex0:
                if isCI:
                    writeCITextureData(f3dMat.tex0.tex, fImage0, pal0, pal0Fmt, tex0Fmt)
                else:
                    writeNonCITextureData(f3dMat.tex0.tex, fImage0, tex0Fmt)
        if not isTex1Ref:
            if loadPal1:
                writePaletteData(fPalette1, pal1)
            if useTex1:
                if isCI:
                    writeCITextureData(f3dMat.tex1.tex, fImage0, pal1, pal1Fmt, tex1Fmt)
                else:
                    writeNonCITextureData(f3dMat.tex1.tex, fImage1, tex1Fmt)

    nodes = material.node_tree.nodes
    if useDict["Primitive"] and f3dMat.set_prim:
        color = exportColor(f3dMat.prim_color[0:3]) + [scaleToU8(f3dMat.prim_color[3])]
        fMaterial.material.commands.append(
            DPSetPrimColor(scaleToU8(f3dMat.prim_lod_min), scaleToU8(f3dMat.prim_lod_frac), *color)
        )

    if useDict["Environment"] and f3dMat.set_env:
        color = exportColor(f3dMat.env_color[0:3]) + [scaleToU8(f3dMat.env_color[3])]
        fMaterial.material.commands.append(DPSetEnvColor(*color))

    # Checking for f3dMat.rdp_settings.g_lighting here will prevent accidental exports,
    # There may be some edge case where this isn't desired.
    if useDict["Shade"] and f3dMat.set_lights and f3dMat.rdp_settings.g_lighting:
        fLights = saveLightsDefinition(fModel, fMaterial, f3dMat, materialName + "_lights")
        fMaterial.material.commands.extend([SPSetLights(fLights)])  # TODO: handle synching: NO NEED?

    if useDict["Key"] and f3dMat.set_key:
        if material.mat_ver == 4:
            center = f3dMat.key_center
        else:
            center = nodes["Chroma Key Center"].outputs[0].default_value
        scale = f3dMat.key_scale
        width = f3dMat.key_width
        fMaterial.material.commands.extend(
            [
                DPSetCombineKey("G_CK_KEY"),
                # TODO: Add UI handling width
                DPSetKeyR(int(center[0] * 255), int(scale[0] * 255), int(width[0] * 2**8)),
                DPSetKeyGB(
                    int(center[1] * 255),
                    int(scale[1] * 255),
                    int(width[1] * 2**8),
                    int(center[2] * 255),
                    int(scale[2] * 255),
                    int(width[2] * 2**8),
                ),
            ]
        )

    # all k0-5 set at once
    # make sure to handle this in node shader
    # or don't, who cares
    if useDict["Convert"] and f3dMat.set_k0_5:
        fMaterial.material.commands.extend(
            [
                DPSetTextureConvert("G_TC_FILTCONV"),  # TODO: allow filter option
                DPSetConvert(
                    int(f3dMat.k0 * 255),
                    int(f3dMat.k1 * 255),
                    int(f3dMat.k2 * 255),
                    int(f3dMat.k3 * 255),
                    int(f3dMat.k4 * 255),
                    int(f3dMat.k5 * 255),
                ),
            ]
        )

    fModel.onMaterialCommandsBuilt(fMaterial, material, drawLayer)

    # End Display List
    # For dynamic calls, materials will be called as functions and should not end the DL.
    if fModel.DLFormat == DLFormat.Static:
        fMaterial.material.commands.append(SPEndDisplayList())

    # revertMatAndEndDraw(fMaterial.revert)
    if len(fMaterial.revert.commands) > 1:  # 1 being the pipe sync
        if fMaterial.DLFormat == DLFormat.Static:
            fMaterial.revert.commands.append(SPEndDisplayList())
    else:
        fMaterial.revert = None

    materialKey = (
        material,
        (drawLayer if f3dMat.rdp_settings.set_rendermode else None),
        fModel.global_data.getCurrentAreaKey(f3dMat),
    )
    fModel.materials[materialKey] = (fMaterial, texDimensions)

    return fMaterial, texDimensions


# Functions for texture and palette definitions


def getTextureName(texProp: TextureProperty, fModelName: str, overrideName: str) -> str:
    tex = texProp.tex
    texFormat = texProp.tex_format
    if not texProp.use_tex_reference:
        if tex.filepath == "":
            name = tex.name
        else:
            name = tex.filepath
    else:
        name = texProp.tex_reference
    texName = (
        fModelName
        + "_"
        + (getNameFromPath(name, True) + "_" + texFormat.lower() if overrideName is None else overrideName)
    )

    return texName


def getSharedPaletteName(f3dMat: F3DMaterialProperty):
    image0 = f3dMat.tex0.tex
    image1 = f3dMat.tex1.tex
    texFormat = f3dMat.tex0.tex_format.lower()
    tex0Name = getNameFromPath(image0.filepath if image0.filepath != "" else image0.name, True)
    tex1Name = getNameFromPath(image1.filepath if image1.filepath != "" else image1.name, True)

    return f"{tex0Name}_x_{tex1Name}_{texFormat}_pal"


def getTextureNameTexRef(texProp: TextureProperty, fModelName: str) -> str:
    texFormat = texProp.tex_format
    name = texProp.tex_reference
    texName = fModelName + "_" + (getNameFromPath(name, True) + "_" + texFormat.lower())

    return texName


<<<<<<< HEAD
def checkDuplicateTextureName(parent: Union[FModel, FTexRect], name):
    names = []
    for info, texture in parent.textures.items():
        names.append(texture.name)
    while name in names:
        name = name + "_copy"
    return name


def saveOrGetPaletteDefinition(
=======
def saveTextureIndex(
    material: bpy.types.Material,
    propName: str,
    fModel: FModel,
>>>>>>> 84f794d8
    fMaterial: FMaterial,
    parent: Union[FModel, FTexRect],
    texProp: TextureProperty,
    images: list[bpy.types.Image],
    imageName: str,
    palLen: int,
) -> tuple[FPaletteKey, FImage]:

    texFmt = texProp.tex_format
    palFmt = texProp.ci_format
    palFormat = texFormatOf[palFmt]
    paletteKey = FPaletteKey(palFmt, images)

    # If palette already loaded, return that data.
    fPalette, _ = parent.getTextureAndHandleShared(paletteKey)
    if fPalette is not None:
        # print(f"Palette already exists")
        return paletteKey, fPalette

    if texProp.use_tex_reference:
        fPalette = FImage(texProp.pal_reference, None, None, 1, palLen, None, False)
        return paletteKey, fPalette

    paletteName = checkDuplicateTextureName(parent, toAlnum(imageName) + "_pal_" + palFmt.lower())
    paletteFilename = getNameFromPath(imageName, True) + "." + getTextureSuffixFromFormat(texFmt) + ".pal"

    fPalette = FImage(
        paletteName,
        palFormat,
        "G_IM_SIZ_16b",
        1,
        palLen,
        paletteFilename,
        False,
    )

    parent.addTexture(paletteKey, fPalette, fMaterial)
    return paletteKey, fPalette


def saveOrGetTextureDefinition(
    fMaterial: FMaterial,
    parent: Union[FModel, FTexRect],
    texProp: TextureProperty,
    images: list[bpy.types.Image],
    imageName: str,
    isLarge: bool,
) -> tuple[FImageKey, FImage, FImage]:

    image = texProp.tex
    texFmt = texProp.tex_format
    texFormat = texFormatOf[texFmt]
    bitSize = texBitSizeOf[texFmt]
    imageKey = getImageKey(texProp, imUse0)

    # If image already loaded, return that data.
    fImage, fPalette = parent.getTextureAndHandleShared(imageKey)
    if fImage is not None:
        # print(f"Image already exists")
        return imageKey, fImage, fPalette

    if texProp.use_tex_reference:
        width, height = texProp.tex_reference_size
        fImage = FImage(texProp.tex_reference, None, None, width, height, None, False)
        return imageKey, fImage, None

    name = image.name if image.filepath == "" else image.filepath
    filename = getNameFromPath(name, True) + "." + getTextureSuffixFromFormat(texFmt) + ".inc.c"

    fImage = FImage(
        checkDuplicateTextureName(parent, toAlnum(imageName)),
        texFormat,
        bitSize,
        image.size[0],
        image.size[1],
        filename,
        False,
    )
    fImage.isLargeTexture = isLarge

    parent.addTexture(imageKey, fImage, fMaterial)
    return imageKey, fImage, None


def getAndCheckTexInfo(
    propName: str,
    texProp: TextureProperty,
    useDictEntry,
):
    if not useDictEntry or not texProp.tex_set:
        return False, False, False, "", "", (0, 0), 0, None, 0

    tex = texProp.tex
    isTexRef = texProp.use_tex_reference
    texFormat = texProp.tex_format
    isCITexture = texFormat[:2] == "CI"
    palFormat = texProp.ci_format if isCITexture else ""

    if tex is not None and (tex.size[0] == 0 or tex.size[1] == 0):
        raise PluginError(
            "Image " + tex.name + " has either a 0 width or height; image may have been removed from original location."
        )

    if not isTexRef:
        if tex is None:
            raise PluginError("In " + propName + ", no texture is selected.")
        elif len(tex.pixels) == 0:
            raise PluginError(
                "Could not load missing texture: "
                + tex.name
                + ". Make sure this texture has not been deleted or moved on disk."
            )

    if isTexRef:
        imageWidth, imageHeight = texProp.tex_reference_size
    else:
        imageWidth, imageHeight = tex.size

    tmemSize = getTmemWordUsage(texFormat, imageWidth, imageHeight)

    if imageWidth > 1024 or imageHeight > 1024:
        raise PluginError('Error in "' + propName + '": Any side of an image cannot be greater ' + "than 1024.")

    pal = None
    palLen = 0
    if isCITexture:
        if isTexRef:
            palLen = texProp.pal_reference_size
        else:
            pal = getColorsUsedInImage(tex, palFormat)
            palLen = len(pal0)
        if palLen > (16 if texFormat == "CI4" else 256):
            raise PluginError(
                "In "
                + propName
                + ", texture "
                + tex.name
                + " uses too many unique colors to fit in format"
                + texFormat
                + "."
            )

    return (
        True,
        isTexRef,
        isCITexture,
        texFormat,
        palFormat,
        (imageWidth, imageHeight),
        tmemSize,
        pal,
        palLen,
    )


# Functions for writing texture and palette DLs


<<<<<<< HEAD
def getTileSizeSettings(texProp: TextureProperty, tileSettings, f3d: F3D):
    if tileSettings is not None:
        SL = tileSettings.sl
        TL = tileSettings.tl
        SH = tileSettings.sh
        TH = tileSettings.th
    else:
        SL = texProp.S.low
        TL = texProp.T.low
        SH = texProp.S.high
        TH = texProp.T.high
=======
    if isCITexture:
        if texProp.use_tex_reference:
            fImage = FImage(texProp.tex_reference, None, None, width, height, None, False)
            fPalette = fModel.processTexRefCITextures(fMaterial, material, index)
        else:
            # fPalette should be an fImage here, since sharedPalette is None
            fImage, fPalette, alreadyExists = saveOrGetPaletteAndImageDefinition(
                fMaterial,
                fModel,
                tex,
                texName,
                texFormat,
                palFormat,
                convertTextureData,
                sharedPalette,
                imageKey,
            )

        if loadPalettes and sharedPalette is None:
            savePaletteLoading(
                loadTexGfx, revertTexGfx, fPalette, palFormat, 0, fPalette.height, fModel.f3d, fModel.matWriteMethod
            )
    else:
        if texProp.use_tex_reference:
            fImage = FImage(texProp.tex_reference, None, None, width, height, None, False)
            fModel.processTexRefNonCITextures(fMaterial, material, index)
        else:
            fImage = saveOrGetTextureDefinition(fMaterial, fModel, tex, texName, texFormat, convertTextureData)

    if setTLUTMode and not isCITexture:
        loadTexGfx.commands.append(DPSetTextureLUT("G_TT_NONE"))
    if loadTextures:
        saveTextureLoading(
            fMaterial,
            fImage,
            loadTexGfx,
            clamp_S,
            mirror_S,
            clamp_T,
            mirror_T,
            mask_S,
            mask_T,
            shift_S,
            shift_T,
            tex_SL,
            tex_TL,
            tex_SH,
            tex_TH,
            texFormat,
            index,
            fModel.f3d,
            tmem,
        )
    texDimensions = fImage.width, fImage.height
    # fImage = saveTextureDefinition(fModel, tex, texName,
    # 	texFormatOf[texFormat], texBitSizeOf[texFormat])
    # fModel.textures[texName] = fImage

    return texDimensions, nextTmem, fImage


# texIndex: 0 for texture0, 1 for texture1
def saveTextureLoading(
    fMaterial,
    fImage,
    loadTexGfx,
    clamp_S,
    mirror_S,
    clamp_T,
    mirror_T,
    mask_S,
    mask_T,
    shift_S,
    shift_T,
    SL,
    TL,
    SH,
    TH,
    tex_format,
    texIndex,
    f3d: F3D,
    tmem,
):
    cms = [("G_TX_CLAMP" if clamp_S else "G_TX_WRAP"), ("G_TX_MIRROR" if mirror_S else "G_TX_NOMIRROR")]
    cmt = [("G_TX_CLAMP" if clamp_T else "G_TX_WRAP"), ("G_TX_MIRROR" if mirror_T else "G_TX_NOMIRROR")]
    masks = mask_S
    maskt = mask_T
    shifts = shift_S if shift_S >= 0 else (shift_S + 16)
    shiftt = shift_T if shift_T >= 0 else (shift_T + 16)

    # print('Low ' + str(SL) + ' ' + str(TL))
>>>>>>> 84f794d8
    sl = int(SL * (2**f3d.G_TEXTURE_IMAGE_FRAC))
    tl = int(TL * (2**f3d.G_TEXTURE_IMAGE_FRAC))
    sh = int(SH * (2**f3d.G_TEXTURE_IMAGE_FRAC))
    th = int(TH * (2**f3d.G_TEXTURE_IMAGE_FRAC))
    return SL, TL, SH, TH, sl, tl, sh, th


def getTileLine(fImage: FImage, SL: int, SH: int, siz: str, f3d: F3D):
    width = int(SH - SL) if fImage.isLargeTexture else int(fImage.width)
    if siz == "G_IM_SIZ_4b":
        line = (((width + 1) >> 1) + 7) >> 3
    else:
        # Note that _LINE_BYTES and _TILE_BYTES variables are the same.
        line = int((width * f3d.G_IM_SIZ_VARS[siz + "_LINE_BYTES"]) + 7) >> 3
    return line


def saveTextureLoadOnly(
    fImage: FImage,
    gfxOut: GfxList,
    texProp: TextureProperty,
    tileSettings,
    loadtile: int,
    tmem: int,
    f3d: F3D,
):
    fmt = texFormatOf[texProp.tex_format]
    siz = texBitSizeOf[texProp.tex_format]
    nocm = ["G_TX_WRAP", "G_TX_NOMIRROR"]
    SL, TL, SH, TH, sl, tl, sh, th = getTileSizeSettings(texProp, tileSettings, f3d)
    line = getTileLine(fImage, SL, SH, siz, f3d)

    # LoadTile will pad rows to 64 bit word alignment, while
    # LoadBlock assumes this is already done.
    useLoadBlock = not fImage.isLargeTexture and isPowerOf2(fImage.width)

    if siz == "G_IM_SIZ_4b":
        if useLoadBlock:
            dxs = (((fImage.width) * (fImage.height) + 3) >> 2) - 1
            dxt = f3d.CALC_DXT_4b(fImage.width)
            gfxOut.commands.extend(
                [
                    DPSetTextureImage(fmt, "G_IM_SIZ_16b", 1, fImage),
                    DPSetTile(fmt, "G_IM_SIZ_16b", 0, tmem, loadtile, 0, nocm, 0, 0, nocm, 0, 0),
                    DPLoadBlock(loadtile, 0, 0, dxs, dxt),
                ]
            )
        else:
            sl2 = int(SL * (2 ** (f3d.G_TEXTURE_IMAGE_FRAC - 1)))
            sh2 = int(SH * (2 ** (f3d.G_TEXTURE_IMAGE_FRAC - 1)))
            gfxOut.commands.extend(
                [
                    DPSetTextureImage(fmt, "G_IM_SIZ_8b", fImage.width >> 1, fImage),
                    DPSetTile(fmt, "G_IM_SIZ_8b", line, tmem, loadtile, 0, nocm, 0, 0, nocm, 0, 0),
                    DPLoadTile(loadtile, sl2, tl, sh2, th),
                ]
            )
    else:
        if useLoadBlock:
            dxs = (
                ((fImage.width) * (fImage.height) + f3d.G_IM_SIZ_VARS[siz + "_INCR"])
                >> f3d.G_IM_SIZ_VARS[siz + "_SHIFT"]
            ) - 1
            dxt = f3d.CALC_DXT(fImage.width, f3d.G_IM_SIZ_VARS[siz + "_BYTES"])
            gfxOut.commands.extend(
                [
                    DPSetTextureImage(fmt, siz + "_LOAD_BLOCK", 1, fImage),
                    DPSetTile(fmt, siz + "_LOAD_BLOCK", 0, tmem, loadtile, 0, nocm, 0, 0, nocm, 0, 0),
                    DPLoadBlock(loadtile, 0, 0, dxs, dxt),
                ]
            )
        else:
            gfxOut.commands.extend(
                [
                    DPSetTextureImage(fmt, siz, fImage.width, fImage),
                    DPSetTile(fmt, siz, line, tmem, loadtile, 0, nocm, 0, 0, nocm, 0, 0),
                    DPLoadTile(loadtile, sl, tl, sh, th),
                ]
            )


def saveTextureTile(
    fImage: FImage,
    fMaterial: FMaterial,
    gfxOut: GfxList,
    texProp: TextureProperty,
    tileSettings,
    rendertile: int,
    tmem: int,
    pal: int,
    f3d: F3D,
):
    if tileSettings is not None:
        clamp_S = True
        clamp_T = True
        mirror_S = False
        mirror_T = False
        mask_S = 0
        mask_T = 0
        shift_S = 0
        shift_T = 0
    else:
        clamp_S = texProp.S.clamp
        clamp_T = texProp.T.clamp
        mirror_S = texProp.S.mirror
        mirror_T = texProp.T.mirror
        mask_S = texProp.S.mask
        mask_T = texProp.T.mask
        shift_S = texProp.S.shift
        shift_T = texProp.T.shift
    cms = [("G_TX_CLAMP" if clamp_S else "G_TX_WRAP"), ("G_TX_MIRROR" if mirror_S else "G_TX_NOMIRROR")]
    cmt = [("G_TX_CLAMP" if clamp_T else "G_TX_WRAP"), ("G_TX_MIRROR" if mirror_T else "G_TX_NOMIRROR")]
    masks = mask_S
    maskt = mask_T
    shifts = shift_S if shift_S >= 0 else (shift_S + 16)
    shiftt = shift_T if shift_T >= 0 else (shift_T + 16)
    fmt = texFormatOf[texProp.tex_format]
    siz = texBitSizeOf[texProp.tex_format]
    SL, _, SH, _, sl, tl, sh, th = getTileSizeSettings(texProp, tileSettings, f3d)
    line = getTileLine(fImage, SL, SH, siz, f3d)

    tileSizeCommand = DPSetTileSize(rendertile, sl, tl, sh, th)
    gfxOut.commands.extend(
        [
            DPSetTile(fmt, siz, line, tmem, rendertile, pal, cmt, maskt, shiftt, cms, masks, shifts),
            tileSizeCommand,
        ]
    )  # added in)

    # hasattr check for FTexRect
    if hasattr(fMaterial, "tileSizeCommands"):
        fMaterial.tileSizeCommands[rendertile] = tileSizeCommand


# palAddr is the address within the second half of tmem (0-255), normally 16*palette num
# palLen is the number of colors
def savePaletteLoad(
    gfxOut: GfxList,
    fPalette: FImage,
    palFormat: str,
    palAddr: int,
    palLen: int,
    loadtile: int,
    f3d: F3D,
):
    assert 0 <= palAddr < 256 and (palAddr & 0xF) == 0
    palFmt = texFormatOf[palFormat]
    nocm = ["G_TX_WRAP", "G_TX_NOMIRROR"]

    if not f3d._HW_VERSION_1:
        loadTexGfx.commands.extend(
            [
                DPSetTextureImage(palFmt, "G_IM_SIZ_16b", 1, fPalette),
                DPSetTile("0", "0", 0, 256 + palAddr, loadtile, 0, nocm, 0, 0, nocm, 0, 0),
                DPLoadTLUTCmd(loadtile, palLen - 1),
            ]
        )
    else:
        loadTexGfx.commands.extend(
            [
                _DPLoadTextureBlock(
                    fPalette,
                    256 + palAddr,
                    palFmt,
                    "G_IM_SIZ_16b",
                    4 * palLen,
                    1,
                    0,
                    nocm,
                    nocm,
                    0,
                    0,
                    0,
                    0,
                )
            ]
        )


# Functions for converting and writing texture and palette data


def extractConvertCIPixel(image, pixels, i, j, palFormat):
    color = [1, 1, 1, 1]
    for field in range(image.channels):
        color[field] = pixels[(j * image.size[0] + i) * image.channels + field]
    if palFormat == "RGBA16":
        pixelColor = getRGBA16Tuple(color)
    elif palFormat == "IA16":
        pixelColor = getIA16Tuple(color)
    else:
        raise PluginError("Internal error with palette format")
    return pixelColor


def getColorsUsedInImage(image, palFormat):
    palette = []
    # N64 is -Y, Blender is +Y
    pixels = image.pixels[:]
    for j in reversed(range(image.size[1])):
        for i in range(image.size[0]):
            pixelColor = extractConvertCIPixel(image, pixels, i, j, palFormat)
            if pixelColor not in palette:
                palette.append(pixelColor)
    return palette


def mergePalettes(pal0, pal1):
    palette = [c for c in pal0]
    for c in pal1:
        if c not in palette:
            palette.append(c)
    return palette


def getColorIndicesOfTexture(image, palette, palFormat):
    texture = []
    # N64 is -Y, Blender is +Y
    pixels = image.pixels[:]
    for j in reversed(range(image.size[1])):
        for i in range(image.size[0]):
            pixelColor = extractConvertCIPixel(image, pixels, i, j, palFormat)
            texture.append(palette.index(pixelColor))
    return texture


def compactNibbleArray(texture, width, height):
    nibbleData = bytearray(0)
    dataSize = int(width * height / 2)

    nibbleData = [((texture[i * 2] & 0xF) << 4) | (texture[i * 2 + 1] & 0xF) for i in range(dataSize)]

    if (width * height) % 2 == 1:
        nibbleData.append((texture[-1] & 0xF) << 4)

    return bytearray(nibbleData)


def writePaletteData(fPalette: FImage, palette: list[int]):
    for color in palette:
        fPalette.data.extend(color.to_bytes(2, "big"))
    fPalette.converted = True


def writeCITextureData(
    image: bpy.types.Image,
    fImage: FImage,
    palette: list[int],
    palFmt: str,
    texFmt: str,
):
    palFormat = texFormatOf[palFmt]
    bitSize = texBitSizeOf[texFmt]

    texture = getColorIndicesOfTexture(image, palette, palFormat)

    if bitSize == "G_IM_SIZ_4b":
        fImage.data = compactNibbleArray(texture, image.size[0], image.size[1])
    else:
        fImage.data = bytearray(texture)
    fImage.converted = True


def writeNonCITextureData(image: bpy.types.Image, fImage: FImage, texFmt: str):
    fmt = texFormatOf[texFmt]
    bitSize = texBitSizeOf[texFmt]

    pixels = image.pixels[:]
    if fmt == "G_IM_FMT_RGBA":
        if bitSize == "G_IM_SIZ_16b":
            fImage.data = bytearray(
                [
                    byteVal
                    for doubleByte in [
                        (
                            (
                                ((int(round(pixels[(j * image.size[0] + i) * image.channels + 0] * 0x1F)) & 0x1F) << 3)
                                | (
                                    (int(round(pixels[(j * image.size[0] + i) * image.channels + 1] * 0x1F)) & 0x1F)
                                    >> 2
                                )
                            ),
                            (
                                ((int(round(pixels[(j * image.size[0] + i) * image.channels + 1] * 0x1F)) & 0x03) << 6)
                                | (
                                    (int(round(pixels[(j * image.size[0] + i) * image.channels + 2] * 0x1F)) & 0x1F)
                                    << 1
                                )
                                | (1 if pixels[(j * image.size[0] + i) * image.channels + 3] > 0.5 else 0)
                            ),
                        )
                        for j in reversed(range(image.size[1]))
                        for i in range(image.size[0])
                    ]
                    for byteVal in doubleByte
                ]
            )
        elif bitSize == "G_IM_SIZ_32b":
            fImage.data = bytearray(
                [
                    int(round(pixels[(j * image.size[0] + i) * image.channels + field] * 0xFF)) & 0xFF
                    for j in reversed(range(image.size[1]))
                    for i in range(image.size[0])
                    for field in range(image.channels)
                ]
            )
        else:
            raise PluginError("Invalid combo: " + fmt + ", " + bitSize)

    elif fmt == "G_IM_FMT_YUV":
        raise PluginError("YUV not yet implemented.")
        if bitSize == "G_IM_SIZ_16b":
            pass
        else:
            raise PluginError("Invalid combo: " + fmt + ", " + bitSize)

    elif fmt == "G_IM_FMT_CI":
        raise PluginError("CI not yet implemented.")

    elif fmt == "G_IM_FMT_IA":
        if bitSize == "G_IM_SIZ_4b":
            fImage.data = bytearray(
                [
                    (
                        (
                            int(
                                round(
                                    colorToLuminance(
                                        pixels[
                                            (j * image.size[0] + i)
                                            * image.channels : (j * image.size[0] + i)
                                            * image.channels
                                            + 3
                                        ]
                                    )
                                    * 0x7
                                )
                            )
                            & 0x7
                        )
                        << 1
                    )
                    | (1 if pixels[(j * image.size[0] + i) * image.channels + 3] > 0.5 else 0)
                    for j in reversed(range(image.size[1]))
                    for i in range(image.size[0])
                ]
            )
        elif bitSize == "G_IM_SIZ_8b":
            fImage.data = bytearray(
                [
                    (
                        (
                            int(
                                round(
                                    colorToLuminance(
                                        pixels[
                                            (j * image.size[0] + i)
                                            * image.channels : (j * image.size[0] + i)
                                            * image.channels
                                            + 3
                                        ]
                                    )
                                    * 0xF
                                )
                            )
                            & 0xF
                        )
                        << 4
                    )
                    | (int(round(pixels[(j * image.size[0] + i) * image.channels + 3] * 0xF)) & 0xF)
                    for j in reversed(range(image.size[1]))
                    for i in range(image.size[0])
                ]
            )
        elif bitSize == "G_IM_SIZ_16b":
            fImage.data = bytearray(
                [
                    byteVal
                    for doubleByte in [
                        (
                            int(
                                round(
                                    colorToLuminance(
                                        pixels[
                                            (j * image.size[0] + i)
                                            * image.channels : (j * image.size[0] + i)
                                            * image.channels
                                            + 3
                                        ]
                                    )
                                    * 0xFF
                                )
                            )
                            & 0xFF,
                            int(round(pixels[(j * image.size[0] + i) * image.channels + 3] * 0xFF)) & 0xFF,
                        )
                        for j in reversed(range(image.size[1]))
                        for i in range(image.size[0])
                    ]
                    for byteVal in doubleByte
                ]
            )
        else:
            raise PluginError("Invalid combo: " + fmt + ", " + bitSize)
    elif fmt == "G_IM_FMT_I":
        if bitSize == "G_IM_SIZ_4b":
            fImage.data = bytearray(
                [
                    int(
                        round(
                            colorToLuminance(
                                pixels[
                                    (j * image.size[0] + i) * image.channels : (j * image.size[0] + i) * image.channels
                                    + 3
                                ]
                            )
                            * 0xF
                        )
                    )
                    & 0xF
                    for j in reversed(range(image.size[1]))
                    for i in range(image.size[0])
                ]
            )
        elif bitSize == "G_IM_SIZ_8b":
            fImage.data = bytearray(
                [
                    int(
                        round(
                            colorToLuminance(
                                pixels[
                                    (j * image.size[0] + i) * image.channels : (j * image.size[0] + i) * image.channels
                                    + 3
                                ]
                            )
                            * 0xFF
                        )
                    )
                    & 0xFF
                    for j in reversed(range(image.size[1]))
                    for i in range(image.size[0])
                ]
            )
        else:
            raise PluginError("Invalid combo: " + fmt + ", " + bitSize)
    else:
        raise PluginError("Invalid image format " + fmt)

    # We stored 4bit values in byte arrays, now to convert
    if bitSize == "G_IM_SIZ_4b":
        fImage.data = compactNibbleArray(fImage.data, image.size[0], image.size[1])

    fImage.converted = True


def saveLightsDefinition(fModel, fMaterial, material, lightsName):
    lights = fModel.getLightAndHandleShared(lightsName)
    if lights is not None:
        return lights

    lights = Lights(toAlnum(lightsName))

    if material.use_default_lighting:
        lights.a = Ambient(exportColor(material.ambient_light_color))
        lights.l.append(Light(exportColor(material.default_light_color), [0x28, 0x28, 0x28]))
    else:
        lights.a = Ambient(exportColor(material.ambient_light_color))

        if material.f3d_light1 is not None:
            addLightDefinition(material, material.f3d_light1, lights)
        if material.f3d_light2 is not None:
            addLightDefinition(material, material.f3d_light2, lights)
        if material.f3d_light3 is not None:
            addLightDefinition(material, material.f3d_light3, lights)
        if material.f3d_light4 is not None:
            addLightDefinition(material, material.f3d_light4, lights)
        if material.f3d_light5 is not None:
            addLightDefinition(material, material.f3d_light5, lights)
        if material.f3d_light6 is not None:
            addLightDefinition(material, material.f3d_light6, lights)
        if material.f3d_light7 is not None:
            addLightDefinition(material, material.f3d_light7, lights)

    if lightsName in fModel.lights:
        raise PluginError("Duplicate light name.")
    fModel.addLight(lightsName, lights, fMaterial)
    return lights


def addLightDefinition(mat, f3d_light, fLights):
    lightObj = lightDataToObj(f3d_light)
    fLights.l.append(
        Light(
            exportColor(f3d_light.color),
            normToSigned8Vector(getObjDirectionVec(lightObj, True)),
        )
    )


def saveBitGeoF3DEX2(value, defaultValue, flagName, geo, matWriteMethod):
    if value != defaultValue or matWriteMethod == GfxMatWriteMethod.WriteAll:
        if value:
            geo.setFlagList.append(flagName)
        else:
            geo.clearFlagList.append(flagName)


def saveGeoModeDefinitionF3DEX2(fMaterial, settings, defaults, matWriteMethod):
    geo = SPGeometryMode([], [])

    saveBitGeoF3DEX2(settings.g_zbuffer, defaults.g_zbuffer, "G_ZBUFFER", geo, matWriteMethod)
    saveBitGeoF3DEX2(settings.g_shade, defaults.g_shade, "G_SHADE", geo, matWriteMethod)
    saveBitGeoF3DEX2(settings.g_cull_front, defaults.g_cull_front, "G_CULL_FRONT", geo, matWriteMethod)
    saveBitGeoF3DEX2(settings.g_cull_back, defaults.g_cull_back, "G_CULL_BACK", geo, matWriteMethod)
    saveBitGeoF3DEX2(settings.g_fog, defaults.g_fog, "G_FOG", geo, matWriteMethod)
    saveBitGeoF3DEX2(settings.g_lighting, defaults.g_lighting, "G_LIGHTING", geo, matWriteMethod)

    # make sure normals are saved correctly.
    saveBitGeoF3DEX2(settings.g_tex_gen, defaults.g_tex_gen, "G_TEXTURE_GEN", geo, matWriteMethod)
    saveBitGeoF3DEX2(settings.g_tex_gen_linear, defaults.g_tex_gen_linear, "G_TEXTURE_GEN_LINEAR", geo, matWriteMethod)
    saveBitGeoF3DEX2(settings.g_shade_smooth, defaults.g_shade_smooth, "G_SHADING_SMOOTH", geo, matWriteMethod)
    saveBitGeoF3DEX2(settings.g_clipping, defaults.g_clipping, "G_CLIPPING", geo, matWriteMethod)

    if len(geo.clearFlagList) != 0 or len(geo.setFlagList) != 0:
        if len(geo.clearFlagList) == 0:
            geo.clearFlagList.append("0")
        elif len(geo.setFlagList) == 0:
            geo.setFlagList.append("0")

        if matWriteMethod == GfxMatWriteMethod.WriteAll:
            fMaterial.material.commands.append(SPLoadGeometryMode(geo.setFlagList))
        else:
            fMaterial.material.commands.append(geo)
            fMaterial.revert.commands.append(SPGeometryMode(geo.setFlagList, geo.clearFlagList))


def saveBitGeo(value, defaultValue, flagName, setGeo, clearGeo, matWriteMethod):
    if value != defaultValue or matWriteMethod == GfxMatWriteMethod.WriteAll:
        if value:
            setGeo.flagList.append(flagName)
        else:
            clearGeo.flagList.append(flagName)


def saveGeoModeDefinition(fMaterial, settings, defaults, matWriteMethod):
    setGeo = SPSetGeometryMode([])
    clearGeo = SPClearGeometryMode([])

    saveBitGeo(settings.g_zbuffer, defaults.g_zbuffer, "G_ZBUFFER", setGeo, clearGeo, matWriteMethod)
    saveBitGeo(settings.g_shade, defaults.g_shade, "G_SHADE", setGeo, clearGeo, matWriteMethod)
    saveBitGeo(settings.g_cull_front, defaults.g_cull_front, "G_CULL_FRONT", setGeo, clearGeo, matWriteMethod)
    saveBitGeo(settings.g_cull_back, defaults.g_cull_back, "G_CULL_BACK", setGeo, clearGeo, matWriteMethod)
    saveBitGeo(settings.g_fog, defaults.g_fog, "G_FOG", setGeo, clearGeo, matWriteMethod)
    saveBitGeo(settings.g_lighting, defaults.g_lighting, "G_LIGHTING", setGeo, clearGeo, matWriteMethod)

    # make sure normals are saved correctly.
    saveBitGeo(settings.g_tex_gen, defaults.g_tex_gen, "G_TEXTURE_GEN", setGeo, clearGeo, matWriteMethod)
    saveBitGeo(
        settings.g_tex_gen_linear, defaults.g_tex_gen_linear, "G_TEXTURE_GEN_LINEAR", setGeo, clearGeo, matWriteMethod
    )
    saveBitGeo(settings.g_shade_smooth, defaults.g_shade_smooth, "G_SHADING_SMOOTH", setGeo, clearGeo, matWriteMethod)
    if bpy.context.scene.f3d_type == "F3DEX_GBI_2" or bpy.context.scene.f3d_type == "F3DEX_GBI":
        saveBitGeo(settings.g_clipping, defaults.g_clipping, "G_CLIPPING", setGeo, clearGeo, matWriteMethod)

    if len(setGeo.flagList) > 0:
        fMaterial.material.commands.append(setGeo)
        if matWriteMethod == GfxMatWriteMethod.WriteDifferingAndRevert:
            fMaterial.revert.commands.append(SPClearGeometryMode(setGeo.flagList))
    if len(clearGeo.flagList) > 0:
        fMaterial.material.commands.append(clearGeo)
        if matWriteMethod == GfxMatWriteMethod.WriteDifferingAndRevert:
            fMaterial.revert.commands.append(SPSetGeometryMode(clearGeo.flagList))


def saveModeSetting(fMaterial, value, defaultValue, cmdClass):
    if value != defaultValue:
        fMaterial.material.commands.append(cmdClass(value))
        fMaterial.revert.commands.append(cmdClass(defaultValue))


def saveOtherModeHDefinition(fMaterial, settings, tlut, defaults, isHWv1, matWriteMethod):
    if matWriteMethod == GfxMatWriteMethod.WriteAll:
        saveOtherModeHDefinitionAll(fMaterial, settings, tlut, defaults, isHWv1)
    elif matWriteMethod == GfxMatWriteMethod.WriteDifferingAndRevert:
        saveOtherModeHDefinitionIndividual(fMaterial, settings, tlut, defaults, isHWv1)
    else:
        raise PluginError("Unhandled material write method: " + str(matWriteMethod))


def saveOtherModeHDefinitionAll(fMaterial, settings, tlut, defaults, isHWv1):
    cmd = SPSetOtherMode("G_SETOTHERMODE_H", 4, 20, [])
    cmd.flagList.append(settings.g_mdsft_alpha_dither)
    if not isHWv1:
        cmd.flagList.append(settings.g_mdsft_rgb_dither)
        cmd.flagList.append(settings.g_mdsft_combkey)
    cmd.flagList.append(settings.g_mdsft_textconv)
    cmd.flagList.append(settings.g_mdsft_text_filt)
    cmd.flagList.append(tlut)
    cmd.flagList.append(settings.g_mdsft_textlod)
    cmd.flagList.append(settings.g_mdsft_textdetail)
    cmd.flagList.append(settings.g_mdsft_textpersp)
    cmd.flagList.append(settings.g_mdsft_cycletype)
    if isHWv1:
        cmd.flagList.append(settings.g_mdsft_color_dither)
    cmd.flagList.append(settings.g_mdsft_pipeline)

    fMaterial.material.commands.append(cmd)


def saveOtherModeHDefinitionIndividual(fMaterial, settings, tlut, defaults, isHWv1):
    saveModeSetting(fMaterial, settings.g_mdsft_alpha_dither, defaults.g_mdsft_alpha_dither, DPSetAlphaDither)

    if not isHWv1:
        saveModeSetting(fMaterial, settings.g_mdsft_rgb_dither, defaults.g_mdsft_rgb_dither, DPSetColorDither)

        saveModeSetting(fMaterial, settings.g_mdsft_combkey, defaults.g_mdsft_combkey, DPSetCombineKey)

    saveModeSetting(fMaterial, settings.g_mdsft_textconv, defaults.g_mdsft_textconv, DPSetTextureConvert)

    saveModeSetting(fMaterial, settings.g_mdsft_text_filt, defaults.g_mdsft_text_filt, DPSetTextureFilter)

    saveModeSetting(fMaterial, tlut, "G_TT_NONE", DPSetTextureLUT)

    saveModeSetting(fMaterial, settings.g_mdsft_textlod, defaults.g_mdsft_textlod, DPSetTextureLOD)

    saveModeSetting(fMaterial, settings.g_mdsft_textdetail, defaults.g_mdsft_textdetail, DPSetTextureDetail)

    saveModeSetting(fMaterial, settings.g_mdsft_textpersp, defaults.g_mdsft_textpersp, DPSetTexturePersp)

    saveModeSetting(fMaterial, settings.g_mdsft_cycletype, defaults.g_mdsft_cycletype, DPSetCycleType)

    if isHWv1:
        saveModeSetting(fMaterial, settings.g_mdsft_color_dither, defaults.g_mdsft_color_dither, DPSetColorDither)

    saveModeSetting(fMaterial, settings.g_mdsft_pipeline, defaults.g_mdsft_pipeline, DPPipelineMode)


def saveOtherModeLDefinition(fMaterial, settings, defaults, defaultRenderMode, matWriteMethod):
    if matWriteMethod == GfxMatWriteMethod.WriteAll:
        saveOtherModeLDefinitionAll(fMaterial, settings, defaults, defaultRenderMode)
    elif matWriteMethod == GfxMatWriteMethod.WriteDifferingAndRevert:
        saveOtherModeLDefinitionIndividual(fMaterial, settings, defaults, defaultRenderMode)
    else:
        raise PluginError("Unhandled material write method: " + str(matWriteMethod))


def saveOtherModeLDefinitionAll(fMaterial: FMaterial, settings, defaults, defaultRenderMode):
    if not settings.set_rendermode and defaultRenderMode is None:
        cmd = SPSetOtherMode("G_SETOTHERMODE_L", 0, 3, [])
        cmd.flagList.append(settings.g_mdsft_alpha_compare)
        cmd.flagList.append(settings.g_mdsft_zsrcsel)

    else:
        cmd = SPSetOtherMode("G_SETOTHERMODE_L", 0, 32, [])
        cmd.flagList.append(settings.g_mdsft_alpha_compare)
        cmd.flagList.append(settings.g_mdsft_zsrcsel)

        if settings.set_rendermode:
            flagList, blendList = getRenderModeFlagList(settings, fMaterial)
            cmd.flagList.extend(flagList)
            if blendList is not None:
                cmd.flagList.extend(
                    [
                        "GBL_c1("
                        + blendList[0]
                        + ", "
                        + blendList[1]
                        + ", "
                        + blendList[2]
                        + ", "
                        + blendList[3]
                        + ")",
                        "GBL_c2("
                        + blendList[4]
                        + ", "
                        + blendList[5]
                        + ", "
                        + blendList[6]
                        + ", "
                        + blendList[7]
                        + ")",
                    ]
                )
        else:
            cmd.flagList.extend(defaultRenderMode)

    fMaterial.material.commands.append(cmd)

    if settings.g_mdsft_zsrcsel == "G_ZS_PRIM":
        fMaterial.material.commands.append(DPSetPrimDepth(z=settings.prim_depth.z, dz=settings.prim_depth.dz))
        fMaterial.revert.commands.append(DPSetPrimDepth())


def saveOtherModeLDefinitionIndividual(fMaterial, settings, defaults, defaultRenderMode):
    saveModeSetting(fMaterial, settings.g_mdsft_alpha_compare, defaults.g_mdsft_alpha_compare, DPSetAlphaCompare)

    saveModeSetting(fMaterial, settings.g_mdsft_zsrcsel, defaults.g_mdsft_zsrcsel, DPSetDepthSource)

    if settings.g_mdsft_zsrcsel == "G_ZS_PRIM":
        fMaterial.material.commands.append(DPSetPrimDepth(z=settings.prim_depth.z, dz=settings.prim_depth.dz))
        fMaterial.revert.commands.append(DPSetPrimDepth())

    if settings.set_rendermode:
        flagList, blendList = getRenderModeFlagList(settings, fMaterial)
        renderModeSet = DPSetRenderMode(flagList, blendList)

        fMaterial.material.commands.append(renderModeSet)
        if defaultRenderMode is not None:
            fMaterial.revert.commands.append(DPSetRenderMode(defaultRenderMode, None))


def getRenderModeFlagList(settings, fMaterial):
    flagList = []
    blendList = None
    # cycle independent

    if not settings.rendermode_advanced_enabled:
        fMaterial.renderModeUseDrawLayer = [
            settings.rendermode_preset_cycle_1 == "Use Draw Layer",
            settings.rendermode_preset_cycle_2 == "Use Draw Layer",
        ]

        if settings.g_mdsft_cycletype == "G_CYC_2CYCLE":
            flagList = [settings.rendermode_preset_cycle_1, settings.rendermode_preset_cycle_2]
        else:
            cycle2 = settings.rendermode_preset_cycle_1 + "2"
            if cycle2 not in [value[0] for value in enumRenderModesCycle2]:
                cycle2 = "G_RM_NOOP"
            flagList = [settings.rendermode_preset_cycle_1, cycle2]
    else:
        if settings.g_mdsft_cycletype == "G_CYC_2CYCLE":
            blendList = [
                settings.blend_p1,
                settings.blend_a1,
                settings.blend_m1,
                settings.blend_b1,
                settings.blend_p2,
                settings.blend_a2,
                settings.blend_m2,
                settings.blend_b2,
            ]
        else:
            blendList = [
                settings.blend_p1,
                settings.blend_a1,
                settings.blend_m1,
                settings.blend_b1,
                settings.blend_p1,
                settings.blend_a1,
                settings.blend_m1,
                settings.blend_b1,
            ]

        if settings.aa_en:
            flagList.append("AA_EN")
        if settings.z_cmp:
            flagList.append("Z_CMP")
        if settings.z_upd:
            flagList.append("Z_UPD")
        if settings.im_rd:
            flagList.append("IM_RD")
        if settings.clr_on_cvg:
            flagList.append("CLR_ON_CVG")

        flagList.append(settings.cvg_dst)
        flagList.append(settings.zmode)

        if settings.cvg_x_alpha:
            flagList.append("CVG_X_ALPHA")
        if settings.alpha_cvg_sel:
            flagList.append("ALPHA_CVG_SEL")
        if settings.force_bl:
            flagList.append("FORCE_BL")

    return flagList, blendList


def saveOtherDefinition(fMaterial, material, defaults):
    settings = material.rdp_settings
    if settings.clip_ratio != defaults.clip_ratio:
        fMaterial.material.commands.append(SPClipRatio(settings.clip_ratio))
        fMaterial.revert.commands.append(SPClipRatio(defaults.clip_ratio))

    if material.set_blend:
        fMaterial.material.commands.append(
            DPSetBlendColor(
                int(material.blend_color[0] * 255),
                int(material.blend_color[1] * 255),
                int(material.blend_color[2] * 255),
                int(material.blend_color[3] * 255),
            )
        )


enumMatWriteMethod = [
    ("Differing", "Write Differing And Revert", "Write Differing And Revert"),
    ("All", "Write All", "Write All"),
]

matWriteMethodEnumDict = {"Differing": GfxMatWriteMethod.WriteDifferingAndRevert, "All": GfxMatWriteMethod.WriteAll}


def getWriteMethodFromEnum(enumVal):
    if enumVal not in matWriteMethodEnumDict:
        raise PluginError("Enum value " + str(enumVal) + " not found in material write method dict.")
    else:
        return matWriteMethodEnumDict[enumVal]


def exportF3DtoC(
    dirPath, obj, DLFormat, transformMatrix, f3dType, isHWv1, texDir, savePNG, texSeparate, name, matWriteMethod
):

    fModel = FModel(f3dType, isHWv1, name, DLFormat, matWriteMethod)
    fMesh = exportF3DCommon(obj, fModel, transformMatrix, True, name, DLFormat, not savePNG)

    modelDirPath = os.path.join(dirPath, toAlnum(name))

    if not os.path.exists(modelDirPath):
        os.makedirs(modelDirPath)

    gfxFormatter = GfxFormatter(ScrollMethod.Vertex, 64)
    exportData = fModel.to_c(TextureExportSettings(texSeparate, savePNG, texDir, modelDirPath), gfxFormatter)
    staticData = exportData.staticData
    dynamicData = exportData.dynamicData
    texC = exportData.textureData

    if DLFormat == DLFormat.Static:
        staticData.append(dynamicData)
    else:
        geoString = writeMaterialFiles(
            dirPath,
            modelDirPath,
            '#include "actors/' + toAlnum(name) + '/header.h"',
            '#include "actors/' + toAlnum(name) + '/material.inc.h"',
            dynamicData.header,
            dynamicData.source,
            "",
            True,
        )

    if texSeparate:
        texCFile = open(os.path.join(modelDirPath, "texture.inc.c"), "w", newline="\n")
        texCFile.write(texC.source)
        texCFile.close()

    writeCData(staticData, os.path.join(modelDirPath, "header.h"), os.path.join(modelDirPath, "model.inc.c"))


def removeDL(sourcePath, headerPath, DLName):
    DLDataC = readFile(sourcePath)
    originalDataC = DLDataC

    DLDataH = readFile(headerPath)
    originalDataH = DLDataH

    matchResult = re.search(
        "Gfx\s*" + re.escape(DLName) + "\s*\[\s*[0-9x]*\s*\]\s*=\s*\{([^}]*)}\s*;\s*", DLDataC, re.DOTALL
    )
    if matchResult is not None:
        DLDataC = DLDataC[: matchResult.start(0)] + DLDataC[matchResult.end(0) :]

    headerMatch = getDeclaration(DLDataH, DLName)
    if headerMatch is not None:
        DLDataH = DLDataH[: headerMatch.start(0)] + DLDataH[headerMatch.end(0) :]

    if DLDataC != originalDataC:
        writeFile(sourcePath, DLDataC)

    if DLDataH != originalDataH:
        writeFile(headerPath, DLDataH)


class F3D_ExportDL(bpy.types.Operator):
    # set bl_ properties
    bl_idname = "object.f3d_export_dl"
    bl_label = "Export Display List"
    bl_options = {"REGISTER", "UNDO", "PRESET"}

    # Called on demand (i.e. button press, menu item)
    # Can also be called from operator search menu (Spacebar)
    def execute(self, context):
        if context.mode != "OBJECT":
            bpy.ops.object.mode_set(mode="OBJECT")
        try:
            allObjs = context.selected_objects
            if len(allObjs) == 0:
                raise PluginError("No objects selected.")
            obj = context.selected_objects[0]
            if not isinstance(obj.data, bpy.types.Mesh):
                raise PluginError("Object is not a mesh.")

            scaleValue = bpy.context.scene.blenderF3DScale
            finalTransform = mathutils.Matrix.Diagonal(mathutils.Vector((scaleValue, scaleValue, scaleValue))).to_4x4()

        except Exception as e:
            raisePluginError(self, e)
            return {"CANCELLED"}

        try:
            applyRotation([obj], math.radians(90), "X")

            exportPath = bpy.path.abspath(context.scene.DLExportPath)
            dlFormat = DLFormat.Static if context.scene.DLExportisStatic else DLFormat.Dynamic
            f3dType = context.scene.f3d_type
            isHWv1 = context.scene.isHWv1
            texDir = bpy.context.scene.DLTexDir
            savePNG = bpy.context.scene.saveTextures
            separateTexDef = bpy.context.scene.DLSeparateTextureDef
            DLName = bpy.context.scene.DLName
            matWriteMethod = getWriteMethodFromEnum(context.scene.matWriteMethod)

            exportF3DtoC(
                exportPath,
                obj,
                dlFormat,
                finalTransform,
                f3dType,
                isHWv1,
                texDir,
                savePNG,
                separateTexDef,
                DLName,
                matWriteMethod,
            )

            self.report({"INFO"}, "Success!")

            applyRotation([obj], math.radians(-90), "X")
            return {"FINISHED"}  # must return a set

        except Exception as e:
            if context.mode != "OBJECT":
                bpy.ops.object.mode_set(mode="OBJECT")
            applyRotation([obj], math.radians(-90), "X")

            raisePluginError(self, e)
            return {"CANCELLED"}  # must return a set


class F3D_ExportDLPanel(bpy.types.Panel):
    bl_idname = "F3D_PT_export_dl"
    bl_label = "F3D Exporter"
    bl_space_type = "VIEW_3D"
    bl_region_type = "UI"
    bl_category = "Fast64"
    bl_options = {"DEFAULT_CLOSED"}

    @classmethod
    def poll(cls, context):
        return True

    # called every frame
    def draw(self, context):
        col = self.layout.column()
        col.operator(F3D_ExportDL.bl_idname)

        prop_split(col, context.scene, "DLName", "Name")
        prop_split(col, context.scene, "DLExportPath", "Export Path")
        prop_split(col, context.scene, "blenderF3DScale", "Scale")
        prop_split(col, context.scene, "matWriteMethod", "Material Write Method")
        col.prop(context.scene, "DLExportisStatic")

        if context.scene.saveTextures:
            prop_split(col, context.scene, "DLTexDir", "Texture Include Path")
            col.prop(context.scene, "DLSeparateTextureDef")


f3d_writer_classes = (
    F3D_ExportDL,
    F3D_ExportDLPanel,
)


def f3d_writer_register():
    for cls in f3d_writer_classes:
        register_class(cls)

    bpy.types.Scene.matWriteMethod = bpy.props.EnumProperty(items=enumMatWriteMethod)


def f3d_writer_unregister():
    for cls in reversed(f3d_writer_classes):
        unregister_class(cls)

    del bpy.types.Scene.matWriteMethod<|MERGE_RESOLUTION|>--- conflicted
+++ resolved
@@ -402,20 +402,12 @@
     for tileLoad, tileFaces in tileLoads:
         revertCommands = GfxList("temp", GfxListTag.Draw, fModel.DLFormat)
         triGroup.triList.commands.append(DPPipeSync())
-<<<<<<< HEAD
         if fMaterial.isTexLarge[0]:
             saveTextureLoadOnly(
                 fImage0, triGroup.triList, f3dMat.tex0, tileLoad, 7, fMaterial.largeTexAddr[0], fModel.f3d
             )
             saveTextureTile(
                 fImage0,
-=======
-        if fMaterial.texturesLoaded[0] and not (otherTextureIndex == 0 and otherTexSingleLoad):
-            texDimensions0, nextTmem, fImage0 = saveTextureIndex(
-                material,
-                material.name,
-                fModel,
->>>>>>> 84f794d8
                 fMaterial,
                 triGroup.triList,
                 f3dMat.tex0,
@@ -425,20 +417,12 @@
                 fMaterial.texPaletteIndex[0],
                 fModel.f3d,
             )
-<<<<<<< HEAD
         if fMaterial.isTexLarge[1]:
             saveTextureLoadOnly(
                 fImage1, triGroup.triList, f3dMat.tex1, tileLoad, 6, fMaterial.largeTexAddr[1], fModel.f3d
             )
             saveTextureTile(
                 fImage1,
-=======
-        if fMaterial.texturesLoaded[1] and not (otherTextureIndex == 1 and otherTexSingleLoad):
-            texDimensions1, nextTmem, fImage1 = saveTextureIndex(
-                material,
-                material.name,
-                fModel,
->>>>>>> 84f794d8
                 fMaterial,
                 triGroup.triList,
                 f3dMat.tex1,
@@ -1613,6 +1597,10 @@
         )
     else:
         fMaterial.material.commands.append(SPTexture(s, t, 0, fModel.f3d.G_TX_RENDERTILE, 1))
+
+    TODO()
+    fPalette = fModel.processTexRefCITextures(fMaterial, material, index)
+    fModel.processTexRefNonCITextures(fMaterial, material, index)
 
     # Determine how to arrange / load palette entries into upper half of tmem
     tex0PaletteIndex = 0
@@ -1843,33 +1831,8 @@
     imUse1 = ([f3dMat.tex0.tex] if useSharedCIPalette else []) + [f3dMat.tex1.tex]
     fImage0 = fImage1 = fPalette0 = fPalette1 = None
     if useTex0:
-<<<<<<< HEAD
         imageKey0, fImage0, fPalette0 = saveOrGetTextureDefinition(
             fMaterial, fModel, f3dMat.tex0, imUse0, tex0Name, fMaterial.isTexLarge[0]
-=======
-        if f3dMat.tex0.tex is None and not f3dMat.tex0.use_tex_reference:
-            raise PluginError('In material "' + material.name + '", a texture has not been set.')
-
-        fMaterial.useLargeTextures = useLargeTextures
-        fMaterial.texturesLoaded[0] = True
-        texDimensions0, nextTmem, fImage0 = saveTextureIndex(
-            material,
-            material.name,
-            fModel,
-            fMaterial,
-            loadGfx,
-            revertGfx,
-            f3dMat.tex0,
-            0,
-            nextTmem,
-            None,
-            convertTextureData,
-            None,
-            True,
-            True,
-            sharedPalette,
-            imageKey0,
->>>>>>> 84f794d8
         )
         fMaterial.imageKey[0] = imageKey0
     if loadPal0:
@@ -1881,33 +1844,8 @@
             )
             fImage0.paletteKey = paletteKey0
     if useTex1:
-<<<<<<< HEAD
         imageKey1, fImage1, fPalette1 = saveOrGetTextureDefinition(
             fMaterial, fModel, f3dMat.tex1, imUse1, tex1Name, fMaterial.isTexLarge[1]
-=======
-        if f3dMat.tex1.tex is None and not f3dMat.tex1.use_tex_reference:
-            raise PluginError('In material "' + material.name + '", a texture has not been set.')
-
-        fMaterial.useLargeTextures = useLargeTextures
-        fMaterial.texturesLoaded[1] = True
-        texDimensions1, nextTmem, fImage1 = saveTextureIndex(
-            material,
-            material.name,
-            fModel,
-            fMaterial,
-            loadGfx,
-            revertGfx,
-            f3dMat.tex1,
-            1,
-            nextTmem,
-            None,
-            convertTextureData,
-            None,
-            True,
-            True,
-            sharedPalette,
-            imageKey1,
->>>>>>> 84f794d8
         )
         fMaterial.imageKey[1] = imageKey1
         if useSharedCIPalette:
@@ -2065,7 +2003,6 @@
     texFormat = f3dMat.tex0.tex_format.lower()
     tex0Name = getNameFromPath(image0.filepath if image0.filepath != "" else image0.name, True)
     tex1Name = getNameFromPath(image1.filepath if image1.filepath != "" else image1.name, True)
-
     return f"{tex0Name}_x_{tex1Name}_{texFormat}_pal"
 
 
@@ -2073,11 +2010,9 @@
     texFormat = texProp.tex_format
     name = texProp.tex_reference
     texName = fModelName + "_" + (getNameFromPath(name, True) + "_" + texFormat.lower())
-
     return texName
 
 
-<<<<<<< HEAD
 def checkDuplicateTextureName(parent: Union[FModel, FTexRect], name):
     names = []
     for info, texture in parent.textures.items():
@@ -2088,12 +2023,6 @@
 
 
 def saveOrGetPaletteDefinition(
-=======
-def saveTextureIndex(
-    material: bpy.types.Material,
-    propName: str,
-    fModel: FModel,
->>>>>>> 84f794d8
     fMaterial: FMaterial,
     parent: Union[FModel, FTexRect],
     texProp: TextureProperty,
@@ -2252,7 +2181,6 @@
 # Functions for writing texture and palette DLs
 
 
-<<<<<<< HEAD
 def getTileSizeSettings(texProp: TextureProperty, tileSettings, f3d: F3D):
     if tileSettings is not None:
         SL = tileSettings.sl
@@ -2264,99 +2192,6 @@
         TL = texProp.T.low
         SH = texProp.S.high
         TH = texProp.T.high
-=======
-    if isCITexture:
-        if texProp.use_tex_reference:
-            fImage = FImage(texProp.tex_reference, None, None, width, height, None, False)
-            fPalette = fModel.processTexRefCITextures(fMaterial, material, index)
-        else:
-            # fPalette should be an fImage here, since sharedPalette is None
-            fImage, fPalette, alreadyExists = saveOrGetPaletteAndImageDefinition(
-                fMaterial,
-                fModel,
-                tex,
-                texName,
-                texFormat,
-                palFormat,
-                convertTextureData,
-                sharedPalette,
-                imageKey,
-            )
-
-        if loadPalettes and sharedPalette is None:
-            savePaletteLoading(
-                loadTexGfx, revertTexGfx, fPalette, palFormat, 0, fPalette.height, fModel.f3d, fModel.matWriteMethod
-            )
-    else:
-        if texProp.use_tex_reference:
-            fImage = FImage(texProp.tex_reference, None, None, width, height, None, False)
-            fModel.processTexRefNonCITextures(fMaterial, material, index)
-        else:
-            fImage = saveOrGetTextureDefinition(fMaterial, fModel, tex, texName, texFormat, convertTextureData)
-
-    if setTLUTMode and not isCITexture:
-        loadTexGfx.commands.append(DPSetTextureLUT("G_TT_NONE"))
-    if loadTextures:
-        saveTextureLoading(
-            fMaterial,
-            fImage,
-            loadTexGfx,
-            clamp_S,
-            mirror_S,
-            clamp_T,
-            mirror_T,
-            mask_S,
-            mask_T,
-            shift_S,
-            shift_T,
-            tex_SL,
-            tex_TL,
-            tex_SH,
-            tex_TH,
-            texFormat,
-            index,
-            fModel.f3d,
-            tmem,
-        )
-    texDimensions = fImage.width, fImage.height
-    # fImage = saveTextureDefinition(fModel, tex, texName,
-    # 	texFormatOf[texFormat], texBitSizeOf[texFormat])
-    # fModel.textures[texName] = fImage
-
-    return texDimensions, nextTmem, fImage
-
-
-# texIndex: 0 for texture0, 1 for texture1
-def saveTextureLoading(
-    fMaterial,
-    fImage,
-    loadTexGfx,
-    clamp_S,
-    mirror_S,
-    clamp_T,
-    mirror_T,
-    mask_S,
-    mask_T,
-    shift_S,
-    shift_T,
-    SL,
-    TL,
-    SH,
-    TH,
-    tex_format,
-    texIndex,
-    f3d: F3D,
-    tmem,
-):
-    cms = [("G_TX_CLAMP" if clamp_S else "G_TX_WRAP"), ("G_TX_MIRROR" if mirror_S else "G_TX_NOMIRROR")]
-    cmt = [("G_TX_CLAMP" if clamp_T else "G_TX_WRAP"), ("G_TX_MIRROR" if mirror_T else "G_TX_NOMIRROR")]
-    masks = mask_S
-    maskt = mask_T
-    shifts = shift_S if shift_S >= 0 else (shift_S + 16)
-    shiftt = shift_T if shift_T >= 0 else (shift_T + 16)
-
-    # print('Low ' + str(SL) + ' ' + str(TL))
->>>>>>> 84f794d8
     sl = int(SL * (2**f3d.G_TEXTURE_IMAGE_FRAC))
     tl = int(TL * (2**f3d.G_TEXTURE_IMAGE_FRAC))
     sh = int(SH * (2**f3d.G_TEXTURE_IMAGE_FRAC))
