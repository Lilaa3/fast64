combiner_enums = {
    "Case A": (
        ("COMBINED", "Combined Color", "Combined Color"),
        ("TEXEL0", "Texture 0 Color", "Texture 0 Color"),
        ("TEXEL1", "Texture 1 Color", "Texture 1 Color"),
        ("PRIMITIVE", "Primitive Color", "Primitive Color"),
        ("SHADE", "Shade Color", "Shade Color"),
        ("ENVIRONMENT", "Environment Color", "Environment Color"),
        ("1", "1", "1"),
        ("NOISE", "Noise", "Noise"),
        ("0", "0", "0"),
    ),
    "Case B": (
        ("COMBINED", "Combined Color", "Combined Color"),
        ("TEXEL0", "Texture 0 Color", "Texture 0 Color"),
        ("TEXEL1", "Texture 1 Color", "Texture 1 Color"),
        ("PRIMITIVE", "Primitive Color", "Primitive Color"),
        ("SHADE", "Shade Color", "Shade Color"),
        ("ENVIRONMENT", "Environment Color", "Environment Color"),
        ("CENTER", "Chroma Key Center", "Chroma Key Center"),
        ("K4", "YUV Convert K4", "YUV Convert K4"),
        ("0", "0", "0"),
    ),
    "Case C": (
        ("COMBINED", "Combined Color", "Combined Color"),
        ("TEXEL0", "Texture 0 Color", "Texture 0 Color"),
        ("TEXEL1", "Texture 1 Color", "Texture 1 Color"),
        ("PRIMITIVE", "Primitive Color", "Primitive Color"),
        ("SHADE", "Shade Color", "Shade Color"),
        ("ENVIRONMENT", "Environment Color", "Environment Color"),
        ("SCALE", "Chroma Key Scale", "Chroma Key Scale"),
        ("COMBINED_ALPHA", "Combined Color Alpha", "Combined Color Alpha"),
        ("TEXEL0_ALPHA", "Texture 0 Alpha", "Texture 0 Alpha"),
        ("TEXEL1_ALPHA", "Texture 1 Alpha", "Texture 1 Alpha"),
        ("PRIMITIVE_ALPHA", "Primitive Color Alpha", "Primitive Color Alpha"),
        ("SHADE_ALPHA", "Shade Color Alpha", "Shade Color Alpha"),
        ("ENV_ALPHA", "Environment Color Alpha", "Environment Color Alpha"),
        ("LOD_FRACTION", "LOD Fraction", "LOD Fraction"),
        ("PRIM_LOD_FRAC", "Primitive LOD Fraction", "Primitive LOD Fraction"),
        ("K5", "YUV Convert K5", "YUV Convert K5"),
        ("0", "0", "0"),
    ),
    "Case D": (
        ("COMBINED", "Combined Color", "Combined Color"),
        ("TEXEL0", "Texture 0 Color", "Texture 0 Color"),
        ("TEXEL1", "Texture 1 Color", "Texture 1 Color"),
        ("PRIMITIVE", "Primitive Color", "Primitive Color"),
        ("SHADE", "Shade Color", "Shade Color"),
        ("ENVIRONMENT", "Environment Color", "Environment Color"),
        ("1", "1", "1"),
        ("0", "0", "0"),
    ),
    "Case A Alpha": (
        ("COMBINED", "Combined Color Alpha", "Combined Color Alpha"),
        ("TEXEL0", "Texture 0 Alpha", "Texture 0 Alpha"),
        ("TEXEL1", "Texture 1 Alpha", "Texture 1 Alpha"),
        ("PRIMITIVE", "Primitive Color Alpha", "Primitive Color Alpha"),
        ("SHADE", "Shade Color Alpha", "Shade Color Alpha"),
        ("ENVIRONMENT", "Environment Color Alpha", "Environment Color Alpha"),
        ("1", "1", "1"),
        ("0", "0", "0"),
    ),
    "Case B Alpha": (
        ("COMBINED", "Combined Color Alpha", "Combined Color Alpha"),
        ("TEXEL0", "Texture 0 Alpha", "Texture 0 Alpha"),
        ("TEXEL1", "Texture 1 Alpha", "Texture 1 Alpha"),
        ("PRIMITIVE", "Primitive Color Alpha", "Primitive Color Alpha"),
        ("SHADE", "Shade Color Alpha", "Shade Color Alpha"),
        ("ENVIRONMENT", "Environment Color Alpha", "Environment Color Alpha"),
        ("1", "1", "1"),
        ("0", "0", "0"),
    ),
    "Case C Alpha": (
        ("LOD_FRACTION", "LOD Fraction", "LOD Fraction"),
        ("TEXEL0", "Texture 0 Alpha", "Texture 0 Alpha"),
        ("TEXEL1", "Texture 1 Alpha", "Texture 1 Alpha"),
        ("PRIMITIVE", "Primitive Color Alpha", "Primitive Color Alpha"),
        ("SHADE", "Shade Color Alpha", "Shade Color Alpha"),
        ("ENVIRONMENT", "Environment Color Alpha", "Environment Color Alpha"),
        ("PRIM_LOD_FRAC", "Primitive LOD Fraction", "Primitive LOD Fraction"),
        ("0", "0", "0"),
    ),
    "Case D Alpha": (
        ("COMBINED", "Combined Color Alpha", "Combined Color Alpha"),
        ("TEXEL0", "Texture 0 Alpha", "Texture 0 Alpha"),
        ("TEXEL1", "Texture 1 Alpha", "Texture 1 Alpha"),
        ("PRIMITIVE", "Primitive Color Alpha", "Primitive Color Alpha"),
        ("SHADE", "Shade Color Alpha", "Shade Color Alpha"),
        ("ENVIRONMENT", "Environment Color Alpha", "Environment Color Alpha"),
        ("1", "1", "1"),
        ("0", "0", "0"),
    ),
}

caseTemplateDict = {
    "Case A": "NodeSocketColor",
    "Case B": "NodeSocketColor",
    "Case C": "NodeSocketColor",
    "Case D": "NodeSocketColor",
    "Case A Alpha": "NodeSocketFloat",
    "Case B Alpha": "NodeSocketFloat",
    "Case C Alpha": "NodeSocketFloat",
    "Case D Alpha": "NodeSocketFloat",
}

otherTemplateDict = {
    "Cycle Type": "NodeSocketFloat",
    "Cull Front": "NodeSocketFloat",
    "Cull Back": "NodeSocketFloat",
}

# Given combiner value, find node and socket index
combinerToNodeDictColor = {
    "COMBINED": (None, 0),
    "TEXEL0": ("Get Texture Color", 0),
    "TEXEL1": ("Get Texture Color.001", 0),
    "PRIMITIVE": ("Primitive Color RGB", 0),
    "SHADE": ("Shade Color", 0),
    "ENVIRONMENT": ("Environment Color RGB", 0),
    "CENTER": ("Chroma Key Center", 0),
    "SCALE": ("Chroma Key Scale", 0),
    "COMBINED_ALPHA": (None, 0),
    "TEXEL0_ALPHA": ("Get Texture Color", 1),
    "TEXEL1_ALPHA": ("Get Texture Color.001", 1),
    "PRIMITIVE_ALPHA": ("Primitive Color Alpha", 0),
    "SHADE_ALPHA": ("Shade Color", 1),
    "ENV_ALPHA": ("Environment Color Alpha", 0),
    "LOD_FRACTION": ("LOD Fraction", 0),
    "PRIM_LOD_FRAC": ("Primitive LOD Fraction", 0),
    "NOISE": ("Noise", 0),
    "K4": ("YUV Convert K4", 0),
    "K5": ("YUV Convert K5", 0),
    "1": ("1", 0),
    "0": ("0", 0),
}

combinerToNodeDictAlpha = {
    "COMBINED": (None, 1),
    "TEXEL0": ("Get Texture Color", 1),
    "TEXEL1": ("Get Texture Color.001", 1),
    "PRIMITIVE": ("Primitive Color Alpha", 0),
    "SHADE": ("Shade Color", 1),
    "ENVIRONMENT": ("Environment Color Alpha", 0),
    "LOD_FRACTION": ("LOD Fraction", 0),
    "PRIM_LOD_FRAC": ("Primitive LOD Fraction", 0),
    "1": ("1", 0),
    "0": ("0", 0),
}

# hardware v2
enumAlphaDither = [
    ("G_AD_PATTERN", "Pattern", "Pattern"),
    ("G_AD_NOTPATTERN", "NOT Pattern", "NOT Pattern"),
    ("G_AD_NOISE", "Noise", "Noise"),
    ("G_AD_DISABLE", "Disable", "Disable"),
]

# hardware v2
enumRGBDither = [
    ("G_CD_MAGICSQ", "Magic Square", "Magic Square"),
    ("G_CD_BAYER", "Bayer", "Bayer"),
    ("G_CD_NOISE", "Noise", "Noise"),
    ("G_CD_DISABLE", "Disable", "Disable"),
    ("G_CD_ENABLE", "Enable", "Enable"),
]

enumCombKey = [
    ("G_CK_NONE", "None", "Disables chroma key."),
    ("G_CK_KEY", "Key", "Enables chroma key."),
]

enumTextConv = [
    ("G_TC_CONV", "Convert", "Convert YUV to RGB"),
    (
        "G_TC_FILTCONV",
        "Filter And Convert",
        "Applies chosen filter on cycle 1 and converts YUB to RGB in the second cycle",
    ),
    ("G_TC_FILT", "Filter", "Applies chosen filter on textures with no color conversion"),
]

enumTextFilt = [
    ("G_TF_POINT", "Point", "Point filtering"),
    ("G_TF_AVERAGE", "Average", "Four sample filter, not recommended except for pixel aligned texrects"),
    ("G_TF_BILERP", "Bilinear", "Standard N64 filtering with 3 point sample"),
]

enumTextLUT = [
    ("G_TT_NONE", "None", "None"),
    ("G_TT_RGBA16", "RGBA16", "RGBA16"),
    ("G_TT_IA16", "IA16", "IA16"),
]

enumTextLOD = [
    ("G_TL_TILE", "Tile", "Shows selected color combiner tiles"),
    (
        "G_TL_LOD",
        "LoD",
        "Enables LoD calculations, LoD tile is base tile + clamp(log2(texel/pixel)), remainder of log2(texel/pixel) ratio gets stored to LoD Fraction in the color combiner",
    ),
]

enumTextDetail = [
    (
        "G_TD_CLAMP",
        "Clamp",
        "Shows base tile for texel0 and texel 1 when magnifying (>1 texel/pixel), else shows LoD tiles",
    ),
    ("G_TD_SHARPEN", "Sharpen", "Sharpens pixel colors when magnifying (<1 texel/pixel), always shows LoD tiles"),
    ("G_TD_DETAIL", "Detail", "Shows base tile when magnifying (<1 texel/pixel), else shows LoD tiles + 1"),
]

enumTextPersp = [
    ("G_TP_NONE", "None", "None"),
    ("G_TP_PERSP", "Perspective", "Perspective"),
]

enumCycleType = [
    ("G_CYC_1CYCLE", "1 Cycle", "1 Cycle"),
    ("G_CYC_2CYCLE", "2 Cycle", "2 Cycle"),
    ("G_CYC_COPY", "Copy", "Copies texture values to framebuffer with no perspective correction or blending"),
    ("G_CYC_FILL", "Fill", "Uses fill color to fill primitve"),
]

enumColorDither = [("G_CD_DISABLE", "Disable", "Disable"), ("G_CD_ENABLE", "Enable", "Enable")]

enumPipelineMode = [
    (
        "G_PM_1PRIMITIVE",
        "1 Primitive",
        "Adds in pipe sync after every tri draw. Adds significant amounts of lag. Only use in vanilla SM64 hacking projects",
    ),
    (
        "G_PM_NPRIMITIVE",
        "N Primitive",
        "No additional syncs are added after tri draws. Default option for every game but vanilla SM64",
    ),
]

enumAlphaCompare = [
    ("G_AC_NONE", "None", "No alpha comparison is made, writing is based on coverage"),
    ("G_AC_THRESHOLD", "Threshold", "Writes if alpha is greater than blend color alpha"),
    ("G_AC_DITHER", "Dither", "Writes if alpha is greater than random value"),
]

enumDepthSource = [
    ("G_ZS_PIXEL", "Pixel", "Z value is calculated per primitive pixel"),
    ("G_ZS_PRIM", "Primitive", "Uses prim depth to set Z value, does not work on HLE emulation"),
]

enumCoverage = [
    ("CVG_DST_CLAMP", "Clamp", "Clamp if blending, else use new pixel coverage"),
    ("CVG_DST_WRAP", "Wrap", "Wrap coverage"),
    ("CVG_DST_FULL", "Full", "Force to full coverage"),
    ("CVG_DST_SAVE", "Save", "Don't overwrite previous framebuffer coverage value"),
]

enumZMode = [
    ("ZMODE_OPA", "Opaque", "Opaque"),
    ("ZMODE_INTER", "Interpenetrating", "Interpenetrating"),
    ("ZMODE_XLU", "Transparent (XLU)", "Transparent (XLU)"),
    ("ZMODE_DEC", "Decal", "Decal"),
]

enumBlendColor = [
    (
        "G_BL_CLR_IN",
        "Input (CC/Blender)",
        "First cycle: Color Combiner RGB, Second cycle: Blender numerator from first cycle",
    ),
    ("G_BL_CLR_MEM", "Framebuffer Color", "Framebuffer (Memory) Color"),
    ("G_BL_CLR_BL", "Blend Color", "Blend Color Register"),
    ("G_BL_CLR_FOG", "Fog Color", "Fog Color Register"),
]

enumBlendAlpha = [
    ("G_BL_A_IN", "Color Combiner Alpha", "Color Combiner Alpha"),
    ("G_BL_A_FOG", "Fog Alpha", "Fog Color Register Alpha"),
    ("G_BL_A_SHADE", "Shade Alpha", "Stepped Shade Alpha from RSP, often fog"),
    ("G_BL_0", "0", "0"),
]

enumBlendMix = [
    ("G_BL_1MA", "1 - A", "1 - A, where A is selected above"),
    ("G_BL_A_MEM", "Framebuffer Alpha", "Framebuffer (Memory) Alpha (Coverage)"),
    ("G_BL_1", "1", "1"),
    ("G_BL_0", "0", "0"),
]

enumRenderModesCycle1 = [
    # ('Use Draw Layer', 'Use Draw Layer', 'Use Draw Layer'),
    ("G_RM_ZB_OPA_SURF", "Background", "G_RM_ZB_OPA_SURF"),
    ("G_RM_AA_ZB_OPA_SURF", "Opaque", "G_RM_AA_ZB_OPA_SURF"),
    ("G_RM_AA_ZB_OPA_DECAL", "Opaque Decal", "G_RM_AA_ZB_OPA_DECAL"),
    ("G_RM_AA_ZB_OPA_INTER", "Opaque Intersecting", "G_RM_AA_ZB_OPA_INTER"),
    ("G_RM_AA_ZB_TEX_EDGE", "Cutout", "G_RM_AA_ZB_TEX_EDGE"),
    ("G_RM_AA_ZB_XLU_SURF", "Transparent", "G_RM_AA_ZB_XLU_SURF"),
    ("G_RM_AA_ZB_XLU_DECAL", "Transparent Decal", "G_RM_AA_ZB_XLU_DECAL"),
    ("G_RM_AA_ZB_XLU_INTER", "Transparent Intersecting", "G_RM_AA_ZB_XLU_INTER"),
    ("G_RM_FOG_SHADE_A", "Fog Shade", "G_RM_FOG_SHADE_A"),
    ("G_RM_FOG_PRIM_A", "Fog Primitive", "G_RM_FOG_PRIM_A"),
    ("G_RM_PASS", "Pass", "G_RM_PASS"),
    ("G_RM_ADD", "Add", "G_RM_ADD"),
    ("G_RM_NOOP", "No Op", "G_RM_NOOP"),
    ("G_RM_ZB_OPA_SURF", "Opaque (No AA)", "G_RM_ZB_OPA_SURF"),
    ("G_RM_ZB_OPA_DECAL", "Opaque Decal (No AA)", "G_RM_ZB_OPA_DECAL"),
    ("G_RM_ZB_XLU_SURF", "Transparent (No AA)", "G_RM_ZB_XLU_SURF"),
    ("G_RM_ZB_XLU_DECAL", "Transparent Decal (No AA)", "G_RM_ZB_XLU_DECAL"),
    ("G_RM_OPA_SURF", "Opaque (No AA, No ZBuf)", "G_RM_OPA_SURF"),
    ("G_RM_ZB_CLD_SURF", "Cloud (No AA)", "G_RM_ZB_CLD_SURF"),
    ("G_RM_AA_ZB_TEX_TERR", "Terrain", "G_RM_AA_ZB_TEX_TERR"),
]

enumRenderModesCycle2 = [
    # ('Use Draw Layer', 'Use Draw Layer', 'Use Draw Layer'),
    ("G_RM_ZB_OPA_SURF2", "Background", "G_RM_ZB_OPA_SURF2"),
    ("G_RM_AA_ZB_OPA_SURF2", "Opaque", "G_RM_AA_ZB_OPA_SURF2"),
    ("G_RM_AA_ZB_OPA_DECAL2", "Opaque Decal", "G_RM_AA_ZB_OPA_DECAL2"),
    ("G_RM_AA_ZB_OPA_INTER2", "Opaque Intersecting", "G_RM_AA_ZB_OPA_INTER2"),
    ("G_RM_AA_ZB_TEX_EDGE2", "Cutout", "G_RM_AA_ZB_TEX_EDGE2"),
    ("G_RM_AA_ZB_XLU_SURF2", "Transparent", "G_RM_AA_ZB_XLU_SURF2"),
    ("G_RM_AA_ZB_XLU_DECAL2", "Transparent Decal", "G_RM_AA_ZB_XLU_DECAL2"),
    ("G_RM_AA_ZB_XLU_INTER2", "Transparent Intersecting", "G_RM_AA_ZB_XLU_INTER2"),
    ("G_RM_ADD2", "Add", "G_RM_ADD2"),
    ("G_RM_NOOP", "No Op", "G_RM_NOOP"),
    ("G_RM_ZB_OPA_SURF2", "Opaque (No AA)", "G_RM_ZB_OPA_SURF2"),
    ("G_RM_ZB_OPA_DECAL2", "Opaque Decal (No AA)", "G_RM_ZB_OPA_DECAL2"),
    ("G_RM_ZB_XLU_SURF2", "Transparent (No AA)", "G_RM_ZB_XLU_SURF2"),
    ("G_RM_ZB_XLU_DECAL2", "Transparent Decal (No AA)", "G_RM_ZB_XLU_DECAL2"),
    ("G_RM_ZB_CLD_SURF2", "Cloud (No AA)", "G_RM_ZB_CLD_SURF2"),
    ("G_RM_ZB_OVL_SURF2", "Overlay (No AA)", "G_RM_ZB_OVL_SURF2"),
    ("G_RM_AA_ZB_TEX_TERR2", "Terrain", "G_RM_AA_ZB_TEX_TERR2"),
    ("G_RM_OPA_SURF2", "Opaque (No AA, No ZBuf)", "G_RM_OPA_SURF2"),
]

enumTexFormat = [
    ("I4", "Intensity 4-bit", "Intensity 4-bit"),
    ("I8", "Intensity 8-bit", "Intensity 8-bit"),
    ("IA4", "Intensity Alpha 4-bit", "Intensity Alpha 4-bit"),
    ("IA8", "Intensity Alpha 8-bit", "Intensity Alpha 8-bit"),
    ("IA16", "Intensity Alpha 16-bit", "Intensity Alpha 16-bit"),
    ("CI4", "Color Index 4-bit", "Color Index 4-bit"),
    ("CI8", "Color Index 8-bit", "Color Index 8-bit"),
    ("RGBA16", "RGBA 16-bit", "RGBA 16-bit"),
    ("RGBA32", "RGBA 32-bit", "RGBA 32-bit"),
    # ('YUV16','YUV 16-bit', 'YUV 16-bit'),
]

enumCIFormat = [
    ("RGBA16", "RGBA 16-bit", "RGBA 16-bit"),
    ("IA16", "Intensity Alpha 16-bit", "Intensity Alpha 16-bit"),
]

enumTexUV = [
    ("TEXEL0", "Texture 0", "Texture 0"),
    ("TEXEL1", "Texture 1", "Texture 1"),
]

texBitSizeInt = {
    "I4": 4,
    "IA4": 4,
    "CI4": 4,
    "I8": 8,
    "IA8": 8,
    "CI8": 8,
    "RGBA16": 16,
    "IA16": 16,
    "YUV16": 16,
    "RGBA32": 32,
}

# 512 words * 64 bits / n bitSize
maxTexelCount = {
    32: 1024,
    16: 2048,
    8: 4096,
    4: 8192,
}

enumF3D = [
<<<<<<< HEAD
=======
    ("", "F3D Family", "", 7),
>>>>>>> 8652b0bb
    ("F3D", "F3D", "Original microcode used in SM64", 0),
    ("F3DEX/LX", "F3DEX/LX", "F3DEX version 1", 1),
    ("F3DLX.Rej", "F3DLX.Rej", "F3DLX.Rej", 2),
    ("F3DLP.Rej", "F3DLP.Rej", "F3DLP.Rej", 3),
<<<<<<< HEAD
    ("F3DEX2/LX2", "F3DEX2/LX2/ZEX", "Family of microcodes used in later N64 games including OoT", 4),
=======
    ("F3DEX2/LX2", "F3DEX2/LX2/ZEX", "Family of microcodes used in later N64 games including OoT and MM", 4),
>>>>>>> 8652b0bb
    (
        "F3DEX2.Rej/LX2.Rej",
        "F3DEX2.Rej/LX2.Rej",
        "Variant of F3DEX2 family using vertex rejection instead of clipping",
        5,
    ),
<<<<<<< HEAD
    (
        "F3DEX2_PL",
        "F3DEX2 (Point Lit)",
        "Variant of F3DEX2 family with support for point lighting used in a few games including MM",
        7,
    ),
    ("F3DEX3", "F3DEX3", "Custom microcode by Sauraen", 6),
=======
    ("F3DEX3", "F3DEX3", "Custom microcode by Sauraen", 6),
    ("", "Homebrew", "", 8),
    ("RDPQ", "RDPQ", "Base libdragon microcode", 9),
    ("T3D", "Tiny3D", "Custom libdragon microcode by HailToDodongo", 10),
>>>>>>> 8652b0bb
]

enumLargeEdges = [
    ("Clamp", "Clamp", "Clamp outside image bounds"),
    ("Wrap", "Wrap", "Wrap outside image bounds (more expensive)"),
]

enumCelThreshMode = [
    (
        "Lighter",
        "Lighter",
        "This cel level is drawn when the lighting level per-pixel is LIGHTER than (>=) the threshold",
    ),
    ("Darker", "Darker", "This cel level is drawn when the lighting level per-pixel is DARKER than (<) the threshold"),
]

enumCelTintPipeline = [
    (
        "CC",
        "CC (tint in Prim Color)",
        "Cel shading puts tint color in Prim Color and tint level in Prim Alpha. Set up CC color to LERP between source color and tint color based on tint level, or multiply source color by tint color. Source may be Tex 0 or Env Color",
    ),
    (
        "Blender",
        "Blender (tint in Fog Color)",
        "Cel shading puts tint color in Fog Color and tint level in Fog Alpha. Set up blender to LERP between CC output and tint color based on tint level. Then set CC to Tex 0 * shade color (vertex colors)",
    ),
]

enumCelCutoutSource = [
    (
        "TEXEL0",
        "Texture 0",
        "Cel shading material has binary alpha cutout from Texture 0 alpha. Does not work with I4 or I8 formats",
    ),
    (
        "TEXEL1",
        "Texture 1",
        "Cel shading material has binary alpha cutout from Texture 1 alpha. Does not work with I4 or I8 formats",
    ),
    ("ENVIRONMENT", "None / Env Alpha", "Make sure your material writes env color, and set env alpha to opaque (255)"),
]

enumCelTintType = [
    ("Fixed", "Fixed", "Fixed tint color and level stored directly in DL"),
    ("Segment", "Segment", "Call a segmented DL to set the tint, can change at runtime"),
    ("Light", "From Light", "Automatically load tint color from selectable light slot. Tint level stored in DL"),
]<|MERGE_RESOLUTION|>--- conflicted
+++ resolved
@@ -378,39 +378,28 @@
 }
 
 enumF3D = [
-<<<<<<< HEAD
-=======
     ("", "F3D Family", "", 7),
->>>>>>> 8652b0bb
     ("F3D", "F3D", "Original microcode used in SM64", 0),
     ("F3DEX/LX", "F3DEX/LX", "F3DEX version 1", 1),
     ("F3DLX.Rej", "F3DLX.Rej", "F3DLX.Rej", 2),
     ("F3DLP.Rej", "F3DLP.Rej", "F3DLP.Rej", 3),
-<<<<<<< HEAD
-    ("F3DEX2/LX2", "F3DEX2/LX2/ZEX", "Family of microcodes used in later N64 games including OoT", 4),
-=======
     ("F3DEX2/LX2", "F3DEX2/LX2/ZEX", "Family of microcodes used in later N64 games including OoT and MM", 4),
->>>>>>> 8652b0bb
     (
         "F3DEX2.Rej/LX2.Rej",
         "F3DEX2.Rej/LX2.Rej",
         "Variant of F3DEX2 family using vertex rejection instead of clipping",
         5,
     ),
-<<<<<<< HEAD
     (
         "F3DEX2_PL",
         "F3DEX2 (Point Lit)",
         "Variant of F3DEX2 family with support for point lighting used in a few games including MM",
-        7,
-    ),
-    ("F3DEX3", "F3DEX3", "Custom microcode by Sauraen", 6),
-=======
+        11,
+    ),
     ("F3DEX3", "F3DEX3", "Custom microcode by Sauraen", 6),
     ("", "Homebrew", "", 8),
     ("RDPQ", "RDPQ", "Base libdragon microcode", 9),
     ("T3D", "Tiny3D", "Custom libdragon microcode by HailToDodongo", 10),
->>>>>>> 8652b0bb
 ]
 
 enumLargeEdges = [
