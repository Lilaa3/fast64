# Macros are all copied over from gbi.h
from __future__ import annotations

from typing import Sequence, Union, Tuple
from dataclasses import dataclass, fields, field
import bpy, os, enum, copy
from ..utility import *

from typing import TYPE_CHECKING

if TYPE_CHECKING:
    from .f3d_material import TextureProperty


class ScrollMethod(enum.Enum):
    Vertex = 1
    Tile = 2
    Ignore = 3


class DLFormat(enum.Enum):
    Static = 1
    Dynamic = 2


class GfxListTag(enum.IntFlag):
    Geometry = 1
    Material = 2
    MaterialRevert = 4
    Draw = 4
    NoExport = 16

    @property
    def Export(self):
        return not self & GfxListTag.NoExport


class GfxTag(enum.Flag):
    TileScroll0 = enum.auto()
    TileScroll1 = enum.auto()


class GfxMatWriteMethod(enum.Enum):
    WriteAll = 1
    WriteDifferingAndRevert = 2


enumTexScroll = [
    ("None", "None", "None"),
    ("Linear", "Linear", "Linear"),
    ("Sine", "Sine", "Sine"),
    ("Noise", "Noise", "Noise"),
]

dlTypeEnum = [
    ("STATIC", "Static", "Static"),
    ("MATERIAL", "Dynamic Material", "Dynamic Material"),
    ("PROCEDURAL", "Procedural", "Procedural"),
]

# 1-8 for F3DEX2 etc., 1-10 for F3DEX3
lightIndex = {f"LIGHT_{n}": n for n in range(1, 11)}

# tuple of max buffer size, max load count.
vertexBufferSize = {
    "F3D": (16, 16),
    "F3DEX/LX": (32, 32),
    "F3DLX.Rej": (64, 32),
    "F3DLP.Rej": (80, 32),
    "F3DEX2/LX2": (32, 32),
    "F3DEX2.Rej/LX2.Rej": (64, 64),
    "F3DEX3": (56, 56),
    "T3D": (70, 70),
}

sm64_default_draw_layers = {
    "0": ("G_RM_ZB_OPA_SURF", "G_RM_NOOP2"),
    "1": ("G_RM_AA_ZB_OPA_SURF", "G_RM_NOOP2"),
    "2": ("G_RM_AA_ZB_OPA_DECAL", "G_RM_NOOP2"),
    "3": ("G_RM_AA_ZB_OPA_INTER", "G_RM_NOOP2"),
    "4": ("G_RM_AA_ZB_TEX_EDGE", "G_RM_NOOP2"),
    "5": ("G_RM_AA_ZB_XLU_SURF", "G_RM_NOOP2"),
    "6": ("G_RM_AA_ZB_XLU_DECAL", "G_RM_NOOP2"),
    "7": ("G_RM_AA_ZB_XLU_INTER", "G_RM_NOOP2"),
}

oot_default_draw_layers = {
    "Opaque": ("G_RM_AA_ZB_OPA_SURF", "G_RM_AA_ZB_OPA_SURF2"),
    "Transparent": ("G_RM_AA_ZB_XLU_SURF", "G_RM_AA_ZB_XLU_SURF2"),
    "Overlay": ("G_RM_AA_ZB_OPA_SURF", "G_RM_AA_ZB_OPA_SURF2"),
}

default_draw_layers = {
    "SM64": sm64_default_draw_layers,
    "OOT": oot_default_draw_layers,
}

CCMUXDict = {
    "COMBINED": 0,
    "TEXEL0": 1,
    "TEXEL1": 2,
    "PRIMITIVE": 3,
    "SHADE": 4,
    "ENVIRONMENT": 5,
    "CENTER": 6,
    "SCALE": 6,
    "COMBINED_ALPHA": 7,
    "TEXEL0_ALPHA": 8,
    "TEXEL1_ALPHA": 9,
    "PRIMITIVE_ALPHA": 10,
    "SHADE_ALPHA": 11,
    "ENV_ALPHA": 12,
    "LOD_FRACTION": 13,
    "PRIM_LOD_FRAC": 14,
    "NOISE": 7,
    "K4": 7,
    "K5": 15,
    "1": 6,
    "0": 31,
}

ACMUXDict = {
    "COMBINED": 0,
    "TEXEL0": 1,
    "TEXEL1": 2,
    "PRIMITIVE": 3,
    "SHADE": 4,
    "ENVIRONMENT": 5,
    "LOD_FRACTION": 0,
    "PRIM_LOD_FRAC": 6,
    "1": 6,
    "0": 7,
}


def isUcodeF3DEX1(F3D_VER: str) -> bool:
    return F3D_VER in {"F3DLP.Rej", "F3DLX.Rej", "F3DEX/LX"}


def isUcodeF3DEX2(F3D_VER: str) -> bool:
    return F3D_VER in {"F3DEX2.Rej/LX2.Rej", "F3DEX2/LX2"}


def isUcodeF3DEX3(F3D_VER: str) -> bool:
    return F3D_VER == "F3DEX3"


def is_ucode_t3d(UCODE_VER: str) -> bool:
    return UCODE_VER == "T3D"


def is_ucode_f3d(UCODE_VER: str) -> bool:
    return UCODE_VER not in {"T3D", "RDPQ"}


class F3D:
    """NOTE: do not initialize this class manually! use get_F3D_GBI so that the single instance is cached from the microcode type."""

    def __init__(self, F3D_VER):
        self.F3D_VER = F3D_VER
        F3DEX_GBI = self.F3DEX_GBI = isUcodeF3DEX1(F3D_VER)
        F3DEX_GBI_2 = self.F3DEX_GBI_2 = isUcodeF3DEX2(F3D_VER)
        F3DEX_GBI_3 = self.F3DEX_GBI_3 = isUcodeF3DEX3(F3D_VER)
        F3DLP_GBI = self.F3DLP_GBI = self.F3DEX_GBI
        self.F3D_OLD_GBI = not (F3DEX_GBI or F3DEX_GBI_2 or F3DEX_GBI_3)
        self.F3D_GBI = is_ucode_f3d(F3D_VER)
        self.RDPQ = not self.F3D_GBI

        # F3DEX2 is F3DEX1 and F3DEX3 is F3DEX2, but F3DEX3 is not F3DEX1
        if F3DEX_GBI_2:
            F3DEX_GBI = self.F3DEX_GBI = True
        elif F3DEX_GBI_3:
            F3DEX_GBI_2 = self.F3DEX_GBI_2 = True

        if F3D_VER in vertexBufferSize:
            self.vert_buffer_size = vertexBufferSize[F3D_VER][0]
            self.vert_load_size = vertexBufferSize[F3D_VER][1]
        else:
            self.vert_buffer_size = self.vert_load_size = None

        self.G_MAX_LIGHTS = 9 if F3DEX_GBI_3 else 7
        self.G_INPUT_BUFFER_CMDS = 21

        if F3DEX_GBI_2:
            self.G_NOOP = 0x00
            self.G_RDPHALF_2 = 0xF1
            self.G_SETOTHERMODE_H = 0xE3
            self.G_SETOTHERMODE_L = 0xE2
            self.G_RDPHALF_1 = 0xE1
            self.G_SPNOOP = 0xE0
            self.G_ENDDL = 0xDF
            self.G_DL = 0xDE
            self.G_LOAD_UCODE = 0xDD
            self.G_MOVEMEM = 0xDC
            self.G_MOVEWORD = 0xDB
            self.G_MTX = 0xDA
            self.G_GEOMETRYMODE = 0xD9
            self.G_POPMTX = 0xD8
            self.G_TEXTURE = 0xD7
            self.G_DMA_IO = 0xD6

            self.G_VTX = 0x01
            self.G_MODIFYVTX = 0x02
            self.G_CULLDL = 0x03
            self.G_BRANCH_Z = 0x04
            self.G_TRI1 = 0x05
            self.G_TRI2 = 0x06
            self.G_QUAD = 0x07

            if F3DEX_GBI_3:
                self.G_TRISTRIP = 0x08
                self.G_TRIFAN = 0x09
                self.G_LIGHTTORDP = 0x0A
            else:
                self.G_SPECIAL_1 = 0xD5
                self.G_SPECIAL_2 = 0xD4
                self.G_SPECIAL_3 = 0xD3
                self.G_LINE3D = 0x08

        else:
            # DMA commands
            self.G_SPNOOP = 0  # handle 0 gracefully
            self.G_MTX = 1
            self.G_RESERVED0 = 2  # not implemeted
            self.G_MOVEMEM = 3  # move a block of memory (up to 4 words) to dmem
            self.G_VTX = 4
            self.G_RESERVED1 = 5  # not implemeted
            self.G_DL = 6
            self.G_RESERVED2 = 7  # not implemeted
            self.G_RESERVED3 = 8  # not implemeted
            self.G_SPRITE2D_BASE = 9  # sprite command

            # IMMEDIATE commands
            self.G_IMMFIRST = -65
            self.G_TRI1 = self.G_IMMFIRST - 0
            self.G_CULLDL = self.G_IMMFIRST - 1
            self.G_POPMTX = self.G_IMMFIRST - 2
            self.G_MOVEWORD = self.G_IMMFIRST - 3
            self.G_TEXTURE = self.G_IMMFIRST - 4
            self.G_SETOTHERMODE_H = self.G_IMMFIRST - 5
            self.G_SETOTHERMODE_L = self.G_IMMFIRST - 6
            self.G_ENDDL = self.G_IMMFIRST - 7
            self.G_SETGEOMETRYMODE = self.G_IMMFIRST - 8
            self.G_CLEARGEOMETRYMODE = self.G_IMMFIRST - 9
            self.G_LINE3D = self.G_IMMFIRST - 10
            self.G_RDPHALF_1 = self.G_IMMFIRST - 11
            self.G_RDPHALF_2 = self.G_IMMFIRST - 12
            if F3DEX_GBI or F3DLP_GBI:
                self.G_MODIFYVTX = self.G_IMMFIRST - 13
                self.G_TRI2 = self.G_IMMFIRST - 14
                self.G_BRANCH_Z = self.G_IMMFIRST - 15
                self.G_LOAD_UCODE = self.G_IMMFIRST - 16
            else:
                self.G_RDPHALF_CONT = self.G_IMMFIRST - 13

            # We are overloading 2 of the immediate commands
            # to keep the byte alignment of dmem the same

            self.G_SPRITE2D_SCALEFLIP = self.G_IMMFIRST - 1
            self.G_SPRITE2D_DRAW = self.G_IMMFIRST - 2

            # RDP commands
            self.G_NOOP = 0xC0

        # RDP commands
        self.G_SETCIMG = 0xFF  #  -1
        self.G_SETZIMG = 0xFE  #  -2
        self.G_SETTIMG = 0xFD  #  -3
        self.G_SETCOMBINE = 0xFC  #  -4
        self.G_SETENVCOLOR = 0xFB  #  -5
        self.G_SETPRIMCOLOR = 0xFA  #  -6
        self.G_SETBLENDCOLOR = 0xF9  #  -7
        self.G_SETFOGCOLOR = 0xF8  #  -8
        self.G_SETFILLCOLOR = 0xF7  #  -9
        self.G_FILLRECT = 0xF6  # -10
        self.G_SETTILE = 0xF5  # -11
        self.G_LOADTILE = 0xF4  # -12
        self.G_LOADBLOCK = 0xF3  # -13
        self.G_SETTILESIZE = 0xF2  # -14
        self.G_LOADTLUT = 0xF0  # -16
        self.G_RDPSETOTHERMODE = 0xEF  # -17
        self.G_SETPRIMDEPTH = 0xEE  # -18
        self.G_SETSCISSOR = 0xED  # -19
        self.G_SETCONVERT = 0xEC  # -20
        self.G_SETKEYR = 0xEB  # -21
        self.G_SETKEYGB = 0xEA  # -22
        self.G_RDPFULLSYNC = 0xE9  # -23
        self.G_RDPTILESYNC = 0xE8  # -24
        self.G_RDPPIPESYNC = 0xE7  # -25
        self.G_RDPLOADSYNC = 0xE6  # -26
        self.G_TEXRECTFLIP = 0xE5  # -27
        self.G_TEXRECT = 0xE4  # -28

        self.G_TRI_FILL = 0xC8  # fill triangle:            11001000
        self.G_TRI_SHADE = 0xCC  # shade triangle:           11001100
        self.G_TRI_TXTR = 0xCA  # texture triangle:         11001010
        self.G_TRI_SHADE_TXTR = 0xCE  # shade, texture triangle:  11001110
        self.G_TRI_FILL_ZBUFF = 0xC9  # fill, zbuff triangle:     11001001
        self.G_TRI_SHADE_ZBUFF = 0xCD  # shade, zbuff triangle:    11001101
        self.G_TRI_TXTR_ZBUFF = 0xCB  # texture, zbuff triangle:  11001011
        self.G_TRI_SHADE_TXTR_ZBUFF = 0xCF  # shade, txtr, zbuff trngl: 11001111

        # masks to build RDP triangle commands
        self.G_RDP_TRI_FILL_MASK = 0x08
        self.G_RDP_TRI_SHADE_MASK = 0x04
        self.G_RDP_TRI_TXTR_MASK = 0x02
        self.G_RDP_TRI_ZBUFF_MASK = 0x01

        # gets added to RDP command, in order to test for addres fixup
        self.G_RDP_ADDR_FIXUP = 3  # |RDP cmds| <= this, do addr fixup
        self.G_RDP_TEXRECT_CHECK = (-1 * self.G_TEXRECTFLIP) & 0xFF

        self.G_DMACMDSIZ = 128
        self.G_IMMCMDSIZ = 64
        self.G_RDPCMDSIZ = 64

        # Coordinate shift values, number of bits of fraction
        self.G_TEXTURE_IMAGE_FRAC = 2
        self.G_TEXTURE_SCALE_FRAC = 16
        self.G_SCALE_FRAC = 8
        self.G_ROTATE_FRAC = 16

        self.G_MAXFBZ = 0x3FFF  # 3b exp, 11b mantissa

        # G_MTX: parameter flags

        if F3DEX_GBI_2:
            self.G_MTX_MODELVIEW = 0x00  # matrix types
            self.G_MTX_PROJECTION = 0x04
            self.G_MTX_MUL = 0x00  # concat or load
            self.G_MTX_LOAD = 0x02
            self.G_MTX_NOPUSH = 0x00  # push or not
            self.G_MTX_PUSH = 0x01
        else:
            self.G_MTX_MODELVIEW = 0x00  # matrix types
            self.G_MTX_PROJECTION = 0x01
            self.G_MTX_MUL = 0x00  # concat or load
            self.G_MTX_LOAD = 0x02
            self.G_MTX_NOPUSH = 0x00  # push or not
            self.G_MTX_PUSH = 0x04

        self.G_ZBUFFER = 0x00000001
        self.G_SHADE = 0x00000004  # enable Gouraud interp
        # rest of low byte reserved for setup ucode
        if F3DEX_GBI_2:
            self.G_TEXTURE_ENABLE = 0x00000000  # Ignored
            self.G_SHADING_SMOOTH = 0x00200000  # flat or smooth shaded
            self.G_CULL_FRONT = 0x00000200
            self.G_CULL_BACK = 0x00000400
            self.G_CULL_BOTH = 0x00000600  # To make code cleaner
        else:
            self.G_TEXTURE_ENABLE = 0x00000002  # Microcode use only
            self.G_SHADING_SMOOTH = 0x00000200  # flat or smooth shaded
            self.G_CULL_FRONT = 0x00001000
            self.G_CULL_BACK = 0x00002000
            self.G_CULL_BOTH = 0x00003000  # To make code cleaner
        self.G_FOG = 0x00010000
        self.G_LIGHTING = 0x00020000
        self.G_TEXTURE_GEN = 0x00040000
        self.G_TEXTURE_GEN_LINEAR = 0x00080000
        self.G_LOD = 0x00100000  # NOT IMPLEMENTED
        if F3DEX_GBI or F3DLP_GBI:
            self.G_CLIPPING = 0x00800000
        else:
            self.G_CLIPPING = 0x00000000

        if F3DEX_GBI_3:
            self.G_AMBOCCLUSION = 0x00000040
            self.G_ATTROFFSET_Z_ENABLE = 0x00000080
            self.G_ATTROFFSET_ST_ENABLE = 0x00000100
            self.G_PACKED_NORMALS = 0x00000800
            self.G_LIGHTTOALPHA = 0x00001000
            self.G_LIGHTING_SPECULAR = 0x00002000
            self.G_FRESNEL_COLOR = 0x00004000
            self.G_FRESNEL_ALPHA = 0x00008000
            self.G_LIGHTING_POSITIONAL = 0x00400000  # Ignored, always on

        self.allGeomModeFlags = {
            "G_ZBUFFER",
            "G_TEXTURE_ENABLE",
            "G_SHADE",
            "G_CULL_FRONT",
            "G_CULL_BACK",
            "G_CULL_BOTH",
            "G_FOG",
            "G_LIGHTING",
            "G_TEXTURE_GEN",
            "G_TEXTURE_GEN_LINEAR",
            "G_LOD",
            "G_SHADING_SMOOTH",
            "G_LIGHTING_POSITIONAL",
            "G_CLIPPING",
        }
        if F3DEX_GBI_3:
            self.allGeomModeFlags |= {
                "G_AMBOCCLUSION",
                "G_ATTROFFSET_Z_ENABLE",
                "G_ATTROFFSET_ST_ENABLE",
                "G_PACKED_NORMALS",
                "G_LIGHTTOALPHA",
                "G_LIGHTING_SPECULAR",
                "G_FRESNEL_COLOR",
                "G_FRESNEL_ALPHA",
            }

        self.G_FOG_H = self.G_FOG / 0x10000
        self.G_LIGHTING_H = self.G_LIGHTING / 0x10000
        self.G_TEXTURE_GEN_H = self.G_TEXTURE_GEN / 0x10000
        self.G_TEXTURE_GEN_LINEAR_H = self.G_TEXTURE_GEN_LINEAR / 0x10000
        self.G_LOD_H = self.G_LOD / 0x10000  # NOT IMPLEMENTED
        if F3DEX_GBI or F3DLP_GBI:
            self.G_CLIPPING_H = self.G_CLIPPING / 0x10000

        # Need these defined for Sprite Microcode
        self.G_TX_LOADTILE = 7
        self.G_TX_RENDERTILE = 0

        self.G_TX_NOMIRROR = 0
        self.G_TX_WRAP = 0
        self.G_TX_MIRROR = 0x1
        self.G_TX_CLAMP = 0x2
        self.G_TX_NOMASK = 0
        self.G_TX_NOLOD = 0

        self.G_TX_VARS = {
            "G_TX_NOMIRROR": 0,
            "G_TX_WRAP": 0,
            "G_TX_MIRROR": 1,
            "G_TX_CLAMP": 2,
            "G_TX_NOMASK": 0,
            "G_TX_NOLOD": 0,
        }

        # G_SETIMG fmt: set image formats
        self.G_IM_FMT_RGBA = 0
        self.G_IM_FMT_YUV = 1
        self.G_IM_FMT_CI = 2
        self.G_IM_FMT_IA = 3
        self.G_IM_FMT_I = 4

        self.G_IM_FMT_VARS = {
            "0": 0,
            "G_IM_FMT_RGBA": 0,
            "G_IM_FMT_YUV": 1,
            "G_IM_FMT_CI": 2,
            "G_IM_FMT_IA": 3,
            "G_IM_FMT_I": 4,
        }

        # G_SETIMG siz: set image pixel size
        self.G_IM_SIZ_4b = 0
        self.G_IM_SIZ_8b = 1
        self.G_IM_SIZ_16b = 2
        self.G_IM_SIZ_32b = 3
        self.G_IM_SIZ_DD = 5

        self.G_IM_SIZ_4b_BYTES = 0
        self.G_IM_SIZ_4b_TILE_BYTES = self.G_IM_SIZ_4b_BYTES
        self.G_IM_SIZ_4b_LINE_BYTES = self.G_IM_SIZ_4b_BYTES

        self.G_IM_SIZ_8b_BYTES = 1
        self.G_IM_SIZ_8b_TILE_BYTES = self.G_IM_SIZ_8b_BYTES
        self.G_IM_SIZ_8b_LINE_BYTES = self.G_IM_SIZ_8b_BYTES

        self.G_IM_SIZ_16b_BYTES = 2
        self.G_IM_SIZ_16b_TILE_BYTES = self.G_IM_SIZ_16b_BYTES
        self.G_IM_SIZ_16b_LINE_BYTES = self.G_IM_SIZ_16b_BYTES

        self.G_IM_SIZ_32b_BYTES = 4
        self.G_IM_SIZ_32b_TILE_BYTES = 2
        self.G_IM_SIZ_32b_LINE_BYTES = 2

        self.G_IM_SIZ_4b_LOAD_BLOCK = self.G_IM_SIZ_16b
        self.G_IM_SIZ_8b_LOAD_BLOCK = self.G_IM_SIZ_16b
        self.G_IM_SIZ_16b_LOAD_BLOCK = self.G_IM_SIZ_16b
        self.G_IM_SIZ_32b_LOAD_BLOCK = self.G_IM_SIZ_32b

        self.G_IM_SIZ_4b_SHIFT = 2
        self.G_IM_SIZ_8b_SHIFT = 1
        self.G_IM_SIZ_16b_SHIFT = 0
        self.G_IM_SIZ_32b_SHIFT = 0

        self.G_IM_SIZ_4b_INCR = 3
        self.G_IM_SIZ_8b_INCR = 1
        self.G_IM_SIZ_16b_INCR = 0
        self.G_IM_SIZ_32b_INCR = 0

        self.G_IM_SIZ_VARS = {
            "0": 0,
            "G_IM_SIZ_4b": 0,
            "G_IM_SIZ_8b": 1,
            "G_IM_SIZ_16b": 2,
            "G_IM_SIZ_32b": 3,
            "G_IM_SIZ_DD": 5,
            "G_IM_SIZ_4b_BYTES": 0,
            "G_IM_SIZ_4b_TILE_BYTES": self.G_IM_SIZ_4b_BYTES,
            "G_IM_SIZ_4b_LINE_BYTES": self.G_IM_SIZ_4b_BYTES,
            "G_IM_SIZ_8b_BYTES": 1,
            "G_IM_SIZ_8b_TILE_BYTES": self.G_IM_SIZ_8b_BYTES,
            "G_IM_SIZ_8b_LINE_BYTES": self.G_IM_SIZ_8b_BYTES,
            "G_IM_SIZ_16b_BYTES": 2,
            "G_IM_SIZ_16b_TILE_BYTES": self.G_IM_SIZ_16b_BYTES,
            "G_IM_SIZ_16b_LINE_BYTES": self.G_IM_SIZ_16b_BYTES,
            "G_IM_SIZ_32b_BYTES": 4,
            "G_IM_SIZ_32b_TILE_BYTES": 2,
            "G_IM_SIZ_32b_LINE_BYTES": 2,
            "G_IM_SIZ_4b_LOAD_BLOCK": self.G_IM_SIZ_16b,
            "G_IM_SIZ_8b_LOAD_BLOCK": self.G_IM_SIZ_16b,
            "G_IM_SIZ_16b_LOAD_BLOCK": self.G_IM_SIZ_16b,
            "G_IM_SIZ_32b_LOAD_BLOCK": self.G_IM_SIZ_32b,
            "G_IM_SIZ_4b_SHIFT": 2,
            "G_IM_SIZ_8b_SHIFT": 1,
            "G_IM_SIZ_16b_SHIFT": 0,
            "G_IM_SIZ_32b_SHIFT": 0,
            "G_IM_SIZ_4b_INCR": 3,
            "G_IM_SIZ_8b_INCR": 1,
            "G_IM_SIZ_16b_INCR": 0,
            "G_IM_SIZ_32b_INCR": 0,
        }

        # G_SETCOMBINE: color combine modes

        # Color combiner constants:
        self.G_CCMUX_COMBINED = 0
        self.G_CCMUX_TEXEL0 = 1
        self.G_CCMUX_TEXEL1 = 2
        self.G_CCMUX_PRIMITIVE = 3
        self.G_CCMUX_SHADE = 4
        self.G_CCMUX_ENVIRONMENT = 5
        self.G_CCMUX_CENTER = 6
        self.G_CCMUX_SCALE = 6
        self.G_CCMUX_COMBINED_ALPHA = 7
        self.G_CCMUX_TEXEL0_ALPHA = 8
        self.G_CCMUX_TEXEL1_ALPHA = 9
        self.G_CCMUX_PRIMITIVE_ALPHA = 10
        self.G_CCMUX_SHADE_ALPHA = 11
        self.G_CCMUX_ENV_ALPHA = 12
        self.G_CCMUX_LOD_FRACTION = 13
        self.G_CCMUX_PRIM_LOD_FRAC = 14
        self.G_CCMUX_NOISE = 7
        self.G_CCMUX_K4 = 7
        self.G_CCMUX_K5 = 15
        self.G_CCMUX_1 = 6
        self.G_CCMUX_0 = 31

        self.CCMUXDict = CCMUXDict

        self.ACMUXDict = ACMUXDict

        # Alpha combiner constants:
        self.G_ACMUX_COMBINED = 0
        self.G_ACMUX_TEXEL0 = 1
        self.G_ACMUX_TEXEL1 = 2
        self.G_ACMUX_PRIMITIVE = 3
        self.G_ACMUX_SHADE = 4
        self.G_ACMUX_ENVIRONMENT = 5
        self.G_ACMUX_LOD_FRACTION = 0
        self.G_ACMUX_PRIM_LOD_FRAC = 6
        self.G_ACMUX_1 = 6
        self.G_ACMUX_0 = 7

        # typical CC cycle 1 modes
        self.G_CC_PRIMITIVE = "0", "0", "0", "PRIMITIVE", "0", "0", "0", "PRIMITIVE"
        self.G_CC_SHADE = "0", "0", "0", "SHADE", "0", "0", "0", "SHADE"

        self.G_CC_MODULATEI = "TEXEL0", "0", "SHADE", "0", "0", "0", "0", "SHADE"
        self.G_CC_MODULATEIDECALA = "TEXEL0", "0", "SHADE", "0", "0", "0", "0", "TEXEL0"
        self.G_CC_MODULATEIFADE = "TEXEL0", "0", "SHADE", "0", "0", "0", "0", "ENVIRONMENT"

        self.G_CC_MODULATERGB = self.G_CC_MODULATEI
        self.G_CC_MODULATERGBDECALA = self.G_CC_MODULATEIDECALA
        self.G_CC_MODULATERGBFADE = self.G_CC_MODULATEIFADE

        self.G_CC_MODULATEIA = "TEXEL0", "0", "SHADE", "0", "TEXEL0", "0", "SHADE", "0"
        self.G_CC_MODULATEIFADEA = "TEXEL0", "0", "SHADE", "0", "TEXEL0", "0", "ENVIRONMENT", "0"

        self.G_CC_MODULATEFADE = "TEXEL0", "0", "SHADE", "0", "ENVIRONMENT", "0", "TEXEL0", "0"

        self.G_CC_MODULATERGBA = self.G_CC_MODULATEIA
        self.G_CC_MODULATERGBFADEA = self.G_CC_MODULATEIFADEA

        self.G_CC_MODULATEI_PRIM = "TEXEL0", "0", "PRIMITIVE", "0", "0", "0", "0", "PRIMITIVE"
        self.G_CC_MODULATEIA_PRIM = "TEXEL0", "0", "PRIMITIVE", "0", "TEXEL0", "0", "PRIMITIVE", "0"
        self.G_CC_MODULATEIDECALA_PRIM = "TEXEL0", "0", "PRIMITIVE", "0", "0", "0", "0", "TEXEL0"

        self.G_CC_MODULATERGB_PRIM = self.G_CC_MODULATEI_PRIM
        self.G_CC_MODULATERGBA_PRIM = self.G_CC_MODULATEIA_PRIM
        self.G_CC_MODULATERGBDECALA_PRIM = self.G_CC_MODULATEIDECALA_PRIM

        self.G_CC_FADE = "SHADE", "0", "ENVIRONMENT", "0", "SHADE", "0", "ENVIRONMENT", "0"
        self.G_CC_FADEA = "TEXEL0", "0", "ENVIRONMENT", "0", "TEXEL0", "0", "ENVIRONMENT", "0"

        self.G_CC_DECALRGB = "0", "0", "0", "TEXEL0", "0", "0", "0", "SHADE"
        self.G_CC_DECALRGBA = "0", "0", "0", "TEXEL0", "0", "0", "0", "TEXEL0"
        self.G_CC_DECALFADE = "0", "0", "0", "TEXEL0", "0", "0", "0", "ENVIRONMENT"

        self.G_CC_DECALFADEA = "0", "0", "0", "TEXEL0", "TEXEL0", "0", "ENVIRONMENT", "0"

        self.G_CC_BLENDI = "ENVIRONMENT", "SHADE", "TEXEL0", "SHADE", "0", "0", "0", "SHADE"
        self.G_CC_BLENDIA = "ENVIRONMENT", "SHADE", "TEXEL0", "SHADE", "TEXEL0", "0", "SHADE", "0"
        self.G_CC_BLENDIDECALA = "ENVIRONMENT", "SHADE", "TEXEL0", "SHADE", "0", "0", "0", "TEXEL0"

        self.G_CC_BLENDRGBA = "TEXEL0", "SHADE", "TEXEL0_ALPHA", "SHADE", "0", "0", "0", "SHADE"
        self.G_CC_BLENDRGBDECALA = "TEXEL0", "SHADE", "TEXEL0_ALPHA", "SHADE", "0", "0", "0", "TEXEL0"
        self.G_CC_BLENDRGBFADEA = "TEXEL0", "SHADE", "TEXEL0_ALPHA", "SHADE", "0", "0", "0", "ENVIRONMENT"

        self.G_CC_ADDRGB = "TEXEL0", "0", "TEXEL0", "SHADE", "0", "0", "0", "SHADE"
        self.G_CC_ADDRGBDECALA = "TEXEL0", "0", "TEXEL0", "SHADE", "0", "0", "0", "TEXEL0"
        self.G_CC_ADDRGBFADE = "TEXEL0", "0", "TEXEL0", "SHADE", "0", "0", "0", "ENVIRONMENT"

        self.G_CC_REFLECTRGB = "ENVIRONMENT", "0", "TEXEL0", "SHADE", "0", "0", "0", "SHADE"
        self.G_CC_REFLECTRGBDECALA = "ENVIRONMENT", "0", "TEXEL0", "SHADE", "0", "0", "0", "TEXEL0"

        self.G_CC_HILITERGB = "PRIMITIVE", "SHADE", "TEXEL0", "SHADE", "0", "0", "0", "SHADE"
        self.G_CC_HILITERGBA = "PRIMITIVE", "SHADE", "TEXEL0", "SHADE", "PRIMITIVE", "SHADE", "TEXEL0", "SHADE"
        self.G_CC_HILITERGBDECALA = "PRIMITIVE", "SHADE", "TEXEL0", "SHADE", "0", "0", "0", "TEXEL0"

        self.G_CC_SHADEDECALA = "0", "0", "0", "SHADE", "0", "0", "0", "TEXEL0"
        self.G_CC_SHADEFADEA = "0", "0", "0", "SHADE", "0", "0", "0", "ENVIRONMENT"

        self.G_CC_BLENDPE = "PRIMITIVE", "ENVIRONMENT", "TEXEL0", "ENVIRONMENT", "TEXEL0", "0", "SHADE", "0"
        self.G_CC_BLENDPEDECALA = "PRIMITIVE", "ENVIRONMENT", "TEXEL0", "ENVIRONMENT", "0", "0", "0", "TEXEL0"

        # oddball modes
        self._G_CC_BLENDPE = "ENVIRONMENT", "PRIMITIVE", "TEXEL0", "PRIMITIVE", "TEXEL0", "0", "SHADE", "0"
        self._G_CC_BLENDPEDECALA = "ENVIRONMENT", "PRIMITIVE", "TEXEL0", "PRIMITIVE", "0", "0", "0", "TEXEL0"
        self._G_CC_TWOCOLORTEX = "PRIMITIVE", "SHADE", "TEXEL0", "SHADE", "0", "0", "0", "SHADE"

        # used for 1-cycle sparse mip-maps, primitive color has color of lowest LOD
        self._G_CC_SPARSEST = (
            "PRIMITIVE",
            "TEXEL0",
            "LOD_FRACTION",
            "TEXEL0",
            "PRIMITIVE",
            "TEXEL0",
            "LOD_FRACTION",
            "TEXEL0",
        )
        self.G_CC_TEMPLERP = (
            "TEXEL1",
            "TEXEL0",
            "PRIM_LOD_FRAC",
            "TEXEL0",
            "TEXEL1",
            "TEXEL0",
            "PRIM_LOD_FRAC",
            "TEXEL0",
        )

        # typical CC cycle 1 modes, usually followed by other cycle 2 modes
        self.G_CC_TRILERP = "TEXEL1", "TEXEL0", "LOD_FRACTION", "TEXEL0", "TEXEL1", "TEXEL0", "LOD_FRACTION", "TEXEL0"
        self.G_CC_INTERFERENCE = "TEXEL0", "0", "TEXEL1", "0", "TEXEL0", "0", "TEXEL1", "0"

        self.G_CC_1CYUV2RGB = "TEXEL0", "K4", "K5", "TEXEL0", "0", "0", "0", "SHADE"
        self.G_CC_YUV2RGB = "TEXEL1", "K4", "K5", "TEXEL1", "0", "0", "0", "0"

        # typical CC cycle 2 modes
        self.G_CC_PASS2 = "0", "0", "0", "COMBINED", "0", "0", "0", "COMBINED"
        self.G_CC_MODULATEI2 = "COMBINED", "0", "SHADE", "0", "0", "0", "0", "SHADE"
        self.G_CC_MODULATEIA2 = "COMBINED", "0", "SHADE", "0", "COMBINED", "0", "SHADE", "0"
        self.G_CC_MODULATERGB2 = self.G_CC_MODULATEI2
        self.G_CC_MODULATERGBA2 = self.G_CC_MODULATEIA2
        self.G_CC_MODULATEI_PRIM2 = "COMBINED", "0", "PRIMITIVE", "0", "0", "0", "0", "PRIMITIVE"
        self.G_CC_MODULATEIA_PRIM2 = "COMBINED", "0", "PRIMITIVE", "0", "COMBINED", "0", "PRIMITIVE", "0"
        self.G_CC_MODULATERGB_PRIM2 = self.G_CC_MODULATEI_PRIM2
        self.G_CC_MODULATERGBA_PRIM2 = self.G_CC_MODULATEIA_PRIM2
        self.G_CC_DECALRGB2 = "0", "0", "0", "COMBINED", "0", "0", "0", "SHADE"

        self.G_CC_DECALRGBA2 = "COMBINED", "SHADE", "COMBINED_ALPHA", "SHADE", "0", "0", "0", "SHADE"
        self.G_CC_BLENDI2 = "ENVIRONMENT", "SHADE", "COMBINED", "SHADE", "0", "0", "0", "SHADE"
        self.G_CC_BLENDIA2 = "ENVIRONMENT", "SHADE", "COMBINED", "SHADE", "COMBINED", "0", "SHADE", "0"
        self.G_CC_CHROMA_KEY2 = "TEXEL0", "CENTER", "SCALE", "0", "0", "0", "0", "0"
        self.G_CC_HILITERGB2 = "ENVIRONMENT", "COMBINED", "TEXEL0", "COMBINED", "0", "0", "0", "SHADE"
        self.G_CC_HILITERGBA2 = (
            "ENVIRONMENT",
            "COMBINED",
            "TEXEL0",
            "COMBINED",
            "ENVIRONMENT",
            "COMBINED",
            "TEXEL0",
            "COMBINED",
        )
        self.G_CC_HILITERGBDECALA2 = "ENVIRONMENT", "COMBINED", "TEXEL0", "COMBINED", "0", "0", "0", "TEXEL0"
        self.G_CC_HILITERGBPASSA2 = "ENVIRONMENT", "COMBINED", "TEXEL0", "COMBINED", "0", "0", "0", "COMBINED"

        # G_SETOTHERMODE_L sft: shift count

        self.G_MDSFT_ALPHACOMPARE = G_MDSFT_ALPHACOMPARE = 0
        self.G_MDSFT_ZSRCSEL = G_MDSFT_ZSRCSEL = 2
        self.G_MDSFT_RENDERMODE = G_MDSFT_RENDERMODE = 3
        self.G_MDSFT_BLENDER = G_MDSFT_BLENDER = 16

        # G_SETOTHERMODE_H sft: shift count

        self.G_MDSFT_BLENDMASK = G_MDSFT_BLENDMASK = 0  # unsupported
        self.G_MDSFT_ALPHADITHER = G_MDSFT_ALPHADITHER = 4
        self.G_MDSFT_RGBDITHER = G_MDSFT_RGBDITHER = 6

        self.G_MDSFT_COMBKEY = G_MDSFT_COMBKEY = 8
        self.G_MDSFT_TEXTCONV = G_MDSFT_TEXTCONV = 9
        self.G_MDSFT_TEXTFILT = G_MDSFT_TEXTFILT = 12
        self.G_MDSFT_TEXTLUT = G_MDSFT_TEXTLUT = 14
        self.G_MDSFT_TEXTLOD = G_MDSFT_TEXTLOD = 16
        self.G_MDSFT_TEXTDETAIL = G_MDSFT_TEXTDETAIL = 17
        self.G_MDSFT_TEXTPERSP = G_MDSFT_TEXTPERSP = 19
        self.G_MDSFT_CYCLETYPE = G_MDSFT_CYCLETYPE = 20
        self.G_MDSFT_COLORDITHER = G_MDSFT_COLORDITHER = 22  # unsupported in HW 2.0
        self.G_MDSFT_PIPELINE = G_MDSFT_PIPELINE = 23

        # G_SETOTHERMODE_H gPipelineMode
        self.G_PM_1PRIMITIVE = 1 << G_MDSFT_PIPELINE
        self.G_PM_NPRIMITIVE = 0 << G_MDSFT_PIPELINE

        # G_SETOTHERMODE_H gSetCycleType
        self.G_CYC_1CYCLE = 0 << G_MDSFT_CYCLETYPE
        self.G_CYC_2CYCLE = 1 << G_MDSFT_CYCLETYPE
        self.G_CYC_COPY = 2 << G_MDSFT_CYCLETYPE
        self.G_CYC_FILL = 3 << G_MDSFT_CYCLETYPE

        # G_SETOTHERMODE_H gSetTexturePersp
        self.G_TP_NONE = 0 << G_MDSFT_TEXTPERSP
        self.G_TP_PERSP = 1 << G_MDSFT_TEXTPERSP

        # G_SETOTHERMODE_H gSetTextureDetail
        self.G_TD_CLAMP = 0 << G_MDSFT_TEXTDETAIL
        self.G_TD_SHARPEN = 1 << G_MDSFT_TEXTDETAIL
        self.G_TD_DETAIL = 2 << G_MDSFT_TEXTDETAIL

        # G_SETOTHERMODE_H gSetTextureLOD
        self.G_TL_TILE = 0 << G_MDSFT_TEXTLOD
        self.G_TL_LOD = 1 << G_MDSFT_TEXTLOD

        # G_SETOTHERMODE_H gSetTextureLUT
        self.G_TT_NONE = 0 << G_MDSFT_TEXTLUT
        self.G_TT_RGBA16 = 2 << G_MDSFT_TEXTLUT
        self.G_TT_IA16 = 3 << G_MDSFT_TEXTLUT

        # G_SETOTHERMODE_H gSetTextureFilter
        self.G_TF_POINT = 0 << G_MDSFT_TEXTFILT
        self.G_TF_AVERAGE = 3 << G_MDSFT_TEXTFILT
        self.G_TF_BILERP = 2 << G_MDSFT_TEXTFILT

        # G_SETOTHERMODE_H gSetTextureConvert
        self.G_TC_CONV = 0 << G_MDSFT_TEXTCONV
        self.G_TC_FILTCONV = 5 << G_MDSFT_TEXTCONV
        self.G_TC_FILT = 6 << G_MDSFT_TEXTCONV

        # G_SETOTHERMODE_H gSetCombineKey
        self.G_CK_NONE = 0 << G_MDSFT_COMBKEY
        self.G_CK_KEY = 1 << G_MDSFT_COMBKEY

        # G_SETOTHERMODE_H gSetColorDither
        self.G_CD_MAGICSQ = 0 << G_MDSFT_RGBDITHER
        self.G_CD_BAYER = 1 << G_MDSFT_RGBDITHER
        self.G_CD_NOISE = 2 << G_MDSFT_RGBDITHER
        self.G_CD_DISABLE = 3 << G_MDSFT_RGBDITHER
        self.G_CD_ENABLE = self.G_CD_NOISE

        # G_SETOTHERMODE_H gSetAlphaDither
        self.G_AD_PATTERN = 0 << G_MDSFT_ALPHADITHER
        self.G_AD_NOTPATTERN = 1 << G_MDSFT_ALPHADITHER
        self.G_AD_NOISE = 2 << G_MDSFT_ALPHADITHER
        self.G_AD_DISABLE = 3 << G_MDSFT_ALPHADITHER

        # G_SETOTHERMODE_L gSetAlphaCompare
        self.G_AC_NONE = 0 << G_MDSFT_ALPHACOMPARE
        self.G_AC_THRESHOLD = 1 << G_MDSFT_ALPHACOMPARE
        self.G_AC_DITHER = 3 << G_MDSFT_ALPHACOMPARE

        # G_SETOTHERMODE_L gSetDepthSource
        self.G_ZS_PIXEL = 0 << G_MDSFT_ZSRCSEL
        self.G_ZS_PRIM = 1 << G_MDSFT_ZSRCSEL

        # G_SETOTHERMODE_L gSetRenderMode
        self.AA_EN = AA_EN = 0x8
        self.Z_CMP = Z_CMP = 0x10
        self.Z_UPD = Z_UPD = 0x20
        self.IM_RD = IM_RD = 0x40
        self.CLR_ON_CVG = CLR_ON_CVG = 0x80
        self.CVG_DST_CLAMP = CVG_DST_CLAMP = 0
        self.CVG_DST_WRAP = CVG_DST_WRAP = 0x100
        self.CVG_DST_FULL = CVG_DST_FULL = 0x200
        self.CVG_DST_SAVE = CVG_DST_SAVE = 0x300
        self.ZMODE_OPA = ZMODE_OPA = 0
        self.ZMODE_INTER = ZMODE_INTER = 0x400
        self.ZMODE_XLU = ZMODE_XLU = 0x800
        self.ZMODE_DEC = ZMODE_DEC = 0xC00
        self.CVG_X_ALPHA = CVG_X_ALPHA = 0x1000
        self.ALPHA_CVG_SEL = ALPHA_CVG_SEL = 0x2000
        self.FORCE_BL = FORCE_BL = 0x4000
        self.TEX_EDGE = TEX_EDGE = 0x0000  # used to be 0x8000

        self.G_BL_CLR_IN = G_BL_CLR_IN = 0
        self.G_BL_CLR_MEM = G_BL_CLR_MEM = 1
        self.G_BL_CLR_BL = G_BL_CLR_BL = 2
        self.G_BL_CLR_FOG = G_BL_CLR_FOG = 3
        self.G_BL_1MA = G_BL_1MA = 0
        self.G_BL_A_MEM = G_BL_A_MEM = 1
        self.G_BL_A_IN = G_BL_A_IN = 0
        self.G_BL_A_FOG = G_BL_A_FOG = 1
        self.G_BL_A_SHADE = G_BL_A_SHADE = 2
        self.G_BL_1 = G_BL_1 = 2
        self.G_BL_0 = G_BL_0 = 3

        self.cvgDstDict = {
            CVG_DST_CLAMP: "CVG_DST_CLAMP",
            CVG_DST_WRAP: "CVG_DST_WRAP",
            CVG_DST_FULL: "CVG_DST_FULL",
            CVG_DST_SAVE: "CVG_DST_SAVE",
        }

        self.zmodeDict = {
            ZMODE_OPA: "ZMODE_OPA",
            ZMODE_INTER: "ZMODE_INTER",
            ZMODE_XLU: "ZMODE_XLU",
            ZMODE_DEC: "ZMODE_DEC",
        }

        self.blendColorDict = {
            G_BL_CLR_IN: "G_BL_CLR_IN",
            G_BL_CLR_MEM: "G_BL_CLR_MEM",
            G_BL_CLR_BL: "G_BL_CLR_BL",
            G_BL_CLR_FOG: "G_BL_CLR_FOG",
        }

        self.blendAlphaDict = {
            G_BL_A_IN: "G_BL_A_IN",
            G_BL_A_FOG: "G_BL_A_FOG",
            G_BL_A_SHADE: "G_BL_A_SHADE",
            G_BL_0: "G_BL_0",
        }

        self.blendMixDict = {
            G_BL_1MA: "G_BL_1MA",
            G_BL_A_MEM: "G_BL_A_MEM",
            G_BL_1: "G_BL_1",
            G_BL_0: "G_BL_0",
        }

        def GBL_c1(m1a, m1b, m2a, m2b):
            return (m1a) << 30 | (m1b) << 26 | (m2a) << 22 | (m2b) << 18

        def GBL_c2(m1a, m1b, m2a, m2b):
            return (m1a) << 28 | (m1b) << 24 | (m2a) << 20 | (m2b) << 16

        def RM_AA_ZB_OPA_SURF(clk):
            func = GBL_c1 if clk == 1 else GBL_c2
            return (
                AA_EN
                | Z_CMP
                | Z_UPD
                | IM_RD
                | CVG_DST_CLAMP
                | ZMODE_OPA
                | ALPHA_CVG_SEL
                | func(G_BL_CLR_IN, G_BL_A_IN, G_BL_CLR_MEM, G_BL_A_MEM)
            )

        def RM_RA_ZB_OPA_SURF(clk):
            func = GBL_c1 if clk == 1 else GBL_c2
            return (
                AA_EN
                | Z_CMP
                | Z_UPD
                | CVG_DST_CLAMP
                | ZMODE_OPA
                | ALPHA_CVG_SEL
                | func(G_BL_CLR_IN, G_BL_A_IN, G_BL_CLR_MEM, G_BL_A_MEM)
            )

        def RM_AA_ZB_XLU_SURF(clk):
            func = GBL_c1 if clk == 1 else GBL_c2
            return (
                AA_EN
                | Z_CMP
                | IM_RD
                | CVG_DST_WRAP
                | CLR_ON_CVG
                | FORCE_BL
                | ZMODE_XLU
                | func(G_BL_CLR_IN, G_BL_A_IN, G_BL_CLR_MEM, G_BL_1MA)
            )

        def RM_AA_ZB_OPA_DECAL(clk):
            func = GBL_c1 if clk == 1 else GBL_c2
            return (
                AA_EN
                | Z_CMP
                | IM_RD
                | CVG_DST_WRAP
                | ALPHA_CVG_SEL
                | ZMODE_DEC
                | func(G_BL_CLR_IN, G_BL_A_IN, G_BL_CLR_MEM, G_BL_A_MEM)
            )

        def RM_RA_ZB_OPA_DECAL(clk):
            func = GBL_c1 if clk == 1 else GBL_c2
            return (
                AA_EN
                | Z_CMP
                | CVG_DST_WRAP
                | ALPHA_CVG_SEL
                | ZMODE_DEC
                | func(G_BL_CLR_IN, G_BL_A_IN, G_BL_CLR_MEM, G_BL_A_MEM)
            )

        def RM_AA_ZB_XLU_DECAL(clk):
            func = GBL_c1 if clk == 1 else GBL_c2
            return (
                AA_EN
                | Z_CMP
                | IM_RD
                | CVG_DST_WRAP
                | CLR_ON_CVG
                | FORCE_BL
                | ZMODE_DEC
                | func(G_BL_CLR_IN, G_BL_A_IN, G_BL_CLR_MEM, G_BL_1MA)
            )

        def RM_AA_ZB_OPA_INTER(clk):
            func = GBL_c1 if clk == 1 else GBL_c2
            return (
                AA_EN
                | Z_CMP
                | Z_UPD
                | IM_RD
                | CVG_DST_CLAMP
                | ALPHA_CVG_SEL
                | ZMODE_INTER
                | func(G_BL_CLR_IN, G_BL_A_IN, G_BL_CLR_MEM, G_BL_A_MEM)
            )

        def RM_RA_ZB_OPA_INTER(clk):
            func = GBL_c1 if clk == 1 else GBL_c2
            return (
                AA_EN
                | Z_CMP
                | Z_UPD
                | CVG_DST_CLAMP
                | ALPHA_CVG_SEL
                | ZMODE_INTER
                | func(G_BL_CLR_IN, G_BL_A_IN, G_BL_CLR_MEM, G_BL_A_MEM)
            )

        def RM_AA_ZB_XLU_INTER(clk):
            func = GBL_c1 if clk == 1 else GBL_c2
            return (
                AA_EN
                | Z_CMP
                | IM_RD
                | CVG_DST_WRAP
                | CLR_ON_CVG
                | FORCE_BL
                | ZMODE_INTER
                | func(G_BL_CLR_IN, G_BL_A_IN, G_BL_CLR_MEM, G_BL_1MA)
            )

        def RM_AA_ZB_XLU_LINE(clk):
            func = GBL_c1 if clk == 1 else GBL_c2
            return (
                AA_EN
                | Z_CMP
                | IM_RD
                | CVG_DST_CLAMP
                | CVG_X_ALPHA
                | ALPHA_CVG_SEL
                | FORCE_BL
                | ZMODE_XLU
                | func(G_BL_CLR_IN, G_BL_A_IN, G_BL_CLR_MEM, G_BL_1MA)
            )

        def RM_AA_ZB_DEC_LINE(clk):
            func = GBL_c1 if clk == 1 else GBL_c2
            return (
                AA_EN
                | Z_CMP
                | IM_RD
                | CVG_DST_SAVE
                | CVG_X_ALPHA
                | ALPHA_CVG_SEL
                | FORCE_BL
                | ZMODE_DEC
                | func(G_BL_CLR_IN, G_BL_A_IN, G_BL_CLR_MEM, G_BL_1MA)
            )

        def RM_AA_ZB_TEX_EDGE(clk):
            func = GBL_c1 if clk == 1 else GBL_c2
            return (
                AA_EN
                | Z_CMP
                | Z_UPD
                | IM_RD
                | CVG_DST_CLAMP
                | CVG_X_ALPHA
                | ALPHA_CVG_SEL
                | ZMODE_OPA
                | TEX_EDGE
                | func(G_BL_CLR_IN, G_BL_A_IN, G_BL_CLR_MEM, G_BL_A_MEM)
            )

        def RM_AA_ZB_TEX_INTER(clk):
            func = GBL_c1 if clk == 1 else GBL_c2
            return (
                AA_EN
                | Z_CMP
                | Z_UPD
                | IM_RD
                | CVG_DST_CLAMP
                | CVG_X_ALPHA
                | ALPHA_CVG_SEL
                | ZMODE_INTER
                | TEX_EDGE
                | func(G_BL_CLR_IN, G_BL_A_IN, G_BL_CLR_MEM, G_BL_A_MEM)
            )

        def RM_AA_ZB_SUB_SURF(clk):
            func = GBL_c1 if clk == 1 else GBL_c2
            return (
                AA_EN
                | Z_CMP
                | Z_UPD
                | IM_RD
                | CVG_DST_FULL
                | ZMODE_OPA
                | ALPHA_CVG_SEL
                | func(G_BL_CLR_IN, G_BL_A_IN, G_BL_CLR_MEM, G_BL_A_MEM)
            )

        def RM_AA_ZB_PCL_SURF(clk):
            func = GBL_c1 if clk == 1 else GBL_c2
            return (
                AA_EN
                | Z_CMP
                | Z_UPD
                | IM_RD
                | CVG_DST_CLAMP
                | ZMODE_OPA
                | self.G_AC_DITHER
                | func(G_BL_CLR_IN, G_BL_A_IN, G_BL_CLR_MEM, G_BL_1MA)
            )

        def RM_AA_ZB_OPA_TERR(clk):
            func = GBL_c1 if clk == 1 else GBL_c2
            return (
                AA_EN
                | Z_CMP
                | Z_UPD
                | IM_RD
                | CVG_DST_CLAMP
                | ZMODE_OPA
                | ALPHA_CVG_SEL
                | func(G_BL_CLR_IN, G_BL_A_IN, G_BL_CLR_MEM, G_BL_1MA)
            )

        def RM_AA_ZB_TEX_TERR(clk):
            func = GBL_c1 if clk == 1 else GBL_c2
            return (
                AA_EN
                | Z_CMP
                | Z_UPD
                | IM_RD
                | CVG_DST_CLAMP
                | CVG_X_ALPHA
                | ALPHA_CVG_SEL
                | ZMODE_OPA
                | TEX_EDGE
                | func(G_BL_CLR_IN, G_BL_A_IN, G_BL_CLR_MEM, G_BL_1MA)
            )

        def RM_AA_ZB_SUB_TERR(clk):
            func = GBL_c1 if clk == 1 else GBL_c2
            return (
                AA_EN
                | Z_CMP
                | Z_UPD
                | IM_RD
                | CVG_DST_FULL
                | ZMODE_OPA
                | ALPHA_CVG_SEL
                | func(G_BL_CLR_IN, G_BL_A_IN, G_BL_CLR_MEM, G_BL_1MA)
            )

        def RM_AA_OPA_SURF(clk):
            func = GBL_c1 if clk == 1 else GBL_c2
            return (
                AA_EN
                | IM_RD
                | CVG_DST_CLAMP
                | ZMODE_OPA
                | ALPHA_CVG_SEL
                | func(G_BL_CLR_IN, G_BL_A_IN, G_BL_CLR_MEM, G_BL_A_MEM)
            )

        def RM_RA_OPA_SURF(clk):
            func = GBL_c1 if clk == 1 else GBL_c2
            return (
                AA_EN
                | CVG_DST_CLAMP
                | ZMODE_OPA
                | ALPHA_CVG_SEL
                | func(G_BL_CLR_IN, G_BL_A_IN, G_BL_CLR_MEM, G_BL_A_MEM)
            )

        def RM_AA_XLU_SURF(clk):
            func = GBL_c1 if clk == 1 else GBL_c2
            return (
                AA_EN
                | IM_RD
                | CVG_DST_WRAP
                | CLR_ON_CVG
                | FORCE_BL
                | ZMODE_OPA
                | func(G_BL_CLR_IN, G_BL_A_IN, G_BL_CLR_MEM, G_BL_1MA)
            )

        def RM_AA_XLU_LINE(clk):
            func = GBL_c1 if clk == 1 else GBL_c2
            return (
                AA_EN
                | IM_RD
                | CVG_DST_CLAMP
                | CVG_X_ALPHA
                | ALPHA_CVG_SEL
                | FORCE_BL
                | ZMODE_OPA
                | func(G_BL_CLR_IN, G_BL_A_IN, G_BL_CLR_MEM, G_BL_1MA)
            )

        def RM_AA_DEC_LINE(clk):
            func = GBL_c1 if clk == 1 else GBL_c2
            return (
                AA_EN
                | IM_RD
                | CVG_DST_FULL
                | CVG_X_ALPHA
                | ALPHA_CVG_SEL
                | FORCE_BL
                | ZMODE_OPA
                | func(G_BL_CLR_IN, G_BL_A_IN, G_BL_CLR_MEM, G_BL_1MA)
            )

        def RM_AA_TEX_EDGE(clk):
            func = GBL_c1 if clk == 1 else GBL_c2
            return (
                AA_EN
                | IM_RD
                | CVG_DST_CLAMP
                | CVG_X_ALPHA
                | ALPHA_CVG_SEL
                | ZMODE_OPA
                | TEX_EDGE
                | func(G_BL_CLR_IN, G_BL_A_IN, G_BL_CLR_MEM, G_BL_A_MEM)
            )

        def RM_AA_SUB_SURF(clk):
            func = GBL_c1 if clk == 1 else GBL_c2
            return (
                AA_EN
                | IM_RD
                | CVG_DST_FULL
                | ZMODE_OPA
                | ALPHA_CVG_SEL
                | func(G_BL_CLR_IN, G_BL_A_IN, G_BL_CLR_MEM, G_BL_A_MEM)
            )

        def RM_AA_PCL_SURF(clk):
            func = GBL_c1 if clk == 1 else GBL_c2
            return (
                AA_EN
                | IM_RD
                | CVG_DST_CLAMP
                | ZMODE_OPA
                | self.G_AC_DITHER
                | func(G_BL_CLR_IN, G_BL_A_IN, G_BL_CLR_MEM, G_BL_1MA)
            )

        def RM_AA_OPA_TERR(clk):
            func = GBL_c1 if clk == 1 else GBL_c2
            return (
                AA_EN
                | IM_RD
                | CVG_DST_CLAMP
                | ZMODE_OPA
                | ALPHA_CVG_SEL
                | func(G_BL_CLR_IN, G_BL_A_IN, G_BL_CLR_MEM, G_BL_1MA)
            )

        def RM_AA_TEX_TERR(clk):
            func = GBL_c1 if clk == 1 else GBL_c2
            return (
                AA_EN
                | IM_RD
                | CVG_DST_CLAMP
                | CVG_X_ALPHA
                | ALPHA_CVG_SEL
                | ZMODE_OPA
                | TEX_EDGE
                | func(G_BL_CLR_IN, G_BL_A_IN, G_BL_CLR_MEM, G_BL_1MA)
            )

        def RM_AA_SUB_TERR(clk):
            func = GBL_c1 if clk == 1 else GBL_c2
            return (
                AA_EN
                | IM_RD
                | CVG_DST_FULL
                | ZMODE_OPA
                | ALPHA_CVG_SEL
                | func(G_BL_CLR_IN, G_BL_A_IN, G_BL_CLR_MEM, G_BL_1MA)
            )

        def RM_ZB_OPA_SURF(clk):
            func = GBL_c1 if clk == 1 else GBL_c2
            return (
                Z_CMP
                | Z_UPD
                | CVG_DST_FULL
                | ALPHA_CVG_SEL
                | ZMODE_OPA
                | func(G_BL_CLR_IN, G_BL_A_IN, G_BL_CLR_MEM, G_BL_A_MEM)
            )

        def RM_ZB_XLU_SURF(clk):
            func = GBL_c1 if clk == 1 else GBL_c2
            return (
                Z_CMP
                | IM_RD
                | CVG_DST_FULL
                | FORCE_BL
                | ZMODE_XLU
                | func(G_BL_CLR_IN, G_BL_A_IN, G_BL_CLR_MEM, G_BL_1MA)
            )

        def RM_ZB_OPA_DECAL(clk):
            func = GBL_c1 if clk == 1 else GBL_c2
            return (
                Z_CMP
                | CVG_DST_FULL
                | ALPHA_CVG_SEL
                | ZMODE_DEC
                | func(G_BL_CLR_IN, G_BL_A_IN, G_BL_CLR_MEM, G_BL_A_MEM)
            )

        def RM_ZB_XLU_DECAL(clk):
            func = GBL_c1 if clk == 1 else GBL_c2
            return (
                Z_CMP
                | IM_RD
                | CVG_DST_FULL
                | FORCE_BL
                | ZMODE_DEC
                | func(G_BL_CLR_IN, G_BL_A_IN, G_BL_CLR_MEM, G_BL_1MA)
            )

        def RM_ZB_CLD_SURF(clk):
            func = GBL_c1 if clk == 1 else GBL_c2
            return (
                Z_CMP
                | IM_RD
                | CVG_DST_SAVE
                | FORCE_BL
                | ZMODE_XLU
                | func(G_BL_CLR_IN, G_BL_A_IN, G_BL_CLR_MEM, G_BL_1MA)
            )

        def RM_ZB_OVL_SURF(clk):
            func = GBL_c1 if clk == 1 else GBL_c2
            return (
                Z_CMP
                | IM_RD
                | CVG_DST_SAVE
                | FORCE_BL
                | ZMODE_DEC
                | func(G_BL_CLR_IN, G_BL_A_IN, G_BL_CLR_MEM, G_BL_1MA)
            )

        def RM_ZB_PCL_SURF(clk):
            func = GBL_c1 if clk == 1 else GBL_c2
            return (
                Z_CMP
                | Z_UPD
                | CVG_DST_FULL
                | ZMODE_OPA
                | self.G_AC_DITHER
                | func(G_BL_CLR_IN, G_BL_0, G_BL_CLR_IN, G_BL_1)
            )

        def RM_OPA_SURF(clk):
            func = GBL_c1 if clk == 1 else GBL_c2
            return CVG_DST_CLAMP | FORCE_BL | ZMODE_OPA | func(G_BL_CLR_IN, G_BL_0, G_BL_CLR_IN, G_BL_1)

        def RM_XLU_SURF(clk):
            func = GBL_c1 if clk == 1 else GBL_c2
            return IM_RD | CVG_DST_FULL | FORCE_BL | ZMODE_OPA | func(G_BL_CLR_IN, G_BL_A_IN, G_BL_CLR_MEM, G_BL_1MA)

        def RM_TEX_EDGE(clk):
            func = GBL_c1 if clk == 1 else GBL_c2
            return (
                CVG_DST_CLAMP
                | CVG_X_ALPHA
                | ALPHA_CVG_SEL
                | FORCE_BL
                | ZMODE_OPA
                | TEX_EDGE
                | AA_EN
                | func(G_BL_CLR_IN, G_BL_0, G_BL_CLR_IN, G_BL_1)
            )

        def RM_CLD_SURF(clk):
            func = GBL_c1 if clk == 1 else GBL_c2
            return IM_RD | CVG_DST_SAVE | FORCE_BL | ZMODE_OPA | func(G_BL_CLR_IN, G_BL_A_IN, G_BL_CLR_MEM, G_BL_1MA)

        def RM_PCL_SURF(clk):
            func = GBL_c1 if clk == 1 else GBL_c2
            return (
                CVG_DST_FULL | FORCE_BL | ZMODE_OPA | self.G_AC_DITHER | func(G_BL_CLR_IN, G_BL_0, G_BL_CLR_IN, G_BL_1)
            )

        def RM_ADD(clk):
            func = GBL_c1 if clk == 1 else GBL_c2
            return IM_RD | CVG_DST_SAVE | FORCE_BL | ZMODE_OPA | func(G_BL_CLR_IN, G_BL_A_FOG, G_BL_CLR_MEM, G_BL_1)

        def RM_NOOP(clk):
            func = GBL_c1 if clk == 1 else GBL_c2
            return func(0, 0, 0, 0)

        def RM_VISCVG(clk):
            func = GBL_c1 if clk == 1 else GBL_c2
            return IM_RD | FORCE_BL | func(G_BL_CLR_IN, G_BL_0, G_BL_CLR_BL, G_BL_A_MEM)

        # for rendering to an 8-bit framebuffer
        def RM_OPA_CI(clk):
            func = GBL_c1 if clk == 1 else GBL_c2
            return CVG_DST_CLAMP | ZMODE_OPA | func(G_BL_CLR_IN, G_BL_0, G_BL_CLR_IN, G_BL_1)

        self.G_RM_AA_ZB_OPA_SURF = RM_AA_ZB_OPA_SURF(1)
        self.G_RM_AA_ZB_OPA_SURF2 = RM_AA_ZB_OPA_SURF(2)
        self.G_RM_AA_ZB_XLU_SURF = RM_AA_ZB_XLU_SURF(1)
        self.G_RM_AA_ZB_XLU_SURF2 = RM_AA_ZB_XLU_SURF(2)
        self.G_RM_AA_ZB_OPA_DECAL = RM_AA_ZB_OPA_DECAL(1)
        self.G_RM_AA_ZB_OPA_DECAL2 = RM_AA_ZB_OPA_DECAL(2)
        self.G_RM_AA_ZB_XLU_DECAL = RM_AA_ZB_XLU_DECAL(1)
        self.G_RM_AA_ZB_XLU_DECAL2 = RM_AA_ZB_XLU_DECAL(2)
        self.G_RM_AA_ZB_OPA_INTER = RM_AA_ZB_OPA_INTER(1)
        self.G_RM_AA_ZB_OPA_INTER2 = RM_AA_ZB_OPA_INTER(2)
        self.G_RM_AA_ZB_XLU_INTER = RM_AA_ZB_XLU_INTER(1)
        self.G_RM_AA_ZB_XLU_INTER2 = RM_AA_ZB_XLU_INTER(2)
        self.G_RM_AA_ZB_XLU_LINE = RM_AA_ZB_XLU_LINE(1)
        self.G_RM_AA_ZB_XLU_LINE2 = RM_AA_ZB_XLU_LINE(2)
        self.G_RM_AA_ZB_DEC_LINE = RM_AA_ZB_DEC_LINE(1)
        self.G_RM_AA_ZB_DEC_LINE2 = RM_AA_ZB_DEC_LINE(2)
        self.G_RM_AA_ZB_TEX_EDGE = RM_AA_ZB_TEX_EDGE(1)
        self.G_RM_AA_ZB_TEX_EDGE2 = RM_AA_ZB_TEX_EDGE(2)
        self.G_RM_AA_ZB_TEX_INTER = RM_AA_ZB_TEX_INTER(1)
        self.G_RM_AA_ZB_TEX_INTER2 = RM_AA_ZB_TEX_INTER(2)
        self.G_RM_AA_ZB_SUB_SURF = RM_AA_ZB_SUB_SURF(1)
        self.G_RM_AA_ZB_SUB_SURF2 = RM_AA_ZB_SUB_SURF(2)
        self.G_RM_AA_ZB_PCL_SURF = RM_AA_ZB_PCL_SURF(1)
        self.G_RM_AA_ZB_PCL_SURF2 = RM_AA_ZB_PCL_SURF(2)
        self.G_RM_AA_ZB_OPA_TERR = RM_AA_ZB_OPA_TERR(1)
        self.G_RM_AA_ZB_OPA_TERR2 = RM_AA_ZB_OPA_TERR(2)
        self.G_RM_AA_ZB_TEX_TERR = RM_AA_ZB_TEX_TERR(1)
        self.G_RM_AA_ZB_TEX_TERR2 = RM_AA_ZB_TEX_TERR(2)
        self.G_RM_AA_ZB_SUB_TERR = RM_AA_ZB_SUB_TERR(1)
        self.G_RM_AA_ZB_SUB_TERR2 = RM_AA_ZB_SUB_TERR(2)

        self.G_RM_RA_ZB_OPA_SURF = RM_RA_ZB_OPA_SURF(1)
        self.G_RM_RA_ZB_OPA_SURF2 = RM_RA_ZB_OPA_SURF(2)
        self.G_RM_RA_ZB_OPA_DECAL = RM_RA_ZB_OPA_DECAL(1)
        self.G_RM_RA_ZB_OPA_DECAL2 = RM_RA_ZB_OPA_DECAL(2)
        self.G_RM_RA_ZB_OPA_INTER = RM_RA_ZB_OPA_INTER(1)
        self.G_RM_RA_ZB_OPA_INTER2 = RM_RA_ZB_OPA_INTER(2)

        self.G_RM_AA_OPA_SURF = RM_AA_OPA_SURF(1)
        self.G_RM_AA_OPA_SURF2 = RM_AA_OPA_SURF(2)
        self.G_RM_AA_XLU_SURF = RM_AA_XLU_SURF(1)
        self.G_RM_AA_XLU_SURF2 = RM_AA_XLU_SURF(2)
        self.G_RM_AA_XLU_LINE = RM_AA_XLU_LINE(1)
        self.G_RM_AA_XLU_LINE2 = RM_AA_XLU_LINE(2)
        self.G_RM_AA_DEC_LINE = RM_AA_DEC_LINE(1)
        self.G_RM_AA_DEC_LINE2 = RM_AA_DEC_LINE(2)
        self.G_RM_AA_TEX_EDGE = RM_AA_TEX_EDGE(1)
        self.G_RM_AA_TEX_EDGE2 = RM_AA_TEX_EDGE(2)
        self.G_RM_AA_SUB_SURF = RM_AA_SUB_SURF(1)
        self.G_RM_AA_SUB_SURF2 = RM_AA_SUB_SURF(2)
        self.G_RM_AA_PCL_SURF = RM_AA_PCL_SURF(1)
        self.G_RM_AA_PCL_SURF2 = RM_AA_PCL_SURF(2)
        self.G_RM_AA_OPA_TERR = RM_AA_OPA_TERR(1)
        self.G_RM_AA_OPA_TERR2 = RM_AA_OPA_TERR(2)
        self.G_RM_AA_TEX_TERR = RM_AA_TEX_TERR(1)
        self.G_RM_AA_TEX_TERR2 = RM_AA_TEX_TERR(2)
        self.G_RM_AA_SUB_TERR = RM_AA_SUB_TERR(1)
        self.G_RM_AA_SUB_TERR2 = RM_AA_SUB_TERR(2)

        self.G_RM_RA_OPA_SURF = RM_RA_OPA_SURF(1)
        self.G_RM_RA_OPA_SURF2 = RM_RA_OPA_SURF(2)

        self.G_RM_ZB_OPA_SURF = RM_ZB_OPA_SURF(1)
        self.G_RM_ZB_OPA_SURF2 = RM_ZB_OPA_SURF(2)
        self.G_RM_ZB_XLU_SURF = RM_ZB_XLU_SURF(1)
        self.G_RM_ZB_XLU_SURF2 = RM_ZB_XLU_SURF(2)
        self.G_RM_ZB_OPA_DECAL = RM_ZB_OPA_DECAL(1)
        self.G_RM_ZB_OPA_DECAL2 = RM_ZB_OPA_DECAL(2)
        self.G_RM_ZB_XLU_DECAL = RM_ZB_XLU_DECAL(1)
        self.G_RM_ZB_XLU_DECAL2 = RM_ZB_XLU_DECAL(2)
        self.G_RM_ZB_CLD_SURF = RM_ZB_CLD_SURF(1)
        self.G_RM_ZB_CLD_SURF2 = RM_ZB_CLD_SURF(2)
        self.G_RM_ZB_OVL_SURF = RM_ZB_OVL_SURF(1)
        self.G_RM_ZB_OVL_SURF2 = RM_ZB_OVL_SURF(2)
        self.G_RM_ZB_PCL_SURF = RM_ZB_PCL_SURF(1)
        self.G_RM_ZB_PCL_SURF2 = RM_ZB_PCL_SURF(2)

        self.G_RM_OPA_SURF = RM_OPA_SURF(1)
        self.G_RM_OPA_SURF2 = RM_OPA_SURF(2)
        self.G_RM_XLU_SURF = RM_XLU_SURF(1)
        self.G_RM_XLU_SURF2 = RM_XLU_SURF(2)
        self.G_RM_CLD_SURF = RM_CLD_SURF(1)
        self.G_RM_CLD_SURF2 = RM_CLD_SURF(2)
        self.G_RM_TEX_EDGE = RM_TEX_EDGE(1)
        self.G_RM_TEX_EDGE2 = RM_TEX_EDGE(2)
        self.G_RM_PCL_SURF = RM_PCL_SURF(1)
        self.G_RM_PCL_SURF2 = RM_PCL_SURF(2)
        self.G_RM_ADD = RM_ADD(1)
        self.G_RM_ADD2 = RM_ADD(2)
        self.G_RM_NOOP = RM_NOOP(1)
        self.G_RM_NOOP2 = RM_NOOP(2)
        self.G_RM_VISCVG = RM_VISCVG(1)
        self.G_RM_VISCVG2 = RM_VISCVG(2)
        self.G_RM_OPA_CI = RM_OPA_CI(1)
        self.G_RM_OPA_CI2 = RM_OPA_CI(2)

        self.G_RM_FOG_SHADE_A = GBL_c1(G_BL_CLR_FOG, G_BL_A_SHADE, G_BL_CLR_IN, G_BL_1MA)
        self.G_RM_FOG_PRIM_A = GBL_c1(G_BL_CLR_FOG, G_BL_A_FOG, G_BL_CLR_IN, G_BL_1MA)
        self.G_RM_PASS = GBL_c1(G_BL_CLR_IN, G_BL_0, G_BL_CLR_IN, G_BL_1)

        self.rendermodePresetsWithoutFlags = {
            "G_RM_NOOP",
            "G_RM_NOOP2",
            "G_RM_FOG_SHADE_A",
            "G_RM_FOG_PRIM_A",
            "G_RM_PASS",
        }

        # G_SETCONVERT: K0-5

        self.G_CV_K0 = 175
        self.G_CV_K1 = -43
        self.G_CV_K2 = -89
        self.G_CV_K3 = 222
        self.G_CV_K4 = 114
        self.G_CV_K5 = 42

        # G_SETSCISSOR: interlace mode

        self.G_SC_NON_INTERLACE = 0
        self.G_SC_ODD_INTERLACE = 3
        self.G_SC_EVEN_INTERLACE = 2

        # flags to inhibit pushing of the display list (on branch)
        self.G_DL_PUSH = 0x00
        self.G_DL_NOPUSH = 0x01

        if F3DEX_GBI_3:
            self.G_NORMALS_MODE_FAST = 0x00
            self.G_NORMALS_MODE_AUTO = 0x01
            self.G_NORMALS_MODE_MANUAL = 0x02

            self.G_ALPHA_COMPARE_CULL_DISABLE = 0
            self.G_ALPHA_COMPARE_CULL_BELOW = 1
            self.G_ALPHA_COMPARE_CULL_ABOVE = -1

        # Some structs here

        self.G_MAXZ = 0x03FF  # 10 bits of integer screen-Z precision

        # more structs here

        """
		MOVEMEM indices
		
		Each of these indexes an entry in a dmem table
		which points to a 1-4 word block of dmem in
		which to store a 1-4 word DMA.
		"""

        if F3DEX_GBI_2:
            # 0,4 are reserved by G_MTX
            self.G_MV_MMTX = 2
            self.G_MV_PMTX = 6
            self.G_MV_VIEWPORT = 8
            self.G_MV_LIGHT = 10
            if not F3DEX_GBI_3:
                self.G_MV_POINT = 12
                self.G_MV_MATRIX = 14  # NOTE: this is in moveword table
                self.G_MVO_LOOKATX = 0 * 24
                self.G_MVO_LOOKATY = 1 * 24
                self.G_MVO_L0 = 2 * 24
                self.G_MVO_L1 = 3 * 24
                self.G_MVO_L2 = 4 * 24
                self.G_MVO_L3 = 5 * 24
                self.G_MVO_L4 = 6 * 24
                self.G_MVO_L5 = 7 * 24
                self.G_MVO_L6 = 8 * 24
                self.G_MVO_L7 = 9 * 24
        else:
            self.G_MV_VIEWPORT = 0x80
            self.G_MV_LOOKATY = 0x82
            self.G_MV_LOOKATX = 0x84
            self.G_MV_L0 = 0x86
            self.G_MV_L1 = 0x88
            self.G_MV_L2 = 0x8A
            self.G_MV_L3 = 0x8C
            self.G_MV_L4 = 0x8E
            self.G_MV_L5 = 0x90
            self.G_MV_L6 = 0x92
            self.G_MV_L7 = 0x94
            self.G_MV_TXTATT = 0x96
            self.G_MV_MATRIX_1 = 0x9E  # NOTE: this is in moveword table
            self.G_MV_MATRIX_2 = 0x98
            self.G_MV_MATRIX_3 = 0x9A
            self.G_MV_MATRIX_4 = 0x9C

        """
		MOVEWORD indices
		
		Each of these indexes an entry in a dmem table
		which points to a word in dmem in dmem where
		an immediate word will be stored.
		"""

        if F3DEX_GBI_3:
            self.G_MW_FX = 0x00
        else:
            self.G_MW_MATRIX = 0x00  # NOTE: also used by movemem
        self.G_MW_NUMLIGHT = 0x02
        if not F3DEX_GBI_3:
            self.G_MW_CLIP = 0x04
        self.G_MW_SEGMENT = 0x06
        self.G_MW_FOG = 0x08
        self.G_MW_LIGHTCOL = 0x0A
        if not F3DEX_GBI_3:
            if F3DEX_GBI_2:
                self.G_MW_FORCEMTX = 0x0C
            else:
                self.G_MW_POINTS = 0x0C
            self.G_MW_PERSPNORM = 0x0E

        if F3DEX_GBI_3:
            self.G_MW_HALFWORD_FLAG = 0x8000

        # These are offsets from the address in the dmem table

        self.G_MWO_NUMLIGHT = 0x00
        self.G_MWO_CLIP_RNX = 0x04
        self.G_MWO_CLIP_RNY = 0x0C
        self.G_MWO_CLIP_RPX = 0x14
        self.G_MWO_CLIP_RPY = 0x1C
        self.G_MWO_SEGMENT_0 = 0x00
        self.G_MWO_SEGMENT_1 = 0x01
        self.G_MWO_SEGMENT_2 = 0x02
        self.G_MWO_SEGMENT_3 = 0x03
        self.G_MWO_SEGMENT_4 = 0x04
        self.G_MWO_SEGMENT_5 = 0x05
        self.G_MWO_SEGMENT_6 = 0x06
        self.G_MWO_SEGMENT_7 = 0x07
        self.G_MWO_SEGMENT_8 = 0x08
        self.G_MWO_SEGMENT_9 = 0x09
        self.G_MWO_SEGMENT_A = 0x0A
        self.G_MWO_SEGMENT_B = 0x0B
        self.G_MWO_SEGMENT_C = 0x0C
        self.G_MWO_SEGMENT_D = 0x0D
        self.G_MWO_SEGMENT_E = 0x0E
        self.G_MWO_SEGMENT_F = 0x0F
        self.G_MWO_FOG = 0x00
        self.G_MWO_aLIGHT_1 = 0x00
        self.G_MWO_bLIGHT_1 = 0x04

        if F3DEX_GBI_3:
            self.G_MWO_aLIGHT_2 = 0x10
            self.G_MWO_bLIGHT_2 = 0x14
            self.G_MWO_aLIGHT_3 = 0x20
            self.G_MWO_bLIGHT_3 = 0x24
            self.G_MWO_aLIGHT_4 = 0x30
            self.G_MWO_bLIGHT_4 = 0x34
            self.G_MWO_aLIGHT_5 = 0x40
            self.G_MWO_bLIGHT_5 = 0x44
            self.G_MWO_aLIGHT_6 = 0x50
            self.G_MWO_bLIGHT_6 = 0x54
            self.G_MWO_aLIGHT_7 = 0x60
            self.G_MWO_bLIGHT_7 = 0x64
            self.G_MWO_aLIGHT_8 = 0x70
            self.G_MWO_bLIGHT_8 = 0x74
            self.G_MWO_aLIGHT_9 = 0x80
            self.G_MWO_bLIGHT_9 = 0x84
            self.G_MWO_aLIGHT_10 = 0x90
            self.G_MWO_bLIGHT_10 = 0x94
        elif F3DEX_GBI_2:
            self.G_MWO_aLIGHT_2 = 0x18
            self.G_MWO_bLIGHT_2 = 0x1C
            self.G_MWO_aLIGHT_3 = 0x30
            self.G_MWO_bLIGHT_3 = 0x34
            self.G_MWO_aLIGHT_4 = 0x48
            self.G_MWO_bLIGHT_4 = 0x4C
            self.G_MWO_aLIGHT_5 = 0x60
            self.G_MWO_bLIGHT_5 = 0x64
            self.G_MWO_aLIGHT_6 = 0x78
            self.G_MWO_bLIGHT_6 = 0x7C
            self.G_MWO_aLIGHT_7 = 0x90
            self.G_MWO_bLIGHT_7 = 0x94
            self.G_MWO_aLIGHT_8 = 0xA8
            self.G_MWO_bLIGHT_8 = 0xAC
        else:
            self.G_MWO_aLIGHT_2 = 0x20
            self.G_MWO_bLIGHT_2 = 0x24
            self.G_MWO_aLIGHT_3 = 0x40
            self.G_MWO_bLIGHT_3 = 0x44
            self.G_MWO_aLIGHT_4 = 0x60
            self.G_MWO_bLIGHT_4 = 0x64
            self.G_MWO_aLIGHT_5 = 0x80
            self.G_MWO_bLIGHT_5 = 0x84
            self.G_MWO_aLIGHT_6 = 0xA0
            self.G_MWO_bLIGHT_6 = 0xA4
            self.G_MWO_aLIGHT_7 = 0xC0
            self.G_MWO_bLIGHT_7 = 0xC4
            self.G_MWO_aLIGHT_8 = 0xE0
            self.G_MWO_bLIGHT_8 = 0xE4

        if not F3DEX_GBI_3:
            self.G_MWO_MATRIX_XX_XY_I = 0x00
            self.G_MWO_MATRIX_XZ_XW_I = 0x04
            self.G_MWO_MATRIX_YX_YY_I = 0x08
            self.G_MWO_MATRIX_YZ_YW_I = 0x0C
            self.G_MWO_MATRIX_ZX_ZY_I = 0x10
            self.G_MWO_MATRIX_ZZ_ZW_I = 0x14
            self.G_MWO_MATRIX_WX_WY_I = 0x18
            self.G_MWO_MATRIX_WZ_WW_I = 0x1C
            self.G_MWO_MATRIX_XX_XY_F = 0x20
            self.G_MWO_MATRIX_XZ_XW_F = 0x24
            self.G_MWO_MATRIX_YX_YY_F = 0x28
            self.G_MWO_MATRIX_YZ_YW_F = 0x2C
            self.G_MWO_MATRIX_ZX_ZY_F = 0x30
            self.G_MWO_MATRIX_ZZ_ZW_F = 0x34
            self.G_MWO_MATRIX_WX_WY_F = 0x38
            self.G_MWO_MATRIX_WZ_WW_F = 0x3C

        self.G_MWO_POINT_RGBA = 0x10
        self.G_MWO_POINT_ST = 0x14
        self.G_MWO_POINT_XYSCREEN = 0x18
        self.G_MWO_POINT_ZSCREEN = 0x1C

        if F3DEX_GBI_3:
            self.G_MWO_AO_AMBIENT = 0x00
            self.G_MWO_AO_DIRECTIONAL = 0x02
            self.G_MWO_AO_POINT = 0x04
            self.G_MWO_PERSPNORM = 0x06
            self.G_MWO_FRESNEL_SCALE = 0x0C
            self.G_MWO_FRESNEL_OFFSET = 0x0E
            self.G_MWO_ATTR_OFFSET_S = 0x10
            self.G_MWO_ATTR_OFFSET_T = 0x12
            self.G_MWO_ATTR_OFFSET_Z = 0x14
            self.G_MWO_ALPHA_COMPARE_CULL = 0x16
            self.G_MWO_NORMALS_MODE = 0x18

        # Texturing macros

        # These are also defined defined above for Sprite Microcode
        self.G_TX_LOADTILE = 7
        self.G_TX_RENDERTILE = 0

        self.G_TX_NOMIRROR = 0
        self.G_TX_WRAP = 0
        self.G_TX_MIRROR = 0x1
        self.G_TX_CLAMP = 0x2
        self.G_TX_NOMASK = 0
        self.G_TX_NOLOD = 0

        """
		Dxt is the inverse of the number of 64-bit words in a line of
		the texture being loaded using the load_block command.  If
		there are any 1's to the right of the 11th fractional bit,
		dxt should be rounded up.  The following macros accomplish
		this.  The 4b macros are a special case since 4-bit textures
		are loaded as 8-bit textures.  Dxt is fixed point 1.11. RJM
		"""
        self.G_TX_DXT_FRAC = 11

        """
		For RCP 2.0, the maximum number of texels that can be loaded
		using a load_block command is 2048.  In order to load the total
		4kB of Tmem, change the texel size when loading to be G_IM_SIZ_16b,
		then change the tile to the proper texel size after the load.
		The g*DPLoadTextureBlock macros already do this, so this change
		will be transparent if you use these macros.  If you use
		the g*DPLoadBlock macros directly, you will need to handle this
		tile manipulation yourself.  RJM.
		"""

        self.G_TX_LDBLK_MAX_TXL = 2047

        if not F3DEX_GBI_3:
            # Clipping Macros
            self.FR_NEG_FRUSTRATIO_1 = 0x00000001
            self.FR_POS_FRUSTRATIO_1 = 0x0000FFFF
            self.FR_NEG_FRUSTRATIO_2 = 0x00000002
            self.FR_POS_FRUSTRATIO_2 = 0x0000FFFE
            self.FR_NEG_FRUSTRATIO_3 = 0x00000003
            self.FR_POS_FRUSTRATIO_3 = 0x0000FFFD
            self.FR_NEG_FRUSTRATIO_4 = 0x00000004
            self.FR_POS_FRUSTRATIO_4 = 0x0000FFFC
            self.FR_NEG_FRUSTRATIO_5 = 0x00000005
            self.FR_POS_FRUSTRATIO_5 = 0x0000FFFB
            self.FR_NEG_FRUSTRATIO_6 = 0x00000006
            self.FR_POS_FRUSTRATIO_6 = 0x0000FFFA

        self.G_BZ_PERSP = 0
        self.G_BZ_ORTHO = 1

        # Lighting Macros
        if F3DEX_GBI_3:
            self.numLights = {f"NUMLIGHTS_{n}": n for n in range(10)}
        else:
            self.numLights = {f"NUMLIGHTS_{n}": (1 if n == 0 else n) for n in range(8)}

    def GBL_c1(self, m1a, m1b, m2a, m2b):
        return (m1a) << 30 | (m1b) << 26 | (m2a) << 22 | (m2b) << 18

    def GBL_c2(self, m1a, m1b, m2a, m2b):
        return (m1a) << 28 | (m1b) << 24 | (m2a) << 20 | (m2b) << 16

    # macros for command parsing
    def GDMACMD(self, x):
        return x

    def GIMMCMD(self, x):
        return self.G_IMMFIRST - (x)

    def GRDPCMD(self, x):
        return 0xFF - (x)

    def GPACK_RGBA5551(self, r, g, b, a):
        return (((r) << 8) & 0xF800) | (((g) << 3) & 0x7C0) | (((b) >> 2) & 0x3E) | ((a) & 0x1)

    def GPACK_ZDZ(self, z, dz):
        return (z) << 2 | (dz)

    def TXL2WORDS(self, txls, b_txl):
        return int(max(1, ((txls) * (b_txl) / 8)))

    def CALC_DXT(self, width, b_txl):
        return int(((1 << self.G_TX_DXT_FRAC) + self.TXL2WORDS(width, b_txl) - 1) / self.TXL2WORDS(width, b_txl))

    def TXL2WORDS_4b(self, txls):
        return int(max(1, ((txls) / 16)))

    def CALC_DXT_4b(self, width):
        return int(((1 << self.G_TX_DXT_FRAC) + self.TXL2WORDS_4b(width) - 1) / self.TXL2WORDS_4b(width))

    def NUML(self, n):
        if self.F3DEX_GBI_3:
            return n * 0x10
        nVal = self.numLights[n]
        return ((nVal) * 24) if self.F3DEX_GBI_2 else (((nVal) + 1) * 32 + 0x80000000)

    def getLightMWO_a(self, n):
        if n.startswith("G_MWO_aLIGHT_") and hasattr(self, n):
            return getattr(self, n)
        else:
            raise PluginError("Invalid G_MWO_a value for lights: " + n)

    def getLightMWO_b(self, n):
        if n.startswith("G_MWO_bLIGHT_") and hasattr(self, n):
            return getattr(self, n)
        else:
            raise PluginError("Invalid G_MWO_b value for lights: " + n)

    def _DLHINTVALUE(self, count: int) -> int:
        remainderCommands = count % self.G_INPUT_BUFFER_CMDS
        if not self.F3DEX_GBI_3 or count == 0 or remainderCommands == 0:
            return 0
        return (self.G_INPUT_BUFFER_CMDS - remainderCommands) << 3


g_F3D = {
    "GBI": None,
    "f3d_type": None,
}


def get_cached_F3D_GBI(f3d_type: str) -> F3D:
    """Get constructed/cached F3D class"""
    if g_F3D["GBI"] is None or f3d_type != g_F3D["f3d_type"]:
        g_F3D["f3d_type"] = f3d_type
        g_F3D["GBI"] = F3D(f3d_type)
    return g_F3D["GBI"]


def get_F3D_GBI() -> F3D:
    """Gets cached F3D class and automatically supplies params"""
    return get_cached_F3D_GBI(bpy.context.scene.f3d_type)


def _SHIFTL(value, amount, mask):
    return (int(value) & ((1 << mask) - 1)) << amount


MTX_SIZE = 64
VTX_SIZE = 16
GFX_SIZE = 8
VP_SIZE = 16  # it's 16 bytes but vanilla GBI has only one s64 for alignment, not two
LIGHT_SIZE = 16
AMBIENT_SIZE = 8
HILITE_SIZE = 16  # 8 in F3DEX3, but this variable is not used in fast64


class ExportCData:
    def __init__(self, staticData, dynamicData, textureData):
        self.staticData = staticData
        self.dynamicData = dynamicData
        self.textureData = textureData

    def all(self):
        data = CData()
        data.append(self.staticData)
        data.append(self.dynamicData)
        data.append(self.textureData)
        return data


class TextureExportSettings:
    def __init__(self, texCSeparate, savePNG, includeDir, exportPath):
        self.texCSeparate = texCSeparate
        self.savePNG = savePNG
        self.includeDir = includeDir
        self.exportPath = exportPath


#  SetTileSize Scroll Data
class FSetTileSizeScrollField:
    def __init__(self):
        self.s = 0
        self.t = 0
        self.interval = 1


def tile_func(direction: str, speed: int, cmd_num: int):
    if speed == 0 or speed is None:
        return None

    func = f"shift_{direction}"

    if speed < 0:
        func += "_down"

    return f"\t{func}(mat, {cmd_num}, PACK_TILESIZE(0, {abs(speed)}));"


def get_sts_interval_vars(tex_num: str):
    return f"interval_{tex_num}", f"cur_interval_{tex_num}"


def get_tex_sts_code(
    variableName: str, tex: FSetTileSizeScrollField, cmd_num: int
) -> Tuple[list[str], list[Tuple[str, float]]]:
    variables = []
    # create func calls
    lines = [
        tile_func("s", tex.s, cmd_num),
        tile_func("t", tex.t, cmd_num),
    ]
    # filter lines
    lines = [func for func in lines if func]
    # add interval logic if needed
    if len(lines) and tex.interval > 1:
        # get interval and variable for tracking interval
        interval, cur_interval = get_sts_interval_vars(variableName)
        # pass each var and its value to variables
        variables.extend([(interval, tex.interval), (cur_interval, tex.interval)])

        # indent again for if statement
        lines = [("\t" + func) for func in lines]

        lines = [
            f"\n\tif (--{cur_interval} <= 0) {{",
            *lines,
            f"\t\t{cur_interval} = {interval};",
            "\t}",
        ]
    return variables, lines


def get_tile_scroll_code(
    variableName: str, scrollData: "FScrollData", textureIndex: int, commandIndex: int
) -> Tuple[str, str]:
    scrollInfo: FSetTileSizeScrollField = scrollData.tile_scrolls[textureIndex]
    if scrollInfo.s or scrollInfo.t:
        variables = []
        lines = []
        static_variables, tex_lines = get_tex_sts_code(variableName, scrollInfo, commandIndex)

        for variable, val in static_variables:
            variables.append(f"\tstatic int {variable} = {val};")

        lines.extend(tex_lines)

        variables_str = "\n".join([line for line in variables if line]) + "\n"
        lines_str = "\n".join([line for line in lines if line]) + "\n"

        return variables_str, lines_str
    else:
        return "", ""


def vertexScrollTemplate(
    fScrollData, name, count, absFunc, signFunc, cosFunc, randomFloatFunc, randomSignFunc, segToVirtualFunc
):
    scrollDataFields = fScrollData.fields
    if scrollDataFields[0].animType == "None" and scrollDataFields[1].animType == "None":
        return ""
    data = [
        "void scroll_" + name + "() {",
        "\tint i = 0;",
        f"\tint count = {count};",
    ]
    variables = ""
    currentVars = ""
    deltaCalculate = ""
    checkOverflow = ""
    scrolling = ""
    increaseCurrentDelta = ""
    for i in range(2):
        field = "XYZ"[i]
        axis = ["width", "height"][i]
        if scrollDataFields[i].animType != "None":
            data.append(f"\tint {axis} = {fScrollData.dimensions[i]} * 0x20;")
            currentVars += "\tstatic int current" + field + " = 0;\n\tint delta" + field + ";\n"
            checkOverflow += "\n".join(
                (
                    "\tif (" + absFunc + "(current" + field + ") > " + axis + ") {",
                    (
                        f"\t\tdelta{field} -= (int)(absi(current{field}) / {axis}) "
                        f"* {axis} * {signFunc}(delta{field});"
                    ),
                    "\t}",
                    "",
                )
            )
            scrolling += f"\t\tvertices[i].n.tc[{i}] += delta{field};\n"
            increaseCurrentDelta += f"\tcurrent{field} += delta{field};"
            if scrollDataFields[i].animType == "Linear":
                deltaCalculate += f"\tdelta{field} = (int)({scrollDataFields[i].speed} * 0x20) % {axis};\n"
            elif scrollDataFields[i].animType == "Sine":
                currentVars += "\n".join(
                    (
                        "\tstatic int time" + field + ";",
                        "\tfloat amplitude" + field + " = " + str(scrollDataFields[i].amplitude) + ";",
                        "\tfloat frequency" + field + " = " + str(scrollDataFields[i].frequency) + ";",
                        "\tfloat offset" + field + " = " + str(scrollDataFields[i].offset) + ";",
                        "",
                    )
                )
                deltaCalculate += (
                    "\tdelta"
                    + field
                    + " = (int)(amplitude"
                    + field
                    + " * frequency"
                    + field
                    + " * "
                    + cosFunc
                    + "((frequency"
                    + field
                    + " * time"
                    + field
                    + " + offset"
                    + field
                    + ") * (1024 * 16 - 1) / 6.28318530718) * 0x20);\n"
                )
                # Conversion from s10.5 to u16
                # checkOverflow += '\tif (frequency' + field + ' * current' + field + ' / 2 > 6.28318530718) {\n' +\
                # 	'\t\tcurrent' + field + ' -= 6.28318530718 * 2 / frequency' + field + ';\n\t}\n'
                increaseCurrentDelta += "\ttime" + field + " += 1;"
            elif scrollDataFields[i].animType == "Noise":
                deltaCalculate += (
                    "\tdelta"
                    + field
                    + " = (int)("
                    + str(scrollDataFields[i].noiseAmplitude)
                    + " * 0x20 * "
                    + randomFloatFunc
                    + "() * "
                    + randomSignFunc
                    + "()) % "
                    + axis
                    + ";\n"
                )
            else:
                raise PluginError("Unhandled scroll type: " + str(scrollDataFields[i].animType))
    return "\n".join(
        (
            "\n".join(data),
            variables,
            currentVars + "\tVtx *vertices = " + segToVirtualFunc + "(" + name + ");",
            "",
            deltaCalculate,
            checkOverflow,
            "\tfor (i = 0; i < count; i++) {",
            scrolling + "\t}",
            increaseCurrentDelta,
            "}",
            "",
            "",
        )
    )


class GfxFormatter:
    def __init__(self, scrollMethod: ScrollMethod, texArrayBitSize: int, seg2virtFuncName: Union[str, None]):
        self.scrollMethod: ScrollMethod = scrollMethod
        self.texArrayBitSize = texArrayBitSize
        self.seg2virtFuncName = seg2virtFuncName

    def gfxScrollToC(self, gfxList: "GfxList", f3d: F3D) -> CScrollData:
        """
        Handles writing code that executes static Gfx scrolling (ex. tile scrolling.)
        If you want a game-specific formatter that ignores all static gfx scrolling,
        simply leaving processGfxScrollCommand() un-overriden will achieve this.
        Don't override this directly, see processGfxScrollCommand().
        If you do, make sure to add function names to returned CScrollData.functionCalls.
        """
        funcName = f"scroll_gfx_{gfxList.name}"
        func = f"void {funcName}()"

        data = CScrollData()
        data.functionCalls.append(funcName)
        data.header += f"extern {func};\n"
        data.source += f"{func} {{\n"

        variables = ""
        code = ""
        dataIndex = 0

        # Since some commands are actually multiple commands in one, we have to use the command size and divide by GFX_SIZE.
        for command in gfxList.commands:
            gfxVariables, gfxCode = self.processGfxScrollCommand(dataIndex // GFX_SIZE, command, gfxList.name)
            variables += gfxVariables
            code += gfxCode
            dataIndex += command.size(f3d)
        gfxScrollCode = variables + code

        if gfxScrollCode == "":
            return CScrollData()
        else:
            if self.seg2virtFuncName is not None:
                data.source += f"\tGfx *mat = {self.seg2virtFuncName}({gfxList.name});\n"
            else:
                data.source += f"\tGfx *mat = {gfxList.name};\n"
            data.source += gfxScrollCode
            data.source += f"\n}};\n\n"
            return data

    def processGfxScrollCommand(self, commandIndex: int, command: "GbiMacro", gfxListName: str) -> Tuple[str, str]:
        """
        Returns a tuple of [variable declarations, code], since in C all variables must be declared at the top.
        Handles a single command for Gfx scrolling.
        Override this per game to handle/filter specific scrolling methods.
        Note that the display list pointer to reference is named "mat", as seen in GfxFormatter.gfxScrollToC().
        This is because the segmented_to_virtual() function is called on the actual DL pointer, as defined in self.seg2virtFuncName.
        """
        tags: GfxTag = command.tags
        fMaterial: FMaterial = command.fMaterial
        return "", ""

    def vertexScrollToC(self, fMaterial: FMaterial, vtxListName: str, vtxCount: int) -> CScrollData:
        """
        Handles writing code that executes vertex scrolling.
        Make sure to add function names to returned CScrollData.functionCalls.
        """
        return CScrollData()

    def drawToC(self, f3d: F3D, gfxList: "GfxList") -> CData:
        """
        Called for building the entry point DL for drawing a model.
        """
        return gfxList.to_c(f3d)


class Vtx:
    def __init__(self, position, uv, colorOrNormal, packedNormal=0):
        self.position = position
        self.uv = uv
        self.colorOrNormal = colorOrNormal
        self.packedNormal = packedNormal

    def to_binary(self):
        signX = 1 if self.uv[0] >= 0 else -1
        signY = 1 if self.uv[1] >= 0 else -1
        uv = [self.uv[0] % (signX * 2**15), self.uv[1] % (signY * 2**15)]
        return (
            self.position[0].to_bytes(2, "big", signed=True)
            + self.position[1].to_bytes(2, "big", signed=True)
            + self.position[2].to_bytes(2, "big", signed=True)
            + self.packedNormal.to_bytes(2, "big", signed=True)
            + uv[0].to_bytes(2, "big", signed=True)
            + uv[1].to_bytes(2, "big", signed=True)
            + bytearray(self.colorOrNormal)
        )

    def to_c(self):
        def spc(x):
            return "{" + ", ".join([str(a) for a in x]) + "}"

        flag = "0" if self.packedNormal == 0 else f"{self.packedNormal:#06x}"
        return "{{ " + ", ".join([spc(self.position), flag, spc(self.uv), spc(self.colorOrNormal)]) + " }}"


class VtxList:
    def __init__(self, name):
        self.vertices = []
        self.name = name
        self.startAddress = 0

    def set_addr(self, startAddress):
        startAddress = get64bitAlignedAddr(startAddress)
        self.startAddress = startAddress
        print("VtxList " + self.name + ": " + str(startAddress) + ", " + str(self.size()))
        return startAddress, startAddress + self.size()

    def save_binary(self, romfile):
        romfile.seek(self.startAddress)
        romfile.write(self.to_binary())

    def size(self):
        return len(self.vertices) * VTX_SIZE

    def to_binary(self):
        data = bytearray(0)
        for vert in self.vertices:
            data.extend(vert.to_binary())
        return data

    def to_c(self):
        data = CData()
        data.header = f"extern Vtx {self.name}[{len(self.vertices)}];\n"
        data.source = f"Vtx {self.name}[{len(self.vertices)}] = {{\n"
        for vert in self.vertices:
            data.source += f"\t{vert.to_c()},\n"
        data.source += "};\n\n"
        return data


class GfxList:
    def __init__(self, name, tag, DLFormat):
        self.commands: list[GbiMacro] = []
        self.name: str = name
        self.startAddress: int = 0
        self.tag: GfxListTag = tag
        self.DLFormat: "DLFormat" = DLFormat

    def set_addr(self, startAddress, f3d):
        startAddress = get64bitAlignedAddr(startAddress)
        self.startAddress = startAddress
        print(f"GfxList {self.name}: {str(startAddress)}, {str(self.size(f3d))}")
        return startAddress, startAddress + self.size(f3d)

    def save_binary(self, romfile, f3d, segments):
        print(f"GfxList {self.name}: {str(self.startAddress)}, {str(self.size(f3d))}")
        romfile.seek(self.startAddress)
        romfile.write(self.to_binary(f3d, segments))

    def size(self, f3d):
        return sum([command.size(f3d) for command in self.commands])

    # Size, including display lists called with SPDisplayList
    def size_total(self, f3d):
        def use_siz_tot(command):
            return isinstance(command, SPDisplayList) and command.displayList.DLFormat != DLFormat.Static

        return sum(
            [
                command.displayList.size_total(f3d) if use_siz_tot(command) else command.size(f3d)
                for command in self.commands
            ]
        )

    def get_ptr_addresses(self, f3d):
        ptrs = []
        address = self.startAddress
        for command in self.commands:
            if type(command) in F3DClassesWithPointers:
                for offset in command.get_ptr_offsets(f3d):
                    ptrs.append(address + offset)
            address += command.size(f3d)
        return ptrs

    def to_binary(self, f3d, segments):
        data = bytearray(0)
        for command in self.commands:
            data.extend(command.to_binary(f3d, segments))
        return data

    def to_c_static(self):
        data = f"Gfx {self.name}[] = {{\n"
        for command in self.commands:
            data += f"\t{command.to_c(True)},\n"
        data += "};\n\n"
        return data

    def to_c_dynamic(self):
        data = f"Gfx* {self.name}(Gfx* glistp) {{\n"
        for command in self.commands:
            data += f"\t{command.to_c(False)};\n"
        data += "\treturn glistp;\n}\n\n"
        return data

    def to_c(self, f3d):
        data = CData()
        if self.DLFormat == DLFormat.Static:
            data.header = f"extern Gfx {self.name}[];\n"
            data.source = self.to_c_static()
        elif self.DLFormat == DLFormat.Dynamic:
            data.header = f"Gfx* {self.name}(Gfx* glistp);\n"
            data.source = self.to_c_dynamic()
        else:
            raise PluginError("Invalid GfxList format: " + str(self.DLFormat))
        return data


class FFogData:
    def __init__(self, position=(985, 1000), color=(0, 0, 0, 1)):
        self.position = tuple(position)
        self.color = (round(color[0], 8), round(color[1], 8), round(color[2], 8), round(color[3], 8))

    def __eq__(self, other):
        return tuple(self.position) == tuple(other.position) and tuple(self.color) == tuple(other.color)

    def makeKey(self):
        return (self.position, self.color)

    def requiresKey(self, material):
        return material.set_fog and material.use_global_fog


class FAreaData:
    def __eq__(self, other):
        return self.fog_data == other.fog_data

    def __init__(self, fog_data):
        self.fog_data = fog_data

    def makeKey(self):
        return self.fog_data.makeKey()

    def requiresKey(self, material):
        return self.fog_data and self.fog_data.requiresKey(material)


class FGlobalData:
    def __init__(self):
        # dict of area index : FAreaData
        self.area_data = {}
        self.current_area_index = 1

    def addAreaData(self, areaIndex: int, areaData: FAreaData):
        if areaIndex in self.area_data:
            raise ValueError("Error: Detected repeat FAreaData.")
        self.area_data[areaIndex] = areaData
        self.current_area_index = areaIndex

    def getCurrentAreaData(self):
        if len(self.area_data) == 0:
            return None
        else:
            return self.area_data[self.current_area_index]

    def getCurrentAreaKey(self, material):
        if len(self.area_data) == 0:
            return None
        # No need to have area specific variants of a material if they don't use global fog.
        # Without this, a non-global-fog material used across areas will have redefined duplicate light names.
        elif not self.area_data[self.current_area_index].requiresKey(material):
            return None
        else:
            return self.area_data[self.current_area_index].makeKey()


class FImageKey:
    def __init__(
        self, image: bpy.types.Image, texFormat: str, palFormat: str, imagesSharingPalette: list[bpy.types.Image] = []
    ):
        self.image = image
        self.texFormat = texFormat
        self.palFormat = palFormat
        self.imagesSharingPalette = tuple(imagesSharingPalette)

    def __hash__(self) -> int:
        return hash((self.image, self.texFormat, self.palFormat, self.imagesSharingPalette))

    def __eq__(self, __o: object) -> bool:
        if not isinstance(__o, FImageKey):
            return False
        return (
            self.image == __o.image
            and self.texFormat == __o.texFormat
            and self.palFormat == __o.palFormat
            and self.imagesSharingPalette == __o.imagesSharingPalette
        )


def getImageKey(texProp: "TextureProperty", useList) -> FImageKey:
    return FImageKey(texProp.tex, texProp.tex_format, texProp.ci_format, useList)


class FPaletteKey:
    def __init__(self, palFormat: str, imagesSharingPalette: list[bpy.types.Image] = []):
        self.palFormat = palFormat
        self.imagesSharingPalette = tuple(imagesSharingPalette)

    def __hash__(self) -> int:
        return hash((self.palFormat, self.imagesSharingPalette))

    def __eq__(self, __o: object) -> bool:
        if not isinstance(__o, FPaletteKey):
            return False
        return self.palFormat == __o.palFormat and self.imagesSharingPalette == __o.imagesSharingPalette


class FModel:
    def __init__(
        self,
        name: str,
        DLFormat: "DLFormat",
        matWriteMethod: GfxMatWriteMethod,
    ):
        self.name = name  # used for texture prefixing
        # dict of light name : Lights
        self.lights: dict[str, Lights] = {}
        # dict of (texture, (texture format, palette format)) : FImage
        self.textures: dict[Union[FImageKey, FPaletteKey], FImage] = {}
        # dict of (material, drawLayer, FAreaData): (FMaterial, (width, height))
        self.materials: dict[Tuple[bpy.types.Material, str, FAreaData], Tuple[FMaterial, Tuple[int, int]]] = {}
        # dict of body part name : FMesh
        self.meshes: dict[str, FMesh] = {}
        # GfxList
        self.materialRevert: Union[GfxList, None] = None
        # F3D library
        self.f3d: F3D = get_F3D_GBI()
        if not self.f3d.F3D_GBI:
            raise PluginError(
                f"Current microcode {self.f3d.F3D_VER} is not part of the f3d family of microcodes, fast64 cannot export it"
            )
        # array of FModel
        self.subModels: list[FModel] = []
        self.parentModel: Union[FModel, None] = None

        # dict of name : FLODGroup
        self.LODGroups: dict[str, FLODGroup] = {}
        self.DLFormat: "DLFormat" = DLFormat
        self.matWriteMethod: GfxMatWriteMethod = matWriteMethod
        self.no_light_direction = False
        self.global_data: FGlobalData = FGlobalData()
        self.texturesSavedLastExport: int = 0  # hacky

    def processTexRefNonCITextures(self, fMaterial: FMaterial, material: bpy.types.Material, index: int):
        """
        For non CI textures that use a texture reference, process additional textures that will possibly be loaded here.
        Returns:
            - a list of images which are referenced (normally just the texture
              image), for creating image / palette keys
            - an object containing info about the additional textures, or None
        """
<<<<<<< HEAD
        texProp = material.f3d_mat.all_textures[index]
        imDependencies = [] if texProp.tex is None else [texProp.tex]
=======
        texProp = getattr(material.f3d_mat, f"tex{index}")
        imDependencies = set() if texProp.tex is None else {texProp.tex}
>>>>>>> 8336f420
        return imDependencies, None

    def writeTexRefNonCITextures(self, obj, texFmt: str):
        """
        Write data for non-CI textures which were previously processed.
        obj is the object returned by processTexRefNonCITextures.
        """
        pass

    def processTexRefCITextures(self, fMaterial: FMaterial, material: bpy.types.Material, index: int) -> "FImage":
        """
        For CI textures that use a texture reference, process additional textures that will possibly be loaded here.
        Returns:
            - a list of images which are referenced (normally just the texture
              image), for creating image / palette keys
            - an object containing info about the additional textures, or None
            - the palette to use (or None)
        """
<<<<<<< HEAD
        texProp = material.f3d_mat.all_textures[index]
        imDependencies = [] if texProp.tex is None else [texProp.tex]
=======
        texProp = getattr(material.f3d_mat, f"tex{index}")
        imDependencies = set() if texProp.tex is None else {texProp.tex}
>>>>>>> 8336f420
        return imDependencies, None, None

    def writeTexRefCITextures(
        self,
        obj,
        fMaterial: "FMaterial",
        imagesSharingPalette: list[bpy.types.Image],
        pal: list[int],
        texFmt: str,
        palFmt: str,
    ):
        """
        Write data for CI textures which were previously processed.
        obj is the object returned by processTexRefCITextures.
        """
        pass

    # Called before SPEndDisplayList
    def onMaterialCommandsBuilt(self, fMaterial, material, drawLayer):
        fMaterial.material.commands.extend(fMaterial.mat_only_DL.commands)
        fMaterial.material.commands.extend(fMaterial.texture_DL.commands)
        return

    def getDrawLayerV3(self, obj):
        return None

    def getRenderMode(self, drawLayer):
        return None

    def addLODGroup(self, name, position, alwaysRenderFarthest):
        if name in self.LODGroups:
            raise PluginError("Duplicate LOD group: " + str(name))
        lod = FLODGroup(name, position, alwaysRenderFarthest, self.DLFormat)
        self.LODGroups[name] = lod
        return lod

    def addSubModel(self, subModel):
        self.subModels.append(subModel)
        subModel.parentModel = self
        return subModel

    def addTexture(self, key, value, fMaterial):
        fMaterial.usedImages.append(key)
        self.textures[key] = value

    def addLight(self, key, value, fMaterial):
        fMaterial.usedLights.append(key)
        self.lights[key] = value

    def addMesh(self, name, namePrefix, drawLayer, isSkinned, contextObj):
        meshName = getFMeshName(name, namePrefix, drawLayer, isSkinned)
        checkUniqueBoneNames(self, meshName, name)
        self.meshes[meshName] = FMesh(meshName, self.DLFormat)

        self.onAddMesh(self.meshes[meshName], contextObj)

        return self.meshes[meshName]

    def onAddMesh(self, fMesh, contextObj):
        return

    def addMaterial(self, materialName):
        fMaterial = FMaterial(materialName, self.DLFormat)
        self.onMaterialAdd(fMaterial)
        return fMaterial

    def onMaterialAdd(self, fMaterial):
        return

    def endDraw(self, fMesh, contextObj):
        fMesh.draw.commands.append(SPEndDisplayList())

    def getTextureAndHandleShared(self, imageKey):
        # Check if texture is in self
        if imageKey in self.textures:
            return self.textures[imageKey]

        if self.parentModel is not None:
            # Check if texture is in parent
            if imageKey in self.parentModel.textures:
                return self.parentModel.textures[imageKey]

            # Check if texture is in siblings
            for subModel in self.parentModel.subModels:
                if imageKey in subModel.textures:
                    fImage = subModel.textures.pop(imageKey)
                    self.parentModel.textures[imageKey] = fImage
                    return fImage
            return None
        else:
            return None

    def getLightAndHandleShared(self, lightName):
        # Check if light is in self
        if lightName in self.lights:
            return self.lights[lightName]

        if self.parentModel is not None:
            # Check if light is in parent
            if lightName in self.parentModel.lights:
                return self.parentModel.lights[lightName]

            # Check if light is in siblings
            for subModel in self.parentModel.subModels:
                if lightName in subModel.lights:
                    light = subModel.lights.pop(lightName)
                    self.parentModel.lights[lightName] = light
                    return light
        else:
            return None

    def getMaterialAndHandleShared(self, materialKey):
        # Check if material is in self
        if materialKey in self.materials:
            return self.materials[materialKey]

        if self.parentModel is not None:
            # Check if material is in parent
            if materialKey in self.parentModel.materials:
                return self.parentModel.materials[materialKey]

            # Check if material is in siblings
            for subModel in self.parentModel.subModels:
                if materialKey in subModel.materials:
                    materialItem = subModel.materials.pop(materialKey)
                    self.parentModel.materials[materialKey] = materialItem

                    # If material is in sibling, handle the material's textures as well.
                    for imageKey in materialItem[0].usedImages:
                        fImage = self.getTextureAndHandleShared(imageKey)
                        if fImage is None:
                            raise PluginError("Error: If a material exists, its textures should exist too.")

                    for lightName in materialItem[0].usedLights:
                        light = self.getLightAndHandleShared(lightName)
                        if light is None:
                            raise PluginError("Error: If a material exists, its lights should exist too.")
                    return materialItem
        else:
            return None

    def getAllMaterials(self):
        materials = {}
        materials.update(self.materials)
        for subModel in self.subModels:
            materials.update(subModel.getAllMaterials())
        return materials

    def get_ptr_addresses(self, f3d):
        addresses = []
        for name, lod in self.LODGroups.items():
            addresses.extend(lod.get_ptr_addresses(f3d))
        for name, mesh in self.meshes.items():
            addresses.extend(mesh.get_ptr_addresses(f3d))
        for materialKey, (fMaterial, texDimensions) in self.materials.items():
            addresses.extend(fMaterial.get_ptr_addresses(f3d))
        if self.materialRevert is not None:
            addresses.extend(self.materialRevert.get_ptr_addresses(f3d))
        return addresses

    def set_addr(self, startAddress):
        addrRange = (startAddress, startAddress)
        startAddrSet = False
        for name, lod in self.LODGroups.items():
            addrRange = lod.set_addr(addrRange[1], self.f3d)
            if not startAddrSet:
                startAddrSet = True
                startAddress = addrRange[0]
        # Important to set mesh groups first, so that
        # export address corrseponds to drawing start.
        for name, mesh in self.meshes.items():
            addrRange = mesh.set_addr(addrRange[1], self.f3d)
            if not startAddrSet:
                startAddrSet = True
                startAddress = addrRange[0]
        for name, light in self.lights.items():
            addrRange = light.set_addr(addrRange[1])
            if not startAddrSet:
                startAddrSet = True
                startAddress = addrRange[0]
        for _, fImage in self.textures.items():
            addrRange = fImage.set_addr(addrRange[1])
            if not startAddrSet:
                startAddrSet = True
                startAddress = addrRange[0]
        for materialKey, (fMaterial, texDimensions) in self.materials.items():
            addrRange = fMaterial.set_addr(addrRange[1], self.f3d)
            if not startAddrSet:
                startAddrSet = True
                startAddress = addrRange[0]
        if self.materialRevert is not None:
            addrRange = self.materialRevert.set_addr(addrRange[1], self.f3d)
            if not startAddrSet:
                startAddrSet = True
                startAddress = addrRange[0]
        for subModel in self.subModels:
            addrRange = subModel.set_addr(addrRange[1])
            if not startAddrSet:
                startAddrSet = True
                startAddress = addrRange[0]
        return startAddress, addrRange[1]

    def save_binary(self, romfile, segments):
        for name, light in self.lights.items():
            light.save_binary(romfile)
        for _, fImage in self.textures.items():
            fImage.save_binary(romfile)
        for materialKey, (fMaterial, texDimensions) in self.materials.items():
            fMaterial.save_binary(romfile, self.f3d, segments)
        for name, mesh in self.meshes.items():
            mesh.save_binary(romfile, self.f3d, segments)
        for name, lod in self.LODGroups.items():
            lod.save_binary(romfile, self.f3d, segments)
        if self.materialRevert is not None:
            self.materialRevert.save_binary(romfile, self.f3d, segments)
        for subModel in self.subModels:
            subModel.save_binary(romfile, segments)

    def to_c_lights(self):
        data = CData()
        for name, light in self.lights.items():
            data.append(light.to_c())
        return data

    def to_c_textures(self, texCSeparate, savePNG, texDir, texArrayBitSize):
        # since decomp is linux, don't use os.path.join
        # on windows this results in '\', which is incorrect (should be '/')
        if len(texDir) > 0 and texDir[-1] != "/":
            texDir += "/"
        data = CData()
        for _, fImage in self.textures.items():
            if savePNG:
                data.append(fImage.to_c_tex_separate(texDir, texArrayBitSize))
            else:
                data.append(fImage.to_c(texArrayBitSize))
        return data

    def to_c_materials(self, gfxFormatter):
        data = CData()
        for materialKey, (fMaterial, texDimensions) in self.materials.items():
            data.append(fMaterial.to_c(self.f3d))
        return data

    def to_c_material_revert(self, gfxFormatter):
        data = CData()
        if self.materialRevert is not None:
            data.append(self.materialRevert.to_c(self.f3d))
        return data

    def to_c(self, textureExportSettings: TextureExportSettings, gfxFormatter: GfxFormatter):
        texCSeparate = textureExportSettings.texCSeparate
        savePNG = textureExportSettings.savePNG
        texDir = textureExportSettings.includeDir

        staticData = CData()
        dynamicData = CData()
        texC = CData()

        # Source
        staticData.append(self.to_c_lights())

        texData = self.to_c_textures(texCSeparate, savePNG, texDir, gfxFormatter.texArrayBitSize)
        staticData.header += texData.header
        if texCSeparate:
            texC.source += texData.source
        else:
            staticData.source += texData.source

        dynamicData.append(self.to_c_materials(gfxFormatter))

        for name, lod in self.LODGroups.items():
            lodStatic, lodDynamic = lod.to_c(self.f3d, gfxFormatter)
            staticData.append(lodStatic)
            dynamicData.append(lodDynamic)

        for name, mesh in self.meshes.items():
            meshStatic, meshDynamic = mesh.to_c(self.f3d, gfxFormatter)
            staticData.append(meshStatic)
            dynamicData.append(meshDynamic)

        dynamicData.append(self.to_c_material_revert(gfxFormatter))

        if savePNG:
            self.texturesSavedLastExport = self.save_textures(textureExportSettings.exportPath)

        self.freePalettes()
        return ExportCData(staticData, dynamicData, texC)

    def to_c_scroll(self, funcName: str, gfxFormatter: GfxFormatter) -> CScrollData:
        data = CScrollData()
        vertexScrollData = self.to_c_vertex_scroll(gfxFormatter)
        if len(vertexScrollData.functionCalls) > 0:
            data.append(vertexScrollData)

        gfxScrollData = self.to_c_gfx_scroll(gfxFormatter)
        if len(gfxScrollData.functionCalls) > 0:
            data.append(gfxScrollData)

        data.topLevelScrollFunc = f"scroll_{funcName}"
        data.source += f"void {data.topLevelScrollFunc}() {{\n"
        for scrollFunc in data.functionCalls:
            data.source += f"\t{scrollFunc}();\n"
        data.source += f"}};\n"

        data.header += f"extern void {data.topLevelScrollFunc}();\n"
        return data

    def to_c_vertex_scroll(self, gfxFormatter: GfxFormatter) -> CScrollData:
        data = CScrollData()
        for _, mesh in self.meshes.items():
            mesh: FMesh
            for triGroup in mesh.triangleGroups:
                data.append(
                    gfxFormatter.vertexScrollToC(
                        triGroup.fMaterial, triGroup.vertexList.name, len(triGroup.vertexList.vertices)
                    )
                )

        return data

    def to_c_gfx_scroll(self, gfxFormatter: GfxFormatter) -> CScrollData:
        data = CScrollData()
        for fMaterial, _ in self.materials.values():
            fMaterial: FMaterial
            if fMaterial.material.tag.Export:
                data.append(gfxFormatter.gfxScrollToC(fMaterial.material, self.f3d))
        for fMesh in self.meshes.values():
            fMesh: FMesh
            data.append(gfxFormatter.gfxScrollToC(fMesh.draw, self.f3d))
        return data

    def save_textures(self, exportPath):
        # TODO: Saving texture should come from FImage
        texturesSaved = 0
        for imageKey, fImage in self.textures.items():
            if isinstance(imageKey, FPaletteKey):
                continue
            imageKey: FImageKey

            # remove '.inc.c'
            imageFileName = fImage.filename[:-6] + ".png"

            image = imageKey.image
            isPacked = image.packed_file is not None
            if not isPacked:
                image.pack()
            oldpath = image.filepath
            try:
                image.filepath = bpy.path.abspath(os.path.join(exportPath, imageFileName))
                image.save()
                texturesSaved += 1
                if not isPacked:
                    image.unpack()
            except Exception as e:
                image.filepath = oldpath
                raise Exception(str(e))
            image.filepath = oldpath
        return texturesSaved

    def freePalettes(self):
        pass


class FTexRect(FModel):
    def __init__(self, name, matWriteMethod):
        self.draw = GfxList(name, GfxListTag.Draw, DLFormat.Dynamic)
        FModel.__init__(self, name, DLFormat, matWriteMethod)

    def to_c(self, savePNG, texDir, gfxFormatter):
        staticData = CData()
        dynamicData = CData()
        # since decomp is linux, don't use os.path.join
        # on windows this results in '\', which is incorrect (should be '/')
        if texDir[-1] != "/":
            texDir += "/"
        for _, fImage in self.textures.items():
            if savePNG:
                staticData.append(fImage.to_c_tex_separate(texDir, gfxFormatter.texArrayBitSize))
            else:
                staticData.append(fImage.to_c(gfxFormatter.texArrayBitSize))
        dynamicData.append(self.draw.to_c(self.f3d))
        return ExportCData(staticData, dynamicData, CData())


class FLODGroup:
    def __init__(self, name, position, alwaysRenderFarthest, DLFormat):
        self.name = name
        self.DLFormat = DLFormat
        self.lodEntries = []  # list of tuple(z, DL)
        self.alwaysRenderFarthest = alwaysRenderFarthest

        self.vertexList = VtxList(self.get_vtx_name())
        self.vertexList.vertices.append(Vtx(position, [0, 0], [0, 0, 0, 0]))

        self.draw = None
        self.subdraws = []
        self.drawCommandsBuilt = False

    def add_lod(self, displayList, zValue):
        if displayList is not None:
            self.lodEntries.append((abs(int(round(zValue))), displayList))

    def get_dl_name(self):
        return self.name + "_lod"

    def get_vtx_name(self):
        return self.name + "_vtx"

    def get_ptr_addresses(self, f3d):
        addresses = self.draw.get_ptr_addresses(f3d)
        for displayList in self.subdraws:
            if displayList is not None:
                addresses.extend(displayList.get_ptr_addresses(f3d))
        return addresses

    def set_addr(self, startAddress, f3d):
        self.create_data()
        addrRange = self.draw.set_addr(startAddress, f3d)
        for displayList in self.subdraws:
            if displayList is not None:
                addrRange = displayList.set_addr(addrRange[1], f3d)
        addrRange = self.vertexList.set_addr(addrRange[1])
        return startAddress, addrRange[1]

    def save_binary(self, romfile, f3d, segments):
        self.draw.save_binary(romfile, f3d, segments)
        for displayList in self.subdraws:
            if displayList is not None:
                displayList.save_binary(romfile, f3d, segments)
        self.vertexList.save_binary(romfile)

    def to_c(self, f3d, gfxFormatter):
        self.create_data()

        staticData = CData()
        dynamicData = CData()
        staticData.append(self.vertexList.to_c())
        for displayList in self.subdraws:
            if displayList is not None:
                dynamicData.append(displayList.to_c(f3d))
        dynamicData.append(self.draw.to_c(f3d))
        return staticData, dynamicData

    def create_data(self):
        if self.drawCommandsBuilt:
            return

        self.drawCommandsBuilt = True
        self.draw = GfxList(self.get_dl_name(), GfxListTag.Draw, self.DLFormat)

        index = 0
        self.draw.commands.append(SPVertex(self.vertexList, 0, 1, index))

        sortedList = sorted(self.lodEntries, key=lambda tup: tup[0])
        hasAnyDLs = False
        for item in sortedList:
            # If no DLs are called, we still need an empty DL to preserve LOD.
            if len(item[1].commands) < 2:
                DL = item[1]
                self.subdraws.append(DL)
            # If one DL is called, we can just call it directly.
            elif len(item[1].commands) == 2:  # branch DL, then end DL:
                DL = item[1].commands[0].displayList
                hasAnyDLs = True
            # If more DLs are called, we have to use a sub DL.
            else:
                DL = item[1]
                self.subdraws.append(DL)
                hasAnyDLs = True

            self.draw.commands.append(SPBranchLessZraw(DL, index, item[0]))

        if len(sortedList) > 0:
            lastCmd = self.draw.commands[-1]
            if self.alwaysRenderFarthest:
                self.draw.commands.remove(lastCmd)
                self.draw.commands.append(SPBranchList(lastCmd.dl))

        if not hasAnyDLs:
            self.draw.commands.clear()
            self.subdraws.clear()

        self.draw.commands.append(SPEndDisplayList())


class FMesh:
    def __init__(self, name, DLFormat):
        self.name = name
        # GfxList
        self.draw = GfxList(name, GfxListTag.Draw, DLFormat)
        # list of FTriGroup
        self.triangleGroups: list[FTriGroup] = []
        # VtxList
        self.cullVertexList = None
        # dict of (override Material, specified Material to override,
        # overrideType, draw layer) : GfxList
        self.drawMatOverrides = {}
        self.DLFormat = DLFormat

        # Used to avoid consecutive calls to the same material if unnecessary
        self.currentFMaterial = None

    def add_material_call(self, fMaterial):
        sameMaterial = self.currentFMaterial is fMaterial
        if not sameMaterial:
            self.currentFMaterial = fMaterial
            self.draw.commands.append(SPDisplayList(fMaterial.material))
        else:
            lastCommand = self.draw.commands[-1]
            if isinstance(lastCommand, SPDisplayList) and lastCommand.displayList == fMaterial.revert:
                self.draw.commands.remove(lastCommand)

    def add_cull_vtx(self):
        self.cullVertexList = VtxList(self.name + "_vtx_cull")

    def get_ptr_addresses(self, f3d):
        addresses = self.draw.get_ptr_addresses(f3d)
        for triGroup in self.triangleGroups:
            addresses.extend(triGroup.get_ptr_addresses(f3d))
        for materialTuple, drawOverride in self.drawMatOverrides.items():
            addresses.extend(drawOverride.get_ptr_addresses(f3d))
        return addresses

    def tri_group_new(self, fMaterial):
        # Always static DL
        triGroup = FTriGroup(self.name, len(self.triangleGroups), fMaterial)
        self.triangleGroups.append(triGroup)
        return triGroup

    def set_addr(self, startAddress, f3d):
        addrRange = self.draw.set_addr(startAddress, f3d)
        startAddress = addrRange[0]
        for triGroup in self.triangleGroups:
            addrRange = triGroup.set_addr(addrRange[1], f3d)
        if self.cullVertexList is not None:
            addrRange = self.cullVertexList.set_addr(addrRange[1])
        for materialTuple, drawOverride in self.drawMatOverrides.items():
            addrRange = drawOverride.set_addr(addrRange[1], f3d)
        return startAddress, addrRange[1]

    def save_binary(self, romfile, f3d, segments):
        self.draw.save_binary(romfile, f3d, segments)
        for triGroup in self.triangleGroups:
            triGroup.save_binary(romfile, f3d, segments)
        if self.cullVertexList is not None:
            self.cullVertexList.save_binary(romfile)
        for materialTuple, drawOverride in self.drawMatOverrides.items():
            drawOverride.save_binary(romfile, f3d, segments)

    def to_c(self, f3d, gfxFormatter):
        staticData = CData()
        if self.cullVertexList is not None:
            staticData.append(self.cullVertexList.to_c())
        for triGroup in self.triangleGroups:
            staticData.append(triGroup.to_c(f3d, gfxFormatter))
        dynamicData = gfxFormatter.drawToC(f3d, self.draw)
        for materialTuple, drawOverride in self.drawMatOverrides.items():
            dynamicData.append(drawOverride.to_c(f3d))
        return staticData, dynamicData


class FTriGroup:
    def __init__(self, name, index, fMaterial):
        self.fMaterial = fMaterial
        self.vertexList = VtxList(name + "_vtx_" + str(index))
        self.triList = GfxList(name + "_tri_" + str(index), GfxListTag.Geometry, DLFormat.Static)
        self.celTriLists = []
        self.celTriListBaseName = f"{name}_tri_{index}_cel"

    def add_cel_tri_list(self):
        ret = GfxList(f"{self.celTriListBaseName}{len(self.celTriLists)}", GfxListTag.Geometry, DLFormat.Static)
        self.celTriLists.append(ret)
        return ret

    def get_ptr_addresses(self, f3d):
        return self.triList.get_ptr_addresses(f3d)

    def set_addr(self, startAddress, f3d):
        addrRange = (startAddress, startAddress)
        if self.triList.tag.Export:
            addrRange = self.triList.set_addr(startAddress, f3d)
        addrRange = self.vertexList.set_addr(addrRange[1])
        return startAddress, addrRange[1]

    def save_binary(self, romfile, f3d, segments):
        for celTriList in self.celTriLists:
            celTriList.save_binary(romfile, f3d, segments)
        if self.triList.tag.Export:
            self.triList.save_binary(romfile, f3d, segments)
        self.vertexList.save_binary(romfile)

    def to_c(self, f3d, gfxFormatter):
        data = CData()
        data.append(self.vertexList.to_c())
        for celTriList in self.celTriLists:
            data.append(celTriList.to_c(f3d))
        if self.triList.tag.Export:
            data.append(self.triList.to_c(f3d))
        return data


class FScrollDataField:
    def __init__(self):
        self.animType = "None"
        self.speed = 0

        self.amplitude = 0
        self.frequency = 0
        self.offset = 0

        self.noiseAmplitude = 0


class FScrollData:
    def __init__(self):
        self.fields = [FScrollDataField(), FScrollDataField()]
        self.dimensions = [0, 0]
        self.tile_scrolls: list[FSetTileSizeScrollField] = []


def get_f3d_mat_from_version(material: bpy.types.Material):
    return material.f3d_mat if material.mat_ver > 3 else material


class FMaterial:
    def __init__(self, name, DLFormat):
        self.material = GfxList(f"mat_{name}", GfxListTag.Material, DLFormat)
        self.mat_only_DL = GfxList(f"mat_only_{name}", GfxListTag.Material, DLFormat)
        self.texture_DL = GfxList(f"tex_{name}", GfxListTag.Material, DLFormat.Static)
        self.revert = GfxList(f"mat_revert_{name}", GfxListTag.MaterialRevert, DLFormat.Static)
        self.DLFormat = DLFormat
        self.scrollData = FScrollData()

        # Used for keeping track of shared resources in FModel hierarchy
        self.usedImages = []  # array of (image, texFormat, paletteType) = imageKey
        self.usedLights = []  # array of light names
        # Used for tile scrolling
        self.tileSizeCommands = {}  # dict of {texIndex : DPSetTileSize}

        # For saveMeshWithLargeTexturesByFaces
        self.largeTexFmt = None
        self.isTexLarge = [False, False]
        self.largeTexAddr = [0, 0]
        self.largeTexWords = 0
        self.imageKey = [None, None]
        self.texPaletteIndex = [0, 0]

    def getScrollData(self, material, dimensions):
        self.getScrollDataField(material, 0)
        self.getScrollDataField(material, 1)
        self.scrollData.dimensions = dimensions
        self.getSetTileSizeScrollData(material)

    def getScrollDataField(self, material, fieldIndex):
        UVanim0 = material.f3d_mat.UVanim0
        field = getattr(UVanim0, "xyz"[fieldIndex])

        scrollField = self.scrollData.fields[fieldIndex]

        scrollField.animType = field.animType
        scrollField.speed = field.speed
        scrollField.amplitude = field.amplitude
        scrollField.frequency = field.frequency
        scrollField.offset = field.offset

        scrollField.noiseAmplitude = field.noiseAmplitude

    def getSetTileSizeScrollData(self, material):
        tex0 = get_f3d_mat_from_version(material).tex0
        tex1 = get_f3d_mat_from_version(material).tex1
        self.scrollData.tile_scrolls = []
        for tex_prop in material.f3d_mat.all_textures:
            tile_scroll = FSetTileSizeScrollField()
            tile_scroll.s = tex_prop.tile_scroll.s
            tile_scroll.t = tex_prop.tile_scroll.t
            tile_scroll.interval = tex_prop.tile_scroll.interval
            self.scrollData.tile_scrolls.append(tile_scroll)

    def get_ptr_addresses(self, f3d):
        addresses = self.material.get_ptr_addresses(f3d)
        if self.revert is not None and self.revert.tag.Export:
            addresses.extend(self.revert.get_ptr_addresses(f3d))
        return addresses

    def set_addr(self, startAddress, f3d):
        addrRange = (startAddress, startAddress)
        if self.material.tag.Export:
            addrRange = self.material.set_addr(addrRange[1], f3d)
        if self.revert is not None and self.revert.tag.Export:
            addrRange = self.revert.set_addr(addrRange[1], f3d)
        return startAddress, addrRange[1]

    def save_binary(self, romfile, f3d, segments):
        if self.material.tag.Export:
            self.material.save_binary(romfile, f3d, segments)
        if self.revert is not None and self.revert.tag.Export:
            self.revert.save_binary(romfile, f3d, segments)

    def to_c(self, f3d):
        data = CData()
        if self.material.tag.Export:
            data.append(self.material.to_c(f3d))
        if self.revert is not None and self.revert.tag.Export:
            data.append(self.revert.to_c(f3d))
        return data


# viewport
# NOTE: unfinished
class Vp:
    def __init__(self, scale, translation):
        self.startAddress = 0


class Light:
    def __init__(self, color: Sequence, normal: Sequence):
        self.color: Sequence = color
        self.normal: Sequence = normal

    def __eq__(self, other):
        if not isinstance(other, Light):
            return False
        return self.color == other.color and self.normal == other.normal

    def __hash__(self):
        return hash((self.color[:], self.normal[:]))

    def to_binary(self):
        return bytearray(self.color + [0x00] + self.color + [0x00] + self.normal + [0x00] + [0x00] * 4)

    def to_c(self):
        return ", ".join([f"0x{a:X}" for a in (*self.color, *self.normal)])


class Ambient:
    def __init__(self, color: Sequence):
        self.color: Sequence = color

    def __eq__(self, other):
        if not isinstance(other, Ambient):
            return False
        return self.color == other.color

    def __hash__(self):
        return hash(self.color[:])

    def to_binary(self):
        return bytearray(self.color + [0x00] + self.color + [0x00])

    def to_c(self):
        return ", ".join([f"0x{a:X}" for a in self.color])


class Hilite:
    def __init__(self, name, x1, y1, x2, y2):
        self.name = name
        self.startAddress = 0
        self.x1 = x1
        self.y1 = y1
        self.x2 = x2
        self.y2 = y2

    @property
    def fields(self):
        return self.x1, self.y1, self.x2, self.y2

    def to_binary(self):
        return b"".join(a.to_bytes(4, "big") for a in self.fields)

    def to_c(self):
        return f"Hilite {self.name} = {{{', '.join(str(a) for a in self.fields)}}}"


class Lights:
    def __init__(self, name, f3d):
        self.name = name
        self.f3d = f3d
        self.startAddress = 0
        self.a = None
        self.l = []

    def set_addr(self, startAddress):
        startAddress = get64bitAlignedAddr(startAddress)
        self.startAddress = startAddress
        print(f"Lights {self.name}: {str(startAddress)}, {str(self.size())}")
        return (startAddress, startAddress + self.size())

    def save_binary(self, romfile):
        romfile.seek(self.startAddress)
        romfile.write(self.to_binary())

    def size(self):
        if self.f3d.F3DEX_GBI_3:
            count = len(self.l)
        else:
            count = max(len(self.l), 1)
        return count * LIGHT_SIZE + AMBIENT_SIZE

    def getLightPointer(self, i):
        if self.f3d.F3DEX_GBI_3:
            return self.startAddress + i * LIGHT_SIZE
        else:
            return self.startAddress + AMBIENT_SIZE + i * LIGHT_SIZE

    def getAmbientPointer(self):
        if self.f3d.F3DEX_GBI_3:
            return self.startAddress + len(self.l) * LIGHT_SIZE
        else:
            return self.startAddress

    def to_binary(self):
        ambientData = self.a.to_binary()
        data = bytes()
        if len(self.l) == 0 and not self.f3d.F3DEX_GBI_3:
            data += Light([0, 0, 0], [0, 0, 0]).to_binary()
        else:
            for i in range(len(self.l)):
                data += self.l[i].to_binary()
        if self.f3d.F3DEX_GBI_3:
            data = data + ambientData
        else:
            data = ambientData + data
        return data

    def to_c(self):
        data = CData()
        data.header = f"extern Lights{str(len(self.l))} {self.name};\n"
        data.source = f"Lights{str(len(self.l))} {self.name} = gdSPDefLights{str(len(self.l))}(\n"
        data.source += "\t" + self.a.to_c()
        for light in self.l:
            data.source += ",\n\t" + light.to_c()
        data.source += ");\n\n"
        return data


class LookAt:
    # F3DEX3 TODO: update this
    def __init__(self, name, f3d):
        self.name = name
        self.f3d = f3d
        self.startAddress = 0
        self.l = []  # 2 lights

    def to_binary(self):
        return self.l[0].to_binary() + self.l[1].to_binary()

    def to_c(self):
        # {{}} => lookat, light array,
        # {{}} => light, light_t
        def spc(x):
            return ", ".join(str(c) for c in x)

        return (
            f"LookAt {self.name} = {{{{"
            + "{{{"
            + spc(self.l[0].color)
            + "}, 0, "
            + "{"
            + spc(self.l[0].normal)
            + "}, 0 }}"
            + "{{{"
            + spc(self.l[1].color)
            + "}, 0, "
            + "{"
            + spc(self.l[1].normal)
            + "}, 0}}"
            + "}}\n"
        )


# A palette is just a RGBA16 texture with width = 1.
@dataclass
class FImage:
    name: str
    fmt: str
    bitSize: str
    width: int
    height: int
    filename: str
    data: bytearray = field(init=False, compare=False, default_factory=bytearray)
    startAddress: int = field(init=False, compare=False, default=0)
    isLargeTexture: bool = field(init=False, compare=False, default=False)
    converted: bool = field(init=False, compare=False, default=False)

    @property
    def aligner_name(self):
        return f"{self.name}_aligner"

    def size(self):
        return len(self.data)

    def to_binary(self):
        return self.data

    def to_c(self, texArrayBitSize):
        return self.to_c_helper(self.to_c_data(texArrayBitSize), texArrayBitSize)

    def to_c_tex_separate(self, texPath, texArrayBitSize):
        return self.to_c_helper('#include "' + texPath + self.filename + '"', texArrayBitSize)

    def to_c_helper(self, texData, bitsPerValue):
        code = CData()
        code.header = f"extern u{str(bitsPerValue)} {self.name}[];\n"

        # This is to force 8 byte alignment
        if bitsPerValue != 64:
            code.source = f"Gfx {self.aligner_name}[] = {{gsSPEndDisplayList()}};\n"
        code.source += f"u{str(bitsPerValue)} {self.name}[] = {{\n\t"
        code.source += texData
        code.source += "\n};\n\n"
        return code

    def to_c_data(self, bitsPerValue):
        if not self.converted:
            raise PluginError(
                "Error: Trying to write texture data to C, but haven't actually converted the image file to bytes yet."
            )

        bytesPerValue = int(bitsPerValue / 8)
        numValues = int(len(self.data) / bytesPerValue)
        remainderCount = len(self.data) - numValues * bytesPerValue
        digits = 2 + 2 * bytesPerValue

        code = "".join(
            [
                format(
                    int.from_bytes(self.data[i * bytesPerValue : (i + 1) * bytesPerValue], "big"),
                    "#0" + str(digits) + "x",
                )
                + ", "
                + ("\n\t" if i % 8 == 7 else "")
                for i in range(numValues)
            ]
        )

        if remainderCount > 0:
            start = numValues * bytesPerValue
            end = (numValues + 1) * bytesPerValue
            code += format(
                int.from_bytes(self.data[start:end], "big") << (8 * (bytesPerValue - remainderCount)),
                "#0" + str(digits) + "x",
            )

        return code

    def set_addr(self, startAddress):
        startAddress = get64bitAlignedAddr(startAddress)
        self.startAddress = startAddress
        print("Image " + self.name + ": " + str(startAddress) + ", " + str(self.size()))
        return startAddress, startAddress + self.size()

    def save_binary(self, romfile):
        romfile.seek(self.startAddress)
        romfile.write(self.to_binary())


# second arg of Dma is a pointer.
def gsDma0p(c, s, l):
    words = _SHIFTL(c, 24, 8) | _SHIFTL(l, 0, 24), int(s)
    return words[0].to_bytes(4, "big") + words[1].to_bytes(4, "big")


def gsDma1p(c, s, l, p):
    words = _SHIFTL(c, 24, 8) | _SHIFTL(p, 16, 8) | _SHIFTL(l, 0, 16), int(s)
    return words[0].to_bytes(4, "big") + words[1].to_bytes(4, "big")


def gsDma2p(c, adrs, length, idx, ofs):
    words = _SHIFTL(c, 24, 8) | _SHIFTL((length - 1) / 8, 19, 5) | _SHIFTL(ofs / 8, 8, 8) | _SHIFTL(idx, 0, 8), int(
        adrs
    )
    return words[0].to_bytes(4, "big") + words[1].to_bytes(4, "big")


def gsSPNoOp(f3d):
    return gsDma0p(f3d.G_SPNOOP, 0, 0)


# base class for gbi macros
@dataclass(unsafe_hash=True)
class GbiMacro:
    _segptrs = False
    _ptr_amp = False
    _hex = 0  # If nonzero, write int values as hex with specified digits

    tags = GfxTag(0)
    """
    Type: GfxTag. The tags' current use is to determine how to write gfx scrolling code for this given command.
    This is an enum flag, so it can be composed of multiple tag values. Use "|=" when adding flags.
    This is unannotated and will not be considered when calculating the hash.
    """

    fMaterial = None
    """
    Type: FMaterial. The material that contains scroll info for this command. This member exists in case a material command is moved out of its original display list.
    That would cause an issue for scrolling that modifies static DLs, which requires the command's index into its current display list.
    For example, inling material commands.
    This is unannotated and will not be considered when calculating the hash.
    """

    def get_ptr_offsets(self, f3d):
        return [4]

    def getargs(self, static):
        return (self.getattr_virtual(getattr(self, field.name), static) for field in fields(self))

    def getattr_virtual(self, field, static):
        if hasattr(field, "name"):
            if self._segptrs and not static and bpy.context.scene.gameEditorMode == "Homebrew":
                return f"segmented_to_virtual({field.name})"
            if self._ptr_amp:
                return f"&{field.name}"
            else:
                return field.name
        if hasattr(field, "__iter__") and type(field) is not str:
            return " | ".join(map(str, field)) if len(field) else "0"
        if self._hex > 0 and isinstance(field, int):
            temp = field if field >= 0 else (1 << (self._hex * 4)) + field
            return f"{temp:#0{self._hex + 2}x}"  # + 2 for the 0x part
        return str(field)

    def to_c(self, static=True):
        if static:
            return f"g{'s'*static}{type(self).__name__}({', '.join( self.getargs(static) )})"
        else:
            args = ["glistp++"] + list(self.getargs(static))
            return f"g{'s'*static}{type(self).__name__}({', '.join( args )})"

    def size(self, f3d):
        return GFX_SIZE


@dataclass(unsafe_hash=True)
class SPMatrix(GbiMacro):
    matrix: int
    param: int

    def to_binary(self, f3d, segments):
        matPtr = int(self.matrix, 16)
        if f3d.F3DEX_GBI_2:
            return gsDma2p(f3d.G_MTX, matPtr, MTX_SIZE, self.param ^ f3d.G_MTX_PUSH, 0)
        else:
            return gsDma1p(f3d.G_MTX, matPtr, MTX_SIZE, self.param)


# TODO: Divide vertlist into sections
# Divide mesh drawing by materials into separate gfx


@dataclass(unsafe_hash=True)
class SPVertex(GbiMacro):
    # v = seg pointer, n = count, v0  = ?
    vertList: VtxList
    offset: int
    count: int
    index: int
    _segptrs = True  # call segmented_to_virtual in to_c method

    def to_binary(self, f3d, segments):
        vertPtr = int.from_bytes(
            encodeSegmentedAddr(self.vertList.startAddress + self.offset * VTX_SIZE, segments), "big"
        )

        if f3d.F3DEX_GBI_2:
            words = (
                _SHIFTL(f3d.G_VTX, 24, 8) | _SHIFTL(self.count, 12, 8) | _SHIFTL(self.index + self.count, 1, 7),
                vertPtr,
            )

            return words[0].to_bytes(4, "big") + words[1].to_bytes(4, "big")

        elif f3d.F3DEX_GBI or f3d.F3DLP_GBI:
            return gsDma1p(f3d.G_VTX, vertPtr, (self.count << 10) | (VTX_SIZE * self.count - 1), self.index * 2)

        else:
            return gsDma1p(f3d.G_VTX, vertPtr, VTX_SIZE * self.count, (self.count - 1) << 4 | self.index)

    def to_c(self, static=True):
        header = "gsSPVertex(" if static else "gSPVertex(glistp++, "
        if not static and bpy.context.scene.gameEditorMode == "Homebrew":
            header += "segmented_to_virtual(" + self.vertList.name + " + " + str(self.offset) + ")"
        else:
            header += self.vertList.name + " + " + str(self.offset)
        return header + ", " + str(self.count) + ", " + str(self.index) + ")"


@dataclass(unsafe_hash=True)
class SPViewport(GbiMacro):
    # v = seg pointer, n = count, v0  = ?
    viewport: Vp
    _ptr_amp = True  # add an ampersand to names

    def to_binary(self, f3d, segments):
        vpPtr = int.from_bytes(encodeSegmentedAddr(self.viewport.startAddress, segments), "big")

        if f3d.F3DEX_GBI_2:
            return gsDma2p(f3d.G_MOVEMEM, vpPtr, VP_SIZE, f3d.G_MV_VIEWPORT, 0)
        else:
            return gsDma1p(f3d.G_MOVEMEM, vpPtr, VP_SIZE, f3d.G_MV_VIEWPORT)


# F3DEX3 TODO: Encoding of hints (and generation of the hint values)


@dataclass(unsafe_hash=True)
class SPDisplayList(GbiMacro):
    displayList: GfxList

    def to_binary(self, f3d, segments):
        dlPtr = int.from_bytes(encodeSegmentedAddr(self.displayList.startAddress, segments), "big")
        return gsDma1p(f3d.G_DL, dlPtr, 0, f3d.G_DL_PUSH)

    def to_c(self, static=True):
        if static:
            return "gsSPDisplayList(" + self.displayList.name + ")"
        elif self.displayList.DLFormat == DLFormat.Static:
            header = "gSPDisplayList(glistp++, "
            if bpy.context.scene.gameEditorMode == "Homebrew":
                return header + "segmented_to_virtual(" + self.displayList.name + "))"
            else:
                return header + self.displayList.name + ")"
        else:
            return "glistp = " + self.displayList.name + "(glistp)"


@dataclass(unsafe_hash=True)
class SPBranchList(GbiMacro):
    displayList: GfxList
    _ptr_amp = True  # add an ampersand to names

    def to_binary(self, f3d, segments):
        dlPtr = int.from_bytes(encodeSegmentedAddr(self.displayList.startAddress, segments), "big")
        return gsDma1p(f3d.G_DL, dlPtr, 0, f3d.G_DL_NOPUSH)


@dataclass(unsafe_hash=True)
class SPEndDisplayList(GbiMacro):
    def to_binary(self, f3d, segments):
        words = _SHIFTL(f3d.G_ENDDL, 24, 8), 0
        return words[0].to_bytes(4, "big") + words[1].to_bytes(4, "big")


# SPSprite2DBase


# RSP short command (no DMA required) macros
def gsImmp0(c):
    words = _SHIFTL((c), 24, 8), 0
    return words[0].to_bytes(4, "big") + words[1].to_bytes(4, "big")


def gsImmp1(c, p0):
    words = _SHIFTL((c), 24, 8), int(p0)
    return words[0].to_bytes(4, "big") + words[1].to_bytes(4, "big")


def gsImmp2(c, p0, p1):
    words = _SHIFTL((c), 24, 8), _SHIFTL((p0), 16, 16) | _SHIFTL((p1), 8, 8)
    return words[0].to_bytes(4, "big") + words[1].to_bytes(4, "big")


def gsImmp3(c, p0, p1, p2):
    words = _SHIFTL((c), 24, 8), (_SHIFTL((p0), 16, 16) | _SHIFTL((p1), 8, 8) | _SHIFTL((p2), 0, 8))
    return words[0].to_bytes(4, "big") + words[1].to_bytes(4, "big")


# last arg of Immp21 is a pointer.
def gsImmp21(c, p0, p1, dat):
    words = _SHIFTL((c), 24, 8) | _SHIFTL((p0), 8, 16) | _SHIFTL((p1), 0, 8), int(dat)
    return words[0].to_bytes(4, "big") + words[1].to_bytes(4, "big")


def gsMoveWd(index, offset, data, f3d):
    if f3d.F3DEX_GBI_3:
        offset &= 0xFFF
    if f3d.F3DEX_GBI_2:
        return gsDma1p(f3d.G_MOVEWORD, data, offset, index)
    else:
        return gsImmp21(f3d.G_MOVEWORD, offset, index, data)


def gsMoveHalfwd(index, offset, data, f3d):
    if not f3d.F3DEX_GBI_3:
        raise PluginError("gsMoveHalfwd requires F3DEX3 microcode")
    return gsDma1p(f3d.G_MOVEWORD, data, (offset & 0xFFF) | f3d.G_MW_HALFWORD_FLAG, index)


# SPSprite2DScaleFlip
# SPSprite2DDraw

# Note: the SP1Triangle() and line macros multiply the vertex indices
# by 10, this is an optimization for the microcode.


def _gsSP1Triangle_w1(v0, v1, v2):
    return _SHIFTL((v0) * 2, 16, 8) | _SHIFTL((v1) * 2, 8, 8) | _SHIFTL((v2) * 2, 0, 8)


def _gsSP1Triangle_w1f(v0, v1, v2, flag, f3d):
    if f3d.F3DLP_GBI or f3d.F3DEX_GBI:
        if flag == 0:
            return _gsSP1Triangle_w1(v0, v1, v2)
        elif flag == 1:
            return _gsSP1Triangle_w1(v1, v2, v0)
        else:
            return _gsSP1Triangle_w1(v2, v0, v1)
    else:
        return _SHIFTL((flag), 24, 8) | _SHIFTL((v0) * 10, 16, 8) | _SHIFTL((v1) * 10, 8, 8) | _SHIFTL((v2) * 10, 0, 8)


def _gsSPLine3D_w1(v0, v1, wd):
    return _SHIFTL((v0) * 2, 16, 8) | _SHIFTL((v1) * 2, 8, 8) | _SHIFTL((wd), 0, 8)


def _gsSPLine3D_w1f(v0, v1, wd, flag, f3d):
    if f3d.F3DLP_GBI or f3d.F3DEX_GBI:
        if flag == 0:
            return _gsSPLine3D_w1(v0, v1, wd)
        else:
            return _gsSPLine3D_w1(v1, v0, wd)
    else:
        return _SHIFTL((flag), 24, 8) | _SHIFTL((v0) * 10, 16, 8) | _SHIFTL((v1) * 10, 8, 8) | _SHIFTL((wd), 0, 8)


def _gsSP1Quadrangle_w1f(v0, v1, v2, v3, flag):
    if flag == 0:
        return _gsSP1Triangle_w1(v0, v1, v2)
    elif flag == 1:
        return _gsSP1Triangle_w1(v1, v2, v3)
    elif flag == 2:
        return _gsSP1Triangle_w1(v2, v3, v0)
    else:
        return _gsSP1Triangle_w1(v3, v0, v1)


def _gsSP1Quadrangle_w2f(v0, v1, v2, v3, flag):
    if flag == 0:
        return _gsSP1Triangle_w1(v0, v2, v3)
    elif flag == 1:
        return _gsSP1Triangle_w1(v1, v3, v0)
    elif flag == 1:
        return _gsSP1Triangle_w1(v2, v0, v1)
    else:
        return _gsSP1Triangle_w1(v3, v1, v2)


@dataclass(unsafe_hash=True)
class SP1Triangle(GbiMacro):
    v0: int
    v1: int
    v2: int
    flag: int

    def to_binary(self, f3d, segments):
        if f3d.F3DEX_GBI_2:
            words = _SHIFTL(f3d.G_TRI1, 24, 8) | _gsSP1Triangle_w1f(self.v0, self.v1, self.v2, self.flag, f3d), 0
        else:
            words = _SHIFTL(f3d.G_TRI1, 24, 8), _gsSP1Triangle_w1f(self.v0, self.v1, self.v2, self.flag, f3d)

        return words[0].to_bytes(4, "big") + words[1].to_bytes(4, "big")


@dataclass(unsafe_hash=True)
class SPLine3D(GbiMacro):
    v0: int
    v1: int
    flag: int

    def to_binary(self, f3d, segments):
        if f3d.F3DEX_GBI_3:
            raise PluginError("SPLine3D is removed in F3DEX3")
        elif f3d.F3DEX_GBI_2:
            words = _SHIFTL(f3d.G_LINE3D, 24, 8) | _gsSPLine3D_w1f(self.v0, self.v1, 0, self.flag, f3d), 0
        else:
            words = _SHIFTL(f3d.G_LINE3D, 24, 8), _gsSPLine3D_w1f(self.v0, self.v1, 0, self.flag, f3d)
        return words[0].to_bytes(4, "big") + words[1].to_bytes(4, "big")


@dataclass(unsafe_hash=True)
class SPLineW3D(GbiMacro):
    v0: int
    v1: int
    wd: int
    flag: int

    def to_binary(self, f3d, segments):
        if f3d.F3DEX_GBI_3:
            raise PluginError("SPLineW3D is removed in F3DEX3")
        elif f3d.F3DEX_GBI_2:
            words = _SHIFTL(f3d.G_LINE3D, 24, 8) | _gsSPLine3D_w1f(self.v0, self.v1, self.wd, self.flag, f3d), 0
        else:
            words = _SHIFTL(f3d.G_LINE3D, 24, 8), _gsSPLine3D_w1f(self.v0, self.v1, self.wd, self.flag, f3d)
        return words[0].to_bytes(4, "big") + words[1].to_bytes(4, "big")


# SP1Quadrangle


@dataclass(unsafe_hash=True)
class SP2Triangles(GbiMacro):
    v00: int
    v01: int
    v02: int
    flag0: int
    v10: int
    v11: int
    v12: int
    flag1: int

    def to_binary(self, f3d, segments):
        if f3d.F3DLP_GBI or f3d.F3DEX_GBI:
            words = (
                _SHIFTL(f3d.G_TRI2, 24, 8) | _gsSP1Triangle_w1f(self.v00, self.v01, self.v02, self.flag0, f3d)
            ), _gsSP1Triangle_w1f(self.v10, self.v11, self.v12, self.flag1, f3d)
        else:
            raise PluginError("SP2Triangles not available in Fast3D.")

        return words[0].to_bytes(4, "big") + words[1].to_bytes(4, "big")


# F3DEX3 TODO: Encoding of _g*SP5Triangles commands (SPTriangleStrip, SPTriangleFan)
# and support for these in export including tri reordering


@dataclass(unsafe_hash=True)
class SPCullDisplayList(GbiMacro):
    vstart: int
    vend: int

    def to_binary(self, f3d, segments):
        if f3d.F3DLP_GBI or f3d.F3DEX_GBI:
            words = _SHIFTL(f3d.G_CULLDL, 24, 8) | _SHIFTL((self.vstart) * 2, 0, 16), _SHIFTL((self.vend) * 2, 0, 16)
        else:
            words = _SHIFTL(f3d.G_CULLDL, 24, 8) | ((0x0F & (self.vstart)) * 40), ((0x0F & ((self.vend) + 1)) * 40)
        return words[0].to_bytes(4, "big") + words[1].to_bytes(4, "big")


@dataclass(unsafe_hash=True)
class SPSegment(GbiMacro):
    segment: int
    base: int

    def to_binary(self, f3d, segments):
        return gsMoveWd(f3d.G_MW_SEGMENT, (self.segment) * 4, self.base, f3d)

    def to_c(self, static=True):
        header = "gsSPSegment(" if static else "gSPSegment(glistp++, "
        return header + str(self.segment) + ", " + "0x" + format(self.base, "X") + ")"


@dataclass(unsafe_hash=True)
class SPClipRatio(GbiMacro):
    ratio: int

    def to_binary(self, f3d, segments):
        if f3d.F3DEX_GBI_3:
            return gsSPNoOp(f3d)

        # These values are supposed to be flipped.
        shortRatioPos = int.from_bytes((-self.ratio).to_bytes(2, "big", signed=True), "big", signed=False)
        shortRatioNeg = int.from_bytes(self.ratio.to_bytes(2, "big", signed=True), "big", signed=False)

        return (
            gsMoveWd(f3d.G_MW_CLIP, f3d.G_MWO_CLIP_RNX, shortRatioNeg, f3d)
            + gsMoveWd(f3d.G_MW_CLIP, f3d.G_MWO_CLIP_RNY, shortRatioNeg, f3d)
            + gsMoveWd(f3d.G_MW_CLIP, f3d.G_MWO_CLIP_RPX, shortRatioPos, f3d)
            + gsMoveWd(f3d.G_MW_CLIP, f3d.G_MWO_CLIP_RPY, shortRatioPos, f3d)
        )

    def size(self, f3d):
        return GFX_SIZE * 4


# SPInsertMatrix
# SPForceMatrix


@dataclass(unsafe_hash=True)
class SPAmbOcclusionAmb(GbiMacro):
    amb: int
    _hex = 4

    def to_binary(self, f3d, segments):
        if not f3d.F3DEX_GBI_3:
            raise PluginError("SPAmbOcclusionAmb requires F3DEX3 microcode")
        return gsMoveHalfwd(f3d.G_MW_FX, f3d.G_MWO_AO_AMBIENT, self.amb, f3d)


@dataclass(unsafe_hash=True)
class SPAmbOcclusionDir(GbiMacro):
    dir: int
    _hex = 4

    def to_binary(self, f3d, segments):
        if not f3d.F3DEX_GBI_3:
            raise PluginError("SPAmbOcclusionDir requires F3DEX3 microcode")
        return gsMoveHalfwd(f3d.G_MW_FX, f3d.G_MWO_AO_DIRECTIONAL, self.dir, f3d)


@dataclass(unsafe_hash=True)
class SPAmbOcclusionPoint(GbiMacro):
    point: int
    _hex = 4

    def to_binary(self, f3d, segments):
        if not f3d.F3DEX_GBI_3:
            raise PluginError("SPAmbOcclusionPoint requires F3DEX3 microcode")
        return gsMoveHalfwd(f3d.G_MW_FX, f3d.G_MWO_AO_POINT, self.point, f3d)


@dataclass(unsafe_hash=True)
class SPAmbOcclusionAmbDir(GbiMacro):
    amb: int
    dir: int
    _hex = 4

    def to_binary(self, f3d, segments):
        if not f3d.F3DEX_GBI_3:
            raise PluginError("SPAmbOcclusionAmbDir requires F3DEX3 microcode")
        return gsMoveWd(f3d.G_MW_FX, f3d.G_MWO_AO_AMBIENT, (_SHIFTL(self.amb, 16, 16) | _SHIFTL(self.dir, 0, 16)), f3d)


@dataclass(unsafe_hash=True)
class SPAmbOcclusionDirPoint(GbiMacro):
    dir: int
    point: int
    _hex = 4

    def to_binary(self, f3d, segments):
        if not f3d.F3DEX_GBI_3:
            raise PluginError("SPAmbOcclusionDirPoint requires F3DEX3 microcode")
        return gsMoveWd(
            f3d.G_MW_FX, f3d.G_MWO_AO_DIRECTIONAL, (_SHIFTL(self.dir, 16, 16) | _SHIFTL(self.point, 0, 16)), f3d
        )


@dataclass(unsafe_hash=True)
class SPAmbOcclusion(GbiMacro):
    amb: int
    dir: int
    point: int
    _hex = 4

    def to_binary(self, f3d, segments):
        if not f3d.F3DEX_GBI_3:
            raise PluginError("SPAmbOcclusion requires F3DEX3 microcode")
        return SPAmbOcclusionAmbDir(self.amb, self.dir).to_binary(f3d, segments) + SPAmbOcclusionPoint(
            self.point
        ).to_binary(f3d, segments)

    def size(self, f3d):
        return GFX_SIZE * 2


@dataclass(unsafe_hash=True)
class SPFresnelScale(GbiMacro):
    scale: int
    _hex = 4

    def to_binary(self, f3d, segments):
        if not f3d.F3DEX_GBI_3:
            raise PluginError("SPFresnelScale requires F3DEX3 microcode")
        return gsMoveHalfwd(f3d.G_MW_FX, f3d.G_MWO_FRESNEL_SCALE, self.scale, f3d)


@dataclass(unsafe_hash=True)
class SPFresnelOffset(GbiMacro):
    offset: int
    _hex = 4

    def to_binary(self, f3d, segments):
        if not f3d.F3DEX_GBI_3:
            raise PluginError("SPFresnelOffset requires F3DEX3 microcode")
        return gsMoveHalfwd(f3d.G_MW_FX, f3d.G_MWO_FRESNEL_OFFSET, self.offset, f3d)


@dataclass(unsafe_hash=True)
class SPFresnel(GbiMacro):
    scale: int
    offset: int
    _hex = 4

    def to_binary(self, f3d, segments):
        if not f3d.F3DEX_GBI_3:
            raise PluginError("SPFresnel requires F3DEX3 microcode")
        return gsMoveWd(
            f3d.G_MW_FX, f3d.G_MWO_FRESNEL_SCALE, (_SHIFTL(self.scale, 16, 16) | _SHIFTL(self.offset, 0, 16)), f3d
        )


@dataclass(unsafe_hash=True)
class SPAttrOffsetST(GbiMacro):
    s: int
    t: int
    _hex = 4

    def to_binary(self, f3d, segments):
        if not f3d.F3DEX_GBI_3:
            raise PluginError("SPAttrOffsetST requires F3DEX3 microcode")
        return gsMoveWd(f3d.G_MW_FX, f3d.G_MWO_ATTR_OFFSET_S, (_SHIFTL(self.s, 16, 16) | _SHIFTL(self.t, 0, 16)), f3d)


@dataclass(unsafe_hash=True)
class SPAttrOffsetZ(GbiMacro):
    z: int
    _hex = 4

    def to_binary(self, f3d, segments):
        if not f3d.F3DEX_GBI_3:
            raise PluginError("SPAttrOffsetZ requires F3DEX3 microcode")
        return gsMoveWd(f3d.G_MW_FX, f3d.G_MWO_ATTR_OFFSET_Z, (_SHIFTL(self.z, 16, 16)), f3d)


@dataclass(unsafe_hash=True)
class SPAlphaCompareCull(GbiMacro):
    mode: str
    thresh: int

    def to_binary(self, f3d, segments):
        if not f3d.F3DEX_GBI_3:
            raise PluginError("SPAlphaCompareCull requires F3DEX3 microcode")
        if self.mode == "G_ALPHA_COMPARE_CULL_DISABLE":
            modeVal = f3d.G_ALPHA_COMPARE_CULL_DISABLE
        elif self.mode == "G_ALPHA_COMPARE_CULL_BELOW":
            modeVal = f3d.G_ALPHA_COMPARE_CULL_BELOW
        elif self.mode == "G_ALPHA_COMPARE_CULL_ABOVE":
            modeVal = f3d.G_ALPHA_COMPARE_CULL_ABOVE
        return gsMoveHalfwd(
            f3d.G_MW_FX, f3d.G_MWO_ALPHA_COMPARE_CULL, (_SHIFTL(modeVal, 8, 8) | _SHIFTL(self.thresh, 0, 8)), f3d
        )


@dataclass(unsafe_hash=True)
class SPNormalsMode(GbiMacro):
    mode: str

    def to_binary(self, f3d, segments):
        if not f3d.F3DEX_GBI_3:
            raise PluginError("SPNormalsMode requires F3DEX3 microcode")
        if self.mode == "G_NORMALS_MODE_FAST":
            modeVal = f3d.G_NORMALS_MODE_FAST
        elif self.mode == "G_NORMALS_MODE_AUTO":
            modeVal = f3d.G_NORMALS_MODE_AUTO
        elif self.mode == "G_NORMALS_MODE_MANUAL":
            modeVal = f3d.G_NORMALS_MODE_MANUAL
        return gsMoveHalfwd(f3d.G_MW_FX, f3d.G_MWO_NORMALS_MODE, modeVal & 0xFF, f3d)


# SPMITMatrix (F3DEX3)


@dataclass(unsafe_hash=True)
class SPModifyVertex(GbiMacro):
    vtx: int
    where: int
    val: int

    def to_binary(self, f3d, segments):
        if f3d.F3DLP_GBI or f3d.F3DEX_GBI:
            words = (
                _SHIFTL(f3d.G_MODIFYVTX, 24, 8) | _SHIFTL((self.where), 16, 8) | _SHIFTL((self.vtx) * 2, 0, 16),
                self.val,
            )
            return words[0].to_bytes(4, "big") + words[1].to_bytes(4, "big")
        else:
            return gsMoveWd(f3d.G_MW_POINTS, (self.vtx) * 40 + (self.where), self.val, f3d)


# LOD commands?
# SPBranchLessZ


@dataclass(unsafe_hash=True)
class SPBranchLessZraw(GbiMacro):
    dl: GfxList
    vtx: int
    zval: int

    def to_binary(self, f3d, segments):
        dlPtr = int.from_bytes(encodeSegmentedAddr(self.dl.startAddress, segments), "big")

        words0 = _SHIFTL(f3d.G_RDPHALF_1, 24, 8), dlPtr
        words1 = (
            _SHIFTL(f3d.G_BRANCH_Z, 24, 8) | _SHIFTL((self.vtx) * 5, 12, 12) | _SHIFTL((self.vtx) * 2, 0, 12),
            self.zval,
        )

        return (
            words0[0].to_bytes(4, "big")
            + words0[1].to_bytes(4, "big")
            + words1[0].to_bytes(4, "big")
            + words1[1].to_bytes(4, "big")
        )

    def size(self, f3d):
        return GFX_SIZE * 2


# SPLoadUcode (RSP)

# SPDma_io
# SPDmaRead
# SPDmaRead
# SPDmaWrite
# SPDmaWrite


@dataclass(unsafe_hash=True)
class SPNumLights(GbiMacro):
    # n is macro name (string)
    n: str

    def to_binary(self, f3d, segments):
        return gsMoveWd(f3d.G_MW_NUMLIGHT, f3d.G_MWO_NUMLIGHT, f3d.NUML(self.n), f3d)


@dataclass(unsafe_hash=True)
class SPLight(GbiMacro):
    # n is macro name (string)
    light: int  # start address of light
    n: str
    _segptrs = True  # call segmented_to_virtual in to_c method
    _size = LIGHT_SIZE

    def to_binary(self, f3d, segments):
        lightPtr = int.from_bytes(encodeSegmentedAddr(self.light, segments), "big")
        idx = lightIndex[self.n]
        if f3d.F3DEX_GBI_2:
            if f3d.F3DEX_GBI_3:
                offset = (idx - 1) * 0x10 + 0x10
            else:
                offset = idx * 24 + 24
            data = gsDma2p(f3d.G_MOVEMEM, lightPtr, self._size, f3d.G_MV_LIGHT, offset)
        else:
            data = gsDma1p(f3d.G_MOVEMEM, lightPtr, self._size, (idx - 1) * 2 + f3d.G_MV_L0)
        return data


@dataclass(unsafe_hash=True)
class SPAmbient(SPLight):
    _size = AMBIENT_SIZE

    def to_binary(self, f3d, segments):
        if not f3d.F3DEX_GBI_3:
            raise PluginError("SPAmbient requires F3DEX3 microcode")
        return super().to_binary(f3d, segments)


@dataclass(unsafe_hash=True)
class SPLightColor(GbiMacro):
    # n is macro name (string)
    n: str
    col: Sequence[int]

    def color_to_int(self):
        return self.col[0] * 0x1000000 + self.col[1] * 0x10000 + self.col[2] * 0x100 + 0xFF

    def to_binary(self, f3d, segments):
        return gsMoveWd(f3d.G_MW_LIGHTCOL, f3d.getLightMWO_a(self.n), self.color_to_int(), f3d) + gsMoveWd(
            f3d.G_MW_LIGHTCOL, f3d.getLightMWO_b(self.n), self.col, f3d
        )

    def to_c(self, static=True):
        header = "gsSPLightColor(" if static else "gSPLightColor(glistp++, "
        return header + f"{self.n}, 0x" + format(self.color_to_int(), "08X") + ")"

    def size(self, _f3d):
        return GFX_SIZE * 2


@dataclass(unsafe_hash=True)
class SPSetLights(GbiMacro):
    lights: Lights

    def get_ptr_offsets(self, f3d):
        if f3d.F3DEX_GBI_3:
            return [12]
        offsets = []
        if len(self.lights.l) == 0:
            offsets = [12, 20]
        else:
            lightNum = len(self.lights.l)
            for i in range(lightNum):
                offsets.append((i + 1) * 8 + 4)
            offsets.append((lightNum + 1) * 8 + 4)
        return offsets

    def to_binary(self, f3d, segments):
        n = len(self.lights.l)
        data = SPNumLights(f"NUMLIGHTS_{n}").to_binary(f3d, segments)
        if f3d.F3DEX_GBI_3:
            data += gsDma2p(
                f3d.G_MOVEMEM, self.lights.startAddress, len(self.lights.l) * 0x10 + 8, f3d.G_MV_LIGHT, 0x10
            )
        elif len(self.lights.l) == 0:
            # The light does not exist in python, but is added in
            # when converted to binary, making this address valid.
            data += SPLight(self.lights.getLightPointer(0), "LIGHT_1").to_binary(f3d, segments)
            data += SPLight(self.lights.getAmbientPointer(), "LIGHT_2").to_binary(f3d, segments)
        else:
            for i in range(len(self.lights.l)):
                data += SPLight(self.lights.getLightPointer(i), "LIGHT_" + str(i + 1)).to_binary(f3d, segments)
            data += SPLight(self.lights.getAmbientPointer(), "LIGHT_" + str(n + 1)).to_binary(f3d, segments)
        return data

    def to_c(self, static=True):
        n = len(self.lights.l)
        header = f"gsSPSetLights{n}(" if static else f"gSPSetLights{n}(glistp++, "
        if not static and bpy.context.scene.gameEditorMode == "Homebrew":
            header += f"(*(Lights{n}*) segmented_to_virtual(&{self.lights.name}))"
        else:
            header += self.lights.name
        return header + ")"

    def size(self, f3d):
        if f3d.F3DEX_GBI_3:
            return GFX_SIZE * 2
        else:
            return GFX_SIZE * (2 + max(len(self.lights.l), 1))


# F3DEX3 TODO: SPCameraWorld

# Reflection/Hiliting Macros


def gsSPLookAtX(l, f3d):
    if f3d.F3DEX_GBI_2:
        return gsDma2p(f3d.G_MOVEMEM, l, LIGHT_SIZE, f3d.G_MV_LIGHT, f3d.G_MVO_LOOKATX)
    else:
        return gsDma1p(f3d.G_MOVEMEM, l, LIGHT_SIZE, f3d.G_MV_LOOKATX)


def gsSPLookAtY(l, f3d):
    if f3d.F3DEX_GBI_2:
        return gsDma2p(f3d.G_MOVEMEM, l, LIGHT_SIZE, f3d.G_MV_LIGHT, f3d.G_MVO_LOOKATY)
    else:
        return gsDma1p(f3d.G_MOVEMEM, l, LIGHT_SIZE, f3d.G_MV_LOOKATY)


@dataclass(unsafe_hash=True)
class SPLookAt(GbiMacro):
    la: LookAt
    _ptr_amp = True  # add an ampersand to names

    def to_binary(self, f3d, segments):
        lookAtPtr = int.from_bytes(encodeSegmentedAddr(self.la.startAddress, segments), "big")
        if f3d.F3DEX_GBI_3:
            return gsDma2p(f3d.G_MOVEMEM, lookAtPtr, 8, f3d.G_MV_LIGHT, 8)
        else:
            return gsSPLookAtX(lookAtPtr, f3d) + gsSPLookAtY(lookAtPtr + 16, f3d)


@dataclass(unsafe_hash=True)
class DPSetHilite1Tile(GbiMacro):
    tile: int
    hilite: Hilite
    width: int
    height: int
    _ptr_amp = True  # add an ampersand to names

    def to_binary(self, f3d, segments):
        return DPSetTileSize(
            self.tile,
            self.hilite.x1 & 0xFFF,
            self.hilite.y1 & 0xFFF,
            ((self.width - 1) * 4 + self.hilite.x1) & 0xFFF,
            ((self.height - 1) * 4 + self.hilite.y1) & 0xFFF,
        ).to_binary(f3d, segments)


@dataclass(unsafe_hash=True)
class DPSetHilite2Tile(GbiMacro):
    tile: int
    hilite: Hilite
    width: int
    height: int
    _ptr_amp = True  # add an ampersand to names

    def to_binary(self, f3d, segments):
        return DPSetTileSize(
            self.tile,
            self.hilite.x2 & 0xFFF,
            self.hilite.y2 & 0xFFF,
            ((self.width - 1) * 4 + self.hilite.x2) & 0xFFF,
            ((self.height - 1) * 4 + self.hilite.y2) & 0xFFF,
        ).to_binary(f3d, segments)


@dataclass(unsafe_hash=True)
class SPFogFactor(GbiMacro):
    fm: int
    fo: int

    def to_binary(self, f3d, segments):
        return gsMoveWd(f3d.G_MW_FOG, f3d.G_MWO_FOG, (_SHIFTL(self.fm, 16, 16) | _SHIFTL(self.fo, 0, 16)), f3d)


class SPFogPosition(GbiMacro):
    def __init__(self, minVal, maxVal):
        self.minVal = int(round(minVal))
        self.maxVal = int(round(maxVal))

    def to_binary(self, f3d, segments):
        return gsMoveWd(
            f3d.G_MW_FOG,
            f3d.G_MWO_FOG,
            (
                _SHIFTL((128000 / ((self.maxVal) - (self.minVal))), 16, 16)
                | _SHIFTL(((500 - (self.minVal)) * 256 / ((self.maxVal) - (self.minVal))), 0, 16)
            ),
            f3d,
        )

    def to_c(self, static=True):
        header = "gsSPFogPosition(" if static else "gSPFogPosition(glistp++, "
        return header + str(self.minVal) + ", " + str(self.maxVal) + ")"


@dataclass(unsafe_hash=True)
class SPTexture(GbiMacro):
    s: int
    t: int
    level: int
    tile: int
    on: int

    def to_binary(self, f3d, segments):
        if f3d.F3DEX_GBI_2:
            words = (
                _SHIFTL(f3d.G_TEXTURE, 24, 8)
                | _SHIFTL((self.level), 11, 3)
                | _SHIFTL((self.tile), 8, 3)
                | _SHIFTL((self.on), 1, 7)
            ), (_SHIFTL((self.s), 16, 16) | _SHIFTL((self.t), 0, 16))
        else:
            words = (
                _SHIFTL(f3d.G_TEXTURE, 24, 8)
                | _SHIFTL((self.level), 11, 3)
                | _SHIFTL((self.tile), 8, 3)
                | _SHIFTL((self.on), 0, 8)
            ), (_SHIFTL((self.s), 16, 16) | _SHIFTL((self.t), 0, 16))

        return words[0].to_bytes(4, "big") + words[1].to_bytes(4, "big")


# SPTextureL


@dataclass(unsafe_hash=True)
class SPPerspNormalize(GbiMacro):
    s: int

    def to_binary(self, f3d, segments):
        if f3d.F3DEX_GBI_3:
            return gsMoveHalfwd(f3d.G_MW_FX, f3d.G_MWO_PERSPNORM, (self.s), f3d)
        else:
            return gsMoveWd(f3d.G_MW_PERSPNORM, 0, (self.s), f3d)


# SPPopMatrixN
# SPPopMatrix


def gsSPGeometryMode_F3DEX_GBI_2(c, s, f3d):
    words = (_SHIFTL(f3d.G_GEOMETRYMODE, 24, 8) | _SHIFTL(~c, 0, 24)), s
    return words[0].to_bytes(4, "big") + words[1].to_bytes(4, "big")


def gsSPGeometryMode_Non_F3DEX_GBI_2(word, f3d):
    words = _SHIFTL(f3d.G_SETGEOMETRYMODE, 24, 8), word
    return words[0].to_bytes(4, "big") + words[1].to_bytes(4, "big")


def geoFlagListToWord(flagList, f3d):
    word = 0
    for name in flagList:
        if name in f3d.allGeomModeFlags:
            word += getattr(f3d, name)
        else:
            try:  # Try to cast name to an int instead, if this fails raise an explicit error
                word += int(name, 0)
            except ValueError as e:
                raise PluginError("Invalid geometry mode flag " + name) from e

    return word


@dataclass(unsafe_hash=True)
class SPGeometryMode(GbiMacro):
    clearFlagList: list
    setFlagList: list

    def to_binary(self, f3d, segments):
        if f3d.F3DEX_GBI_2:
            wordClear = geoFlagListToWord(self.clearFlagList, f3d)
            wordSet = geoFlagListToWord(self.setFlagList, f3d)

            return gsSPGeometryMode_F3DEX_GBI_2(wordClear, wordSet, f3d)
        else:
            raise PluginError("GeometryMode only available in F3DEX_GBI_2.")


@dataclass(unsafe_hash=True)
class SPSetGeometryMode(GbiMacro):
    flagList: list

    def to_binary(self, f3d, segments):
        word = geoFlagListToWord(self.flagList, f3d)
        if f3d.F3DEX_GBI_2:
            return gsSPGeometryMode_F3DEX_GBI_2(0, word, f3d)
        else:
            words = _SHIFTL(f3d.G_SETGEOMETRYMODE, 24, 8), word
            return words[0].to_bytes(4, "big") + words[1].to_bytes(4, "big")


@dataclass(unsafe_hash=True)
class SPClearGeometryMode(GbiMacro):
    flagList: list

    def to_binary(self, f3d, segments):
        word = geoFlagListToWord(self.flagList, f3d)
        if f3d.F3DEX_GBI_2:
            return gsSPGeometryMode_F3DEX_GBI_2(word, 0, f3d)
        else:
            words = _SHIFTL(f3d.G_CLEARGEOMETRYMODE, 24, 8), word
            return words[0].to_bytes(4, "big") + words[1].to_bytes(4, "big")


@dataclass(unsafe_hash=True)
class SPLoadGeometryMode(GbiMacro):
    flagList: list

    def to_binary(self, f3d, segments):
        word = geoFlagListToWord(self.flagList, f3d)
        if f3d.F3DEX_GBI_2:
            return gsSPGeometryMode_F3DEX_GBI_2(-1, word, f3d)
        else:
            raise PluginError("LoadGeometryMode only available in F3DEX_GBI_2.")


def gsSPSetOtherMode(cmd, sft, length, data, f3d):
    if f3d.F3DEX_GBI_2:
        words = _SHIFTL(cmd, 24, 8) | _SHIFTL(32 - (sft) - (length), 8, 8) | _SHIFTL((length) - 1, 0, 8), data
    else:
        words = _SHIFTL(cmd, 24, 8) | _SHIFTL(sft, 8, 8) | _SHIFTL(length, 0, 8), (data)
    return words[0].to_bytes(4, "big") + words[1].to_bytes(4, "big")


@dataclass(unsafe_hash=True)
class RendermodeBlender:
    cycle1: tuple
    cycle2: tuple

    def __str__(self) -> str:
        return f"GBL_c1({', '.join(self.cycle1)}) | GBL_c2({', '.join(self.cycle2)})"

    def to_c(self, _static=True):
        return str(self)

    def to_binary(self, f3d):
        return GBL_c1(*[getattr(f3d, str(x), x) for x in self.cycle1]) | GBL_c2(
            *[getattr(f3d, str(x), x) for x in self.cycle2]
        )


@dataclass(unsafe_hash=True)
class SPSetOtherMode(GbiMacro):
    cmd: str
    sft: int
    length: int
    flagList: list

    def to_binary(self, f3d, segments):
        data = 0
        for flag in self.flagList:
            if hasattr(flag, "to_binary"):
                data |= flag.to_binary(f3d)
            else:
                data |= getattr(f3d, str(flag), flag)
        cmd = getattr(f3d, str(self.cmd), self.cmd)
        sft = getattr(f3d, str(self.sft), self.sft)
        return gsSPSetOtherMode(cmd, sft, self.length, data, f3d)


@dataclass(unsafe_hash=True)
class DPPipelineMode(GbiMacro):
    # mode is a string
    mode: str

    def to_binary(self, f3d, segments):
        if self.mode == "G_PM_1PRIMITIVE":
            modeVal = f3d.G_PM_1PRIMITIVE
        elif self.mode == "G_PM_NPRIMITIVE":
            modeVal = f3d.G_PM_NPRIMITIVE
        return gsSPSetOtherMode(f3d.G_SETOTHERMODE_H, f3d.G_MDSFT_PIPELINE, 1, modeVal, f3d)


@dataclass(unsafe_hash=True)
class DPSetCycleType(GbiMacro):
    # mode is a string
    mode: str

    def to_binary(self, f3d, segments):
        if self.mode == "G_CYC_1CYCLE":
            modeVal = f3d.G_CYC_1CYCLE
        elif self.mode == "G_CYC_2CYCLE":
            modeVal = f3d.G_CYC_2CYCLE
        elif self.mode == "G_CYC_COPY":
            modeVal = f3d.G_CYC_COPY
        elif self.mode == "G_CYC_FILL":
            modeVal = f3d.G_CYC_FILL
        return gsSPSetOtherMode(f3d.G_SETOTHERMODE_H, f3d.G_MDSFT_CYCLETYPE, 2, modeVal, f3d)


@dataclass(unsafe_hash=True)
class DPSetTexturePersp(GbiMacro):
    # mode is a string
    mode: str

    def to_binary(self, f3d, segments):
        if self.mode == "G_TP_NONE":
            modeVal = f3d.G_TP_NONE
        elif self.mode == "G_TP_PERSP":
            modeVal = f3d.G_TP_PERSP
        return gsSPSetOtherMode(f3d.G_SETOTHERMODE_H, f3d.G_MDSFT_TEXTPERSP, 1, modeVal, f3d)


@dataclass(unsafe_hash=True)
class DPSetTextureDetail(GbiMacro):
    # mode is a string
    mode: str

    def to_binary(self, f3d, segments):
        if self.mode == "G_TD_CLAMP":
            modeVal = f3d.G_TD_CLAMP
        elif self.mode == "G_TD_SHARPEN":
            modeVal = f3d.G_TD_SHARPEN
        elif self.mode == "G_TD_DETAIL":
            modeVal = f3d.G_TD_DETAIL
        return gsSPSetOtherMode(f3d.G_SETOTHERMODE_H, f3d.G_MDSFT_TEXTDETAIL, 2, modeVal, f3d)


@dataclass(unsafe_hash=True)
class DPSetTextureLOD(GbiMacro):
    # mode is a string
    mode: str

    def to_binary(self, f3d, segments):
        if self.mode == "G_TL_TILE":
            modeVal = f3d.G_TL_TILE
        elif self.mode == "G_TL_LOD":
            modeVal = f3d.G_TL_LOD
        return gsSPSetOtherMode(f3d.G_SETOTHERMODE_H, f3d.G_MDSFT_TEXTLOD, 1, modeVal, f3d)


@dataclass(unsafe_hash=True)
class DPSetTextureLUT(GbiMacro):
    # mode is a string
    mode: str

    def to_binary(self, f3d, segments):
        if self.mode == "G_TT_NONE":
            modeVal = f3d.G_TT_NONE
        elif self.mode == "G_TT_RGBA16":
            modeVal = f3d.G_TT_RGBA16
        elif self.mode == "G_TT_IA16":
            modeVal = f3d.G_TT_IA16
        else:
            print("Invalid LUT mode " + str(self.mode))
        return gsSPSetOtherMode(f3d.G_SETOTHERMODE_H, f3d.G_MDSFT_TEXTLUT, 2, modeVal, f3d)


@dataclass(unsafe_hash=True)
class DPSetTextureFilter(GbiMacro):
    # mode is a string
    mode: str

    def to_binary(self, f3d, segments):
        if self.mode == "G_TF_POINT":
            modeVal = f3d.G_TF_POINT
        elif self.mode == "G_TF_AVERAGE":
            modeVal = f3d.G_TF_AVERAGE
        elif self.mode == "G_TF_BILERP":
            modeVal = f3d.G_TF_BILERP
        return gsSPSetOtherMode(f3d.G_SETOTHERMODE_H, f3d.G_MDSFT_TEXTFILT, 2, modeVal, f3d)


@dataclass(unsafe_hash=True)
class DPSetTextureConvert(GbiMacro):
    # mode is a string
    mode: str

    def to_binary(self, f3d, segments):
        if self.mode == "G_TC_CONV":
            modeVal = f3d.G_TC_CONV
        elif self.mode == "G_TC_FILTCONV":
            modeVal = f3d.G_TC_FILTCONV
        elif self.mode == "G_TC_FILT":
            modeVal = f3d.G_TC_FILT
        return gsSPSetOtherMode(f3d.G_SETOTHERMODE_H, f3d.G_MDSFT_TEXTCONV, 3, modeVal, f3d)


@dataclass(unsafe_hash=True)
class DPSetCombineKey(GbiMacro):
    # mode is a string
    mode: str

    def to_binary(self, f3d, segments):
        if self.mode == "G_CK_NONE":
            modeVal = f3d.G_CK_NONE
        elif self.mode == "G_CK_KEY":
            modeVal = f3d.G_CK_KEY
        return gsSPSetOtherMode(f3d.G_SETOTHERMODE_H, f3d.G_MDSFT_COMBKEY, 1, modeVal, f3d)


@dataclass(unsafe_hash=True)
class DPSetColorDither(GbiMacro):
    # mode is a string
    mode: str

    def to_binary(self, f3d, segments):
        if self.mode == "G_CD_MAGICSQ":
            modeVal = f3d.G_CD_MAGICSQ
        elif self.mode == "G_CD_BAYER":
            modeVal = f3d.G_CD_BAYER
        elif self.mode == "G_CD_NOISE":
            modeVal = f3d.G_CD_NOISE
        elif self.mode == "G_CD_DISABLE":
            modeVal = f3d.G_CD_DISABLE
        elif self.mode == "G_CD_ENABLE":
            modeVal = f3d.G_CD_ENABLE
        return gsSPSetOtherMode(f3d.G_SETOTHERMODE_H, f3d.G_MDSFT_RGBDITHER, 2, modeVal, f3d)


@dataclass(unsafe_hash=True)
class DPSetAlphaDither(GbiMacro):
    # mode is a string
    mode: str

    def to_binary(self, f3d, segments):
        if self.mode == "G_AD_PATTERN":
            modeVal = f3d.G_AD_PATTERN
        elif self.mode == "G_AD_NOTPATTERN":
            modeVal = f3d.G_AD_NOTPATTERN
        elif self.mode == "G_AD_NOISE":
            modeVal = f3d.G_AD_NOISE
        elif self.mode == "G_AD_DISABLE":
            modeVal = f3d.G_AD_DISABLE
        return gsSPSetOtherMode(f3d.G_SETOTHERMODE_H, f3d.G_MDSFT_ALPHADITHER, 2, modeVal, f3d)


@dataclass(unsafe_hash=True)
class DPSetAlphaCompare(GbiMacro):
    # mask is a string
    mode: str

    def to_binary(self, f3d, segments):
        if self.mode == "G_AC_NONE":
            maskVal = f3d.G_AC_NONE
        elif self.mode == "G_AC_THRESHOLD":
            maskVal = f3d.G_AC_THRESHOLD
        elif self.mode == "G_AC_DITHER":
            maskVal = f3d.G_AC_DITHER
        return gsSPSetOtherMode(f3d.G_SETOTHERMODE_L, f3d.G_MDSFT_ALPHACOMPARE, 2, maskVal, f3d)


@dataclass(unsafe_hash=True)
class DPSetDepthSource(GbiMacro):
    # src is a string
    src: str

    def to_binary(self, f3d, segments):
        if self.src == "G_ZS_PIXEL":
            srcVal = f3d.G_ZS_PIXEL
        elif self.src == "G_ZS_PRIM":
            srcVal = f3d.G_ZS_PRIM
        return gsSPSetOtherMode(f3d.G_SETOTHERMODE_L, f3d.G_MDSFT_ZSRCSEL, 1, srcVal, f3d)


def renderFlagListToWord(flagList, f3d):
    word = 0
    for name in flagList:
        word += getattr(f3d, name)

    return word


def GBL_c1(m1a, m1b, m2a, m2b):
    return (m1a) << 30 | (m1b) << 26 | (m2a) << 22 | (m2b) << 18


def GBL_c2(m1a, m1b, m2a, m2b):
    return (m1a) << 28 | (m1b) << 24 | (m2a) << 20 | (m2b) << 16


@dataclass(unsafe_hash=True)
class DPSetRenderMode(GbiMacro):
    # bl0-3 are string for each blender enum
    def __init__(self, flagList, blender: Optional[RendermodeBlender] = None):
        self.flagList = flagList
        self.use_preset = blender is None
        self.blender = blender

    def to_binary(self, f3d, segments):
        flagWord = renderFlagListToWord(self.flagList, f3d)

        if not self.use_preset:
            return gsSPSetOtherMode(
                f3d.G_SETOTHERMODE_L, f3d.G_MDSFT_RENDERMODE, 29, flagWord | self.blender.to_binary(f3d), f3d
            )
        else:
            return gsSPSetOtherMode(f3d.G_SETOTHERMODE_L, f3d.G_MDSFT_RENDERMODE, 29, flagWord, f3d)

    def to_c(self, static=True):
        data = "gsDPSetRenderMode(" if static else "gDPSetRenderMode(glistp++, "

        if not self.use_preset:
            data += self.blender.to_c(static) + ", "
            for name in self.flagList:
                data += name + " | "
            return data[:-3] + ")"
        else:
            if len(self.flagList) != 2:
                raise PluginError("For a rendermode preset, only two fields should be used.")
            data += self.flagList[0] + ", " + self.flagList[1] + ")"
            return data


def gsSetImage(cmd, fmt, siz, width, i):
    words = _SHIFTL(cmd, 24, 8) | _SHIFTL(fmt, 21, 3) | _SHIFTL(siz, 19, 2) | _SHIFTL((width) - 1, 0, 12), i
    return words[0].to_bytes(4, "big") + words[1].to_bytes(4, "big")


# DPSetColorImage
# DPSetDepthImage


@dataclass(unsafe_hash=True)
class DPSetTextureImage(GbiMacro):
    fmt: str
    siz: str
    width: int
    image: FImage
    _segptrs = True  # calls segmented_to_virtual on name when needed

    def to_binary(self, f3d, segments):
        fmt = f3d.G_IM_FMT_VARS[self.fmt]
        siz = f3d.G_IM_SIZ_VARS[self.siz]
        imagePtr = int.from_bytes(encodeSegmentedAddr(self.image.startAddress, segments), "big")
        return gsSetImage(f3d.G_SETTIMG, fmt, siz, self.width, imagePtr)


def gsDPSetCombine(muxs0, muxs1, f3d):
    words = _SHIFTL(f3d.G_SETCOMBINE, 24, 8) | _SHIFTL(muxs0, 0, 24), muxs1
    return words[0].to_bytes(4, "big") + words[1].to_bytes(4, "big")


def GCCc0w0(saRGB0, mRGB0, saA0, mA0):
    return _SHIFTL((saRGB0), 20, 4) | _SHIFTL((mRGB0), 15, 5) | _SHIFTL((saA0), 12, 3) | _SHIFTL((mA0), 9, 3)


def GCCc1w0(saRGB1, mRGB1):
    return _SHIFTL((saRGB1), 5, 4) | _SHIFTL((mRGB1), 0, 5)


def GCCc0w1(sbRGB0, aRGB0, sbA0, aA0):
    return _SHIFTL((sbRGB0), 28, 4) | _SHIFTL((aRGB0), 15, 3) | _SHIFTL((sbA0), 12, 3) | _SHIFTL((aA0), 9, 3)


def GCCc1w1(sbRGB1, saA1, mA1, aRGB1, sbA1, aA1):
    return (
        _SHIFTL((sbRGB1), 24, 4)
        | _SHIFTL((saA1), 21, 3)
        | _SHIFTL((mA1), 18, 3)
        | _SHIFTL((aRGB1), 6, 3)
        | _SHIFTL((sbA1), 3, 3)
        | _SHIFTL((aA1), 0, 3)
    )


@dataclass(unsafe_hash=True)
class DPSetCombineMode(GbiMacro):
    # all strings
    a0: str
    b0: str
    c0: str
    d0: str
    Aa0: str
    Ab0: str
    Ac0: str
    Ad0: str

    a1: str
    b1: str
    c1: str
    d1: str
    Aa1: str
    Ab1: str
    Ac1: str
    Ad1: str

    def to_binary(self, f3d, segments):
        words = _SHIFTL(f3d.G_SETCOMBINE, 24, 8) | _SHIFTL(
            GCCc0w0(CCMUXDict[self.a0], CCMUXDict[self.c0], ACMUXDict[self.Aa0], ACMUXDict[self.Ac0])
            | GCCc1w0(CCMUXDict[self.a1], CCMUXDict[self.c1]),
            0,
            24,
        ), GCCc0w1(CCMUXDict[self.b0], CCMUXDict[self.d0], ACMUXDict[self.Ab0], ACMUXDict[self.Ad0]) | GCCc1w1(
            CCMUXDict[self.b1],
            ACMUXDict[self.Aa1],
            ACMUXDict[self.Ac1],
            CCMUXDict[self.d1],
            ACMUXDict[self.Ab1],
            ACMUXDict[self.Ad1],
        )
        return words[0].to_bytes(4, "big") + words[1].to_bytes(4, "big")

    def to_c(self, static=True):
        if static:
            return f"gsDPSetCombineLERP({', '.join( self.getargs(static) )})"
        else:
            return f"gDPSetCombineLERP(glistp++, {', '.join( self.getargs(static) )})"


def gsDPSetColor(c, d):
    words = _SHIFTL(c, 24, 8), d
    return words[0].to_bytes(4, "big") + words[1].to_bytes(4, "big")


def sDPRGBColor(cmd, r, g, b, a):
    return gsDPSetColor(cmd, (_SHIFTL(r, 24, 8) | _SHIFTL(g, 16, 8) | _SHIFTL(b, 8, 8) | _SHIFTL(a, 0, 8)))


@dataclass(unsafe_hash=True)
class DPSetEnvColor(GbiMacro):
    r: int
    g: int
    b: int
    a: int

    def to_binary(self, f3d, segments):
        return sDPRGBColor(f3d.G_SETENVCOLOR, self.r, self.g, self.b, self.a)


@dataclass(unsafe_hash=True)
class DPSetBlendColor(GbiMacro):
    r: int
    g: int
    b: int
    a: int

    def to_binary(self, f3d, segments):
        return sDPRGBColor(f3d.G_SETBLENDCOLOR, self.r, self.g, self.b, self.a)


@dataclass(unsafe_hash=True)
class DPSetFogColor(GbiMacro):
    r: int
    g: int
    b: int
    a: int

    def to_binary(self, f3d, segments):
        return sDPRGBColor(f3d.G_SETFOGCOLOR, self.r, self.g, self.b, self.a)


@dataclass(unsafe_hash=True)
class DPSetFillColor(GbiMacro):
    d: int

    def to_binary(self, f3d, segments):
        return gsDPSetColor(f3d.G_SETFILLCOLOR, self.d)


@dataclass(unsafe_hash=True)
class DPSetPrimDepth(GbiMacro):
    z: int = 0
    dz: int = 0

    def to_binary(self, f3d, segments):
        return gsDPSetColor(f3d.G_SETPRIMDEPTH, _SHIFTL(self.z, 16, 16) | _SHIFTL(self.dz, 0, 16))


@dataclass(unsafe_hash=True)
class DPSetPrimColor(GbiMacro):
    m: int
    l: int
    r: int
    g: int
    b: int
    a: int

    def to_binary(self, f3d, segments):
        words = (_SHIFTL(f3d.G_SETPRIMCOLOR, 24, 8) | _SHIFTL(self.m, 8, 8) | _SHIFTL(self.l, 0, 8)), (
            _SHIFTL(self.r, 24, 8) | _SHIFTL(self.g, 16, 8) | _SHIFTL(self.b, 8, 8) | _SHIFTL(self.a, 0, 8)
        )
        return words[0].to_bytes(4, "big") + words[1].to_bytes(4, "big")


@dataclass(unsafe_hash=True)
class SPLightToRDP(GbiMacro):
    light: int
    alpha: int
    word0: int  # word0 of the command to write, which is word1 of this command

    def to_binary(self, f3d, segments):
        if not f3d.F3DEX_GBI_3:
            raise PluginError("SPLightToRDP requires F3DEX3 microcode")
        word = _SHIFTL(f3d.G_LIGHTTORDP, 24, 8) | _SHIFTL(self.light * 0x10, 8, 8) | _SHIFTL(self.alpha, 0, 8)
        return word.to_bytes(4, "big") + self.word0.to_bytes(4, "big")


@dataclass(unsafe_hash=True)
class SPLightToPrimColor(GbiMacro):
    light: int
    alpha: int
    m: int
    l: int

    def to_binary(self, f3d, segments):
        if not f3d.F3DEX_GBI_3:
            raise PluginError("SPLightToPrimColor requires F3DEX3 microcode")
        word0 = _SHIFTL(f3d.G_SETPRIMCOLOR, 24, 8) | _SHIFTL(self.m, 8, 8) | _SHIFTL(self.l, 0, 8)
        return SPLightToRDP(self.light, self.alpha, word0).to_binary(f3d, segments)


@dataclass(unsafe_hash=True)
class SPLightToFogColor(GbiMacro):
    light: int
    alpha: int

    def to_binary(self, f3d, segments):
        if not f3d.F3DEX_GBI_3:
            raise PluginError("SPLightToFogColor requires F3DEX3 microcode")
        word0 = _SHIFTL(f3d.G_SETFOGCOLOR, 24, 8)
        return SPLightToRDP(self.light, self.alpha, word0).to_binary(f3d, segments)


@dataclass(unsafe_hash=True)
class DPSetOtherMode(GbiMacro):
    mode0: list
    mode1: list

    def to_binary(self, f3d, segments):
        mode0 = mode1 = 0
        for mode in self.mode0:
            mode0 |= getattr(f3d, str(mode), mode)
        for mode in self.mode1:
            mode1 |= getattr(f3d, str(mode), mode)
        words = _SHIFTL(f3d.G_RDPSETOTHERMODE, 24, 8) | _SHIFTL(mode0, 0, 24), mode1
        return words[0].to_bytes(4, "big") + words[1].to_bytes(4, "big")


def gsDPLoadTileGeneric(c, tile, uls, ult, lrs, lrt):
    words = _SHIFTL(c, 24, 8) | _SHIFTL(uls, 12, 12) | _SHIFTL(ult, 0, 12), _SHIFTL(tile, 24, 3) | _SHIFTL(
        lrs, 12, 12
    ) | _SHIFTL(lrt, 0, 12)
    return words[0].to_bytes(4, "big") + words[1].to_bytes(4, "big")


@dataclass(unsafe_hash=True)
class DPSetTileSize(GbiMacro):
    tile: int
    uls: int
    ult: int
    lrs: int
    lrt: int

    def to_binary(self, f3d, segments):
        return gsDPLoadTileGeneric(f3d.G_SETTILESIZE, self.tile, self.uls, self.ult, self.lrs, self.lrt)

    def is_LOADTILE(self, f3d):
        return self.tile == f3d.G_TX_LOADTILE


@dataclass(unsafe_hash=True)
class DPLoadTile(GbiMacro):
    tile: int
    uls: int
    ult: int
    lrs: int
    lrt: int

    def to_binary(self, f3d, segments):
        return gsDPLoadTileGeneric(f3d.G_LOADTILE, self.tile, self.uls, self.ult, self.lrs, self.lrt)


@dataclass(unsafe_hash=True)
class DPSetTile(GbiMacro):
    fmt: str
    siz: str
    line: int
    tmem: int
    tile: int
    palette: int
    cmt: list
    maskt: int
    shiftt: int
    cms: list
    masks: int
    shifts: int

    def to_binary(self, f3d, segments):
        cms = f3d.G_TX_VARS[self.cms[0]] + f3d.G_TX_VARS[self.cms[1]]
        cmt = f3d.G_TX_VARS[self.cmt[0]] + f3d.G_TX_VARS[self.cmt[1]]

        words = (
            _SHIFTL(f3d.G_SETTILE, 24, 8)
            | _SHIFTL(f3d.G_IM_FMT_VARS[self.fmt], 21, 3)
            | _SHIFTL(f3d.G_IM_SIZ_VARS[self.siz], 19, 2)
            | _SHIFTL(self.line, 9, 9)
            | _SHIFTL(self.tmem, 0, 9)
        ), (
            _SHIFTL(self.tile, 24, 3)
            | _SHIFTL(self.palette, 20, 4)
            | _SHIFTL(cmt, 18, 2)
            | _SHIFTL(self.maskt, 14, 4)
            | _SHIFTL(self.shiftt, 10, 4)
            | _SHIFTL(cms, 8, 2)
            | _SHIFTL(self.masks, 4, 4)
            | _SHIFTL(self.shifts, 0, 4)
        )
        return words[0].to_bytes(4, "big") + words[1].to_bytes(4, "big")

    def is_LOADTILE(self, f3d):
        return self.tile == f3d.G_TX_LOADTILE


@dataclass(unsafe_hash=True)
class DPLoadBlock(GbiMacro):
    tile: int
    uls: int
    ult: int
    lrs: int
    dxt: int

    def to_binary(self, f3d, segments):
        words = (_SHIFTL(f3d.G_LOADBLOCK, 24, 8) | _SHIFTL(self.uls, 12, 12) | _SHIFTL(self.ult, 0, 12)), (
            _SHIFTL(self.tile, 24, 3)
            | _SHIFTL((min(self.lrs, f3d.G_TX_LDBLK_MAX_TXL)), 12, 12)
            | _SHIFTL(self.dxt, 0, 12)
        )
        return words[0].to_bytes(4, "big") + words[1].to_bytes(4, "big")


@dataclass(unsafe_hash=True)
class DPLoadTLUTCmd(GbiMacro):
    tile: int
    count: int

    def to_binary(self, f3d, segments):
        words = _SHIFTL(f3d.G_LOADTLUT, 24, 8), _SHIFTL((self.tile), 24, 3) | _SHIFTL((self.count), 14, 10)
        return words[0].to_bytes(4, "big") + words[1].to_bytes(4, "big")


@dataclass(unsafe_hash=True)
class DPLoadTextureBlock(GbiMacro):
    timg: FImage
    fmt: str
    siz: str
    width: int
    height: int
    pal: int
    cms: list
    cmt: list
    masks: int
    maskt: int
    shifts: int
    shiftt: int
    _ptr_amp = True  # adds & to name of image

    def to_binary(self, f3d, segments):
        return (
            DPSetTextureImage(self.fmt, self.siz + "_LOAD_BLOCK", 1, self.timg).to_binary(f3d, segments)
            + DPSetTile(
                self.fmt,
                self.siz + "_LOAD_BLOCK",
                0,
                0,
                f3d.G_TX_LOADTILE,
                0,
                self.cmt,
                self.maskt,
                self.shiftt,
                self.cms,
                self.masks,
                self.shifts,
            ).to_binary(f3d, segments)
            + DPLoadSync().to_binary(f3d, segments)
            + DPLoadBlock(
                f3d.G_TX_LOADTILE,
                0,
                0,
                (
                    ((self.width) * (self.height) + f3d.G_IM_SIZ_VARS[self.siz + "_INCR"])
                    >> f3d.G_IM_SIZ_VARS[self.siz + "_SHIFT"]
                )
                - 1,
                f3d.CALC_DXT(self.width, f3d.G_IM_SIZ_VARS[self.siz + "_BYTES"]),
            ).to_binary(f3d, segments)
            + DPPipeSync().to_binary(f3d, segments)
            + DPSetTile(
                self.fmt,
                self.siz,
                ((((self.width) * f3d.G_IM_SIZ_VARS[self.siz + "_LINE_BYTES"]) + 7) >> 3),
                0,
                f3d.G_TX_RENDERTILE,
                self.pal,
                self.cmt,
                self.maskt,
                self.shiftt,
                self.cms,
                self.masks,
                self.shifts,
            ).to_binary(f3d, segments)
            + DPSetTileSize(
                f3d.G_TX_RENDERTILE,
                0,
                0,
                ((self.width) - 1) << f3d.G_TEXTURE_IMAGE_FRAC,
                ((self.height) - 1) << f3d.G_TEXTURE_IMAGE_FRAC,
            ).to_binary(f3d, segments)
        )

    def size(self, f3d):
        return GFX_SIZE * 7


@dataclass(unsafe_hash=True)
class DPLoadTextureBlockYuv(GbiMacro):
    timg: FImage
    fmt: str
    siz: str
    width: int
    height: int
    pal: int
    cms: list
    cmt: list
    masks: int
    maskt: int
    shifts: int
    shiftt: int
    _ptr_amp = True  # adds & to name of image

    def to_binary(self, f3d, segments):
        return (
            DPSetTextureImage(self.fmt, self.siz + "_LOAD_BLOCK", 1, self.timg).to_binary(f3d, segments)
            + DPSetTile(
                self.fmt,
                self.siz + "_LOAD_BLOCK",
                0,
                0,
                f3d.G_TX_LOADTILE,
                0,
                self.cmt,
                self.maskt,
                self.shiftt,
                self.cms,
                self.masks,
                self.shifts,
            ).to_binary(f3d, segments)
            + DPLoadSync().to_binary(f3d, segments)
            + DPLoadBlock(
                f3d.G_TX_LOADTILE,
                0,
                0,
                (
                    ((self.width) * (self.height) + f3d.G_IM_SIZ_VARS[self.siz + "_INCR"])
                    >> f3d.G_IM_SIZ_VARS[self.siz + "_SHIFT"]
                )
                - 1,
                f3d.CALC_DXT(self.width, f3d.G_IM_SIZ_VARS[self.siz + "_BYTES"]),
            ).to_binary(f3d, segments)
            + DPPipeSync().to_binary(f3d, segments)
            + DPSetTile(
                self.fmt,
                self.siz,
                ((((self.width) * 1) + 7) >> 3),
                0,
                f3d.G_TX_RENDERTILE,
                self.pal,
                self.cmt,
                self.maskt,
                self.shiftt,
                self.cms,
                self.masks,
                self.shifts,
            ).to_binary(f3d, segments)
            + DPSetTileSize(
                f3d.G_TX_RENDERTILE,
                0,
                0,
                ((self.width) - 1) << f3d.G_TEXTURE_IMAGE_FRAC,
                ((self.height) - 1) << f3d.G_TEXTURE_IMAGE_FRAC,
            ).to_binary(f3d, segments)
        )

    def size(self, f3d):
        return GFX_SIZE * 7


# gsDPLoadTextureBlockS
# gsDPLoadMultiBlockS
# gsDPLoadTextureBlockYuvS


@dataclass(unsafe_hash=True)
class _DPLoadTextureBlock(GbiMacro):
    timg: FImage
    tmem: int
    fmt: str
    siz: str
    width: int
    height: int
    pal: int
    cms: list
    cmt: list
    masks: int
    maskt: int
    shifts: int
    shiftt: int
    _ptr_amp = True  # adds & to name of image

    def to_binary(self, f3d, segments):
        return (
            DPSetTextureImage(self.fmt, self.siz + "_LOAD_BLOCK", 1, self.timg).to_binary(f3d, segments)
            + DPSetTile(
                self.fmt,
                self.siz + "_LOAD_BLOCK",
                0,
                self.tmem,
                f3d.G_TX_LOADTILE,
                0,
                self.cmt,
                self.maskt,
                self.shiftt,
                self.cms,
                self.masks,
                self.shifts,
            ).to_binary(f3d, segments)
            + DPLoadSync().to_binary(f3d, segments)
            + DPLoadBlock(
                f3d.G_TX_LOADTILE,
                0,
                0,
                (
                    ((self.width) * (self.height) + f3d.G_IM_SIZ_VARS[self.siz + "_INCR"])
                    >> f3d.G_IM_SIZ_VARS[self.siz + "_SHIFT"]
                )
                - 1,
                f3d.CALC_DXT(self.width, f3d.G_IM_SIZ_VARS[self.siz + "_BYTES"]),
            ).to_binary(f3d, segments)
            + DPPipeSync().to_binary(f3d, segments)
            + DPSetTile(
                self.fmt,
                self.siz,
                ((((self.width) * f3d.G_IM_SIZ_VARS[self.siz + "_LINE_BYTES"]) + 7) >> 3),
                self.tmem,
                f3d.G_TX_RENDERTILE,
                self.pal,
                self.cmt,
                self.maskt,
                self.shiftt,
                self.cms,
                self.masks,
                self.shifts,
            ).to_binary(f3d, segments)
            + DPSetTileSize(
                f3d.G_TX_RENDERTILE,
                0,
                0,
                ((self.width) - 1) << f3d.G_TEXTURE_IMAGE_FRAC,
                ((self.height) - 1) << f3d.G_TEXTURE_IMAGE_FRAC,
            ).to_binary(f3d, segments)
        )

    def size(self, f3d):
        return GFX_SIZE * 7


# _gsDPLoadTextureBlockTile
# gsDPLoadMultiBlock
# gsDPLoadMultiBlockS


@dataclass(unsafe_hash=True)
class DPLoadTextureBlock_4b(GbiMacro):
    timg: FImage
    fmt: str
    siz: str
    width: int
    height: int
    pal: int
    cms: list
    cmt: list
    masks: int
    maskt: int
    shifts: int
    shiftt: int
    _ptr_amp = True  # adds & to name of image

    def to_binary(self, f3d, segments):
        return (
            DPSetTextureImage(self.fmt, "G_IM_SIZ_16b", 1, self.timg).to_binary(f3d, segments)
            + DPSetTile(
                self.fmt,
                "G_IM_SIZ_16b",
                0,
                0,
                f3d.G_TX_LOADTILE,
                0,
                self.cmt,
                self.maskt,
                self.shiftt,
                self.cms,
                self.masks,
                self.shifts,
            ).to_binary(f3d, segments)
            + DPLoadSync().to_binary(f3d, segments)
            + DPLoadBlock(
                f3d.G_TX_LOADTILE, 0, 0, (((self.width) * (self.height) + 3) >> 2) - 1, f3d.CALC_DXT_4b(self.width)
            ).to_binary(f3d, segments)
            + DPPipeSync().to_binary(f3d, segments)
            + DPSetTile(
                self.fmt,
                "G_IM_SIZ_4b",
                (((self.width >> 1) + 7) >> 3),
                0,
                f3d.G_TX_RENDERTILE,
                self.pal,
                self.cmt,
                self.maskt,
                self.shiftt,
                self.cms,
                self.masks,
                self.shifts,
            ).to_binary(f3d, segments)
            + DPSetTileSize(
                f3d.G_TX_RENDERTILE,
                0,
                0,
                ((self.width) - 1) << f3d.G_TEXTURE_IMAGE_FRAC,
                ((self.height) - 1) << f3d.G_TEXTURE_IMAGE_FRAC,
            ).to_binary(f3d, segments)
        )

    def size(self, f3d):
        return GFX_SIZE * 7


# gsDPLoadTextureBlock_4bS
# gsDPLoadMultiBlock_4b
# gsDPLoadMultiBlock_4bS
# _gsDPLoadTextureBlock_4b


@dataclass(unsafe_hash=True)
class DPLoadTextureTile(GbiMacro):
    timg: FImage
    fmt: str
    siz: str
    width: int
    height: int
    uls: int
    ult: int
    lrs: int
    lrt: int
    pal: int
    cms: list
    cmt: list
    masks: int
    maskt: int
    shifts: int
    shiftt: int
    _ptr_amp = True  # adds & to name of image

    def to_binary(self, f3d, segments):
        return (
            DPSetTextureImage(self.fmt, self.siz, self.width, self.timg).to_binary(f3d, segments)
            + DPSetTile(
                self.fmt,
                self.siz,
                (((self.lrs - self.uls + 1) * f3d.G_IM_SIZ_VARS[self.siz + "_TILE_BYTES"] + 7) >> 3),
                0,
                f3d.G_TX_LOADTILE,
                0,
                self.cmt,
                self.maskt,
                self.shiftt,
                self.cms,
                self.masks,
                self.shifts,
            ).to_binary(f3d, segments)
            + DPLoadSync().to_binary(f3d, segments)
            + DPLoadTile(
                f3d.G_TX_LOADTILE,
                (self.uls) << f3d.G_TEXTURE_IMAGE_FRAC,
                (self.ult) << f3d.G_TEXTURE_IMAGE_FRAC,
                (self.lrs) << f3d.G_TEXTURE_IMAGE_FRAC,
                (self.lrt) << f3d.G_TEXTURE_IMAGE_FRAC,
            ).to_binary(f3d, segments)
            + DPPipeSync().to_binary(f3d, segments)
            + DPSetTile(
                self.fmt,
                self.siz,
                ((((self.lrs - self.uls + 1) * f3d.G_IM_SIZ_VARS[self.siz + "_LINE_BYTES"]) + 7) >> 3),
                0,
                f3d.G_TX_RENDERTILE,
                self.pal,
                self.cmt,
                self.maskt,
                self.shiftt,
                self.cms,
                self.masks,
                self.shifts,
            ).to_binary(f3d, segments)
            + DPSetTileSize(
                f3d.G_TX_RENDERTILE,
                (self.uls) << f3d.G_TEXTURE_IMAGE_FRAC,
                (self.ult) << f3d.G_TEXTURE_IMAGE_FRAC,
                (self.lrs) << f3d.G_TEXTURE_IMAGE_FRAC,
                (self.lrt) << f3d.G_TEXTURE_IMAGE_FRAC,
            ).to_binary(f3d, segments)
        )

    def size(self, f3d):
        return GFX_SIZE * 7


# gsDPLoadMultiTile


@dataclass(unsafe_hash=True)
class DPLoadTextureTile_4b(GbiMacro):
    timg: FImage
    fmt: str
    siz: str
    width: int
    height: int
    uls: int
    ult: int
    lrs: int
    lrt: int
    pal: int
    cms: list
    cmt: list
    masks: int
    maskt: int
    shifts: int
    shiftt: int
    _ptr_amp = True  # adds & to name of image

    def to_binary(self, f3d, segments):
        return (
            DPSetTextureImage(self.fmt, "G_IM_SIZ_8b", self.width >> 1, self.timg).to_binary(f3d, segments)
            + DPSetTile(
                self.fmt,
                "G_IM_SIZ_8b",
                ((((self.lrs - self.uls + 1) >> 1) + 7) >> 3),
                0,
                f3d.G_TX_LOADTILE,
                0,
                self.cmt,
                self.maskt,
                self.shiftt,
                self.cms,
                self.masks,
                self.shifts,
            ).to_binary(f3d, segments)
            + DPLoadSync().to_binary(f3d, segments)
            + DPLoadTile(
                f3d.G_TX_LOADTILE,
                (self.uls) << (f3d.G_TEXTURE_IMAGE_FRAC - 1),
                (self.ult) << f3d.G_TEXTURE_IMAGE_FRAC,
                (self.lrs) << (f3d.G_TEXTURE_IMAGE_FRAC - 1),
                (self.lrt) << f3d.G_TEXTURE_IMAGE_FRAC,
            ).to_binary(f3d, segments)
            + DPPipeSync().to_binary(f3d, segments)
            + DPSetTile(
                self.fmt,
                "G_IM_SIZ_4b",
                ((((self.lrs - self.uls + 1) >> 1) + 7) >> 3),
                0,
                f3d.G_TX_RENDERTILE,
                self.pal,
                self.cmt,
                self.maskt,
                self.shiftt,
                self.cms,
                self.masks,
                self.shifts,
            ).to_binary(f3d, segments)
            + DPSetTileSize(
                f3d.G_TX_RENDERTILE,
                (self.uls) << f3d.G_TEXTURE_IMAGE_FRAC,
                (self.ult) << f3d.G_TEXTURE_IMAGE_FRAC,
                (self.lrs) << f3d.G_TEXTURE_IMAGE_FRAC,
                (self.lrt) << f3d.G_TEXTURE_IMAGE_FRAC,
            ).to_binary(f3d, segments)
        )

    def size(self, f3d):
        return GFX_SIZE * 7


# gsDPLoadMultiTile_4b


@dataclass(unsafe_hash=True)
class DPLoadTLUT_pal16(GbiMacro):
    pal: int
    dram: FImage  # pallete object
    _ptr_amp = True  # adds & to name of image

    def to_binary(self, f3d, segments):
        return (
            DPSetTextureImage("G_IM_FMT_RGBA", "G_IM_SIZ_16b", 1, self.dram).to_binary(f3d, segments)
            + DPTileSync().to_binary(f3d, segments)
            + DPSetTile(
                "0", "0", 0, (256 + (((self.pal) & 0xF) * 16)), f3d.G_TX_LOADTILE, 0, 0, 0, 0, 0, 0, 0
            ).to_binary(f3d, segments)
            + DPLoadSync().to_binary(f3d, segments)
            + DPLoadTLUTCmd(f3d.G_TX_LOADTILE, 15).to_binary(f3d, segments)
            + DPPipeSync().to_binary(f3d, segments)
        )

    def size(self, f3d):
        return GFX_SIZE * 6


@dataclass(unsafe_hash=True)
class DPLoadTLUT_pal256(GbiMacro):
    dram: FImage  # pallete object
    _ptr_amp = True  # adds & to name of image

    def to_binary(self, f3d, segments):
        return (
            DPSetTextureImage("G_IM_FMT_RGBA", "G_IM_SIZ_16b", 1, self.dram).to_binary(f3d, segments)
            + DPTileSync().to_binary(f3d, segments)
            + DPSetTile("0", "0", 0, 256, f3d.G_TX_LOADTILE, 0, 0, 0, 0, 0, 0, 0).to_binary(f3d, segments)
            + DPLoadSync().to_binary(f3d, segments)
            + DPLoadTLUTCmd(f3d.G_TX_LOADTILE, 255).to_binary(f3d, segments)
            + DPPipeSync().to_binary(f3d, segments)
        )

    def size(self, f3d):
        return GFX_SIZE * 6


@dataclass(unsafe_hash=True)
class DPLoadTLUT(GbiMacro):
    count: int
    tmemaddr: int
    dram: FImage  # pallete object
    _ptr_amp = True  # adds & to name of image

    def to_binary(self, f3d, segments):
        return (
            DPSetTextureImage("G_IM_FMT_RGBA", "G_IM_SIZ_16b", 1, self.dram).to_binary(f3d, segments)
            + DPTileSync().to_binary(f3d, segments)
            + DPSetTile("0", "0", 0, self.tmemaddr, f3d.G_TX_LOADTILE, 0, 0, 0, 0, 0, 0, 0).to_binary(f3d, segments)
            + DPLoadSync().to_binary(f3d, segments)
            + DPLoadTLUTCmd(f3d.G_TX_LOADTILE, self.count - 1).to_binary(f3d, segments)
            + DPPipeSync().to_binary(f3d, segments)
        )

    def size(self, f3d):
        return GFX_SIZE * 6


# gsDPSetScissor
# gsDPSetScissorFrac

# gsDPFillRectangle


@dataclass(unsafe_hash=True)
class DPSetConvert(GbiMacro):
    k0: int
    k1: int
    k2: int
    k3: int
    k4: int
    k5: int

    def to_binary(self, f3d, segments):
        words = (
            _SHIFTL(f3d.G_SETCONVERT, 24, 8) | _SHIFTL(self.k0, 13, 9) | _SHIFTL(self.k1, 4, 9) | _SHIFTL(self.k2, 5, 4)
        ), (_SHIFTL(self.k2, 27, 5) | _SHIFTL(self.k3, 18, 9) | _SHIFTL(self.k4, 9, 9) | _SHIFTL(self.k5, 0, 9))
        return words[0].to_bytes(4, "big") + words[1].to_bytes(4, "big")


@dataclass(unsafe_hash=True)
class DPSetKeyR(GbiMacro):
    cR: int
    sR: int
    wR: int

    def to_binary(self, f3d, segments):
        words = _SHIFTL(f3d.G_SETKEYR, 24, 8), _SHIFTL(self.wR, 16, 12) | _SHIFTL(self.cR, 8, 8) | _SHIFTL(
            self.sR, 0, 8
        )
        return words[0].to_bytes(4, "big") + words[1].to_bytes(4, "big")


@dataclass(unsafe_hash=True)
class DPSetKeyGB(GbiMacro):
    cG: int
    sG: int
    wG: int
    cB: int
    sB: int
    wB: int

    def to_binary(self, f3d, segments):
        words = (_SHIFTL(f3d.G_SETKEYGB, 24, 8) | _SHIFTL(self.wG, 12, 12) | _SHIFTL(self.wB, 0, 12)), (
            _SHIFTL(self.cG, 24, 8) | _SHIFTL(self.sG, 16, 8) | _SHIFTL(self.cB, 8, 8) | _SHIFTL(self.sB, 0, 8)
        )
        return words[0].to_bytes(4, "big") + words[1].to_bytes(4, "big")


def gsDPNoParam(cmd):
    words = _SHIFTL(cmd, 24, 8), 0
    return words[0].to_bytes(4, "big") + words[1].to_bytes(4, "big")


def gsDPParam(cmd, param):
    words = _SHIFTL(cmd, 24, 8), (param)
    return words[0].to_bytes(4, "big") + words[1].to_bytes(4, "big")


# gsDPTextureRectangle
# gsDPTextureRectangleFlip


@dataclass(unsafe_hash=True)
class SPTextureRectangle(GbiMacro):
    xl: int
    yl: int
    xh: int
    yh: int
    tile: int
    s: int
    t: int
    dsdx: int = 4 << 10
    dtdy: int = 1 << 10

    def to_binary(self, f3d, segments):
        words = (
            (_SHIFTL(f3d.G_TEXRECT, 24, 8) | _SHIFTL(self.xh, 12, 12) | _SHIFTL(self.yh, 0, 12)),
            (_SHIFTL(self.tile, 24, 3) | _SHIFTL(self.xl, 12, 12) | _SHIFTL(self.yl, 0, 12)),
            gsImmp1(f3d.G_RDPHALF_1, (_SHIFTL(self.s, 16, 16) | _SHIFTL(self.t, 0, 16))),
            gsImmp1(f3d.G_RDPHALF_2, (_SHIFTL(self.dsdx, 16, 16) | _SHIFTL(self.dtdy, 0, 16))),
        )

        return (
            words[0].to_bytes(4, "big")
            + words[1].to_bytes(4, "big")
            + words[2].to_bytes(4, "big")
            + words[3].to_bytes(4, "big")
        )

    def size(self, f3d):
        return GFX_SIZE * 2


@dataclass(unsafe_hash=True)
class SPScisTextureRectangle(GbiMacro):
    xl: int
    yl: int
    xh: int
    yh: int
    tile: int
    s: int
    t: int
    dsdx: int = 4 << 10
    dtdy: int = 1 << 10

    def to_binary(self, f3d, segments):
        raise PluginError("SPScisTextureRectangle not implemented for binary.")

    def size(self, f3d):
        return GFX_SIZE * 2


# gsSPTextureRectangleFlip
# gsDPWord


@dataclass(unsafe_hash=True)
class DPFullSync(GbiMacro):
    def to_binary(self, f3d, segments):
        return gsDPNoParam(f3d.G_RDPFULLSYNC)


@dataclass(unsafe_hash=True)
class DPTileSync(GbiMacro):
    def to_binary(self, f3d, segments):
        return gsDPNoParam(f3d.G_RDPTILESYNC)


@dataclass(unsafe_hash=True)
class DPPipeSync(GbiMacro):
    def to_binary(self, f3d, segments):
        return gsDPNoParam(f3d.G_RDPPIPESYNC)


@dataclass(unsafe_hash=True)
class DPLoadSync(GbiMacro):
    def to_binary(self, f3d, segments):
        return gsDPNoParam(f3d.G_RDPLOADSYNC)


F3DClassesWithPointers = [
    SPVertex,
    SPDisplayList,
    SPViewport,
    SPBranchList,
    SPLight,
    SPSetLights,
    SPLookAt,
    DPSetTextureImage,
    DPLoadTextureBlock,
    DPLoadTextureBlockYuv,
    _DPLoadTextureBlock,
    DPLoadTextureBlock_4b,
    DPLoadTextureTile,
    DPLoadTextureTile_4b,
    DPLoadTLUT_pal16,
    DPLoadTLUT_pal256,
    DPLoadTLUT,
]<|MERGE_RESOLUTION|>--- conflicted
+++ resolved
@@ -2370,13 +2370,8 @@
               image), for creating image / palette keys
             - an object containing info about the additional textures, or None
         """
-<<<<<<< HEAD
         texProp = material.f3d_mat.all_textures[index]
-        imDependencies = [] if texProp.tex is None else [texProp.tex]
-=======
-        texProp = getattr(material.f3d_mat, f"tex{index}")
         imDependencies = set() if texProp.tex is None else {texProp.tex}
->>>>>>> 8336f420
         return imDependencies, None
 
     def writeTexRefNonCITextures(self, obj, texFmt: str):
@@ -2395,13 +2390,8 @@
             - an object containing info about the additional textures, or None
             - the palette to use (or None)
         """
-<<<<<<< HEAD
         texProp = material.f3d_mat.all_textures[index]
-        imDependencies = [] if texProp.tex is None else [texProp.tex]
-=======
-        texProp = getattr(material.f3d_mat, f"tex{index}")
         imDependencies = set() if texProp.tex is None else {texProp.tex}
->>>>>>> 8336f420
         return imDependencies, None, None
 
     def writeTexRefCITextures(
