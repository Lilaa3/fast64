from __future__ import annotations

import copy
import bpy

from dataclasses import dataclass, field

from ..utility import create_or_get_world
from .f3d_gbi import (
    DPPipelineMode,
    DPSetAlphaCompare,
    DPSetAlphaDither,
    DPSetColorDither,
    DPSetCombineKey,
    DPSetCycleType,
    DPSetDepthSource,
    DPSetTextureConvert,
    DPSetTextureDetail,
    DPSetTextureFilter,
    DPSetTextureLOD,
    DPSetTextureLUT,
    DPSetTexturePersp,
    GfxMatWriteMethod,
    GfxTag,
    GfxListTag,
    SPGeometryMode,
    SPMatrix,
    SPSetOtherModeSub,
    SPVertex,
    SPViewport,
    SPDisplayList,
    SPBranchList,
    SP1Triangle,
    SPLine3D,
    SPLineW3D,
    SP2Triangles,
    SPCullDisplayList,
    SPSegment,
    SPBranchLessZraw,
    SPModifyVertex,
    SPEndDisplayList,
    SPLoadGeometryMode,
    SPSetGeometryMode,
    SPClearGeometryMode,
    SPSetOtherMode,
    DPLoadBlock,
    DPLoadTLUTCmd,
    DPFullSync,
    DPSetRenderMode,
    DPSetTextureImage,
    DPPipeSync,
    DPLoadSync,
    DPTileSync,
    DPSetTile,
    DPSetTileSize,
    DPLoadTile,
    FModel,
    FMesh,
    FMaterial,
    FAreaData,
    F3D,
    GfxList,
    FTriGroup,
    GbiMacro,
    get_F3D_GBI,
)


def get_geo_cmds(
    clear_modes: set[str], set_modes: set[str], is_ex2: bool, matWriteMethod: GfxMatWriteMethod
) -> tuple[
    list[SPLoadGeometryMode | SPGeometryMode | SPSetGeometryMode | SPClearGeometryMode],
    list[SPGeometryMode | SPSetGeometryMode | SPClearGeometryMode],
]:
    set_modes, clear_modes = set(set_modes), set(clear_modes)
    if len(clear_modes) == 0 and len(set_modes) == 0:
        return ([], [])
    if is_ex2:
        if matWriteMethod == GfxMatWriteMethod.WriteAll:
            return ([SPLoadGeometryMode(set_modes)], [])
        elif len(set_modes) > 0 and len(clear_modes) > 0:
            return ([SPGeometryMode(clear_modes, set_modes)], [SPGeometryMode(set_modes, clear_modes)])
    material, revert = [], []
    if len(set_modes) > 0:
        material.append(SPSetGeometryMode(set_modes))
        revert.append(SPClearGeometryMode(set_modes))
    if len(clear_modes) > 0:
        material.append(SPClearGeometryMode(clear_modes))
        revert.append(SPSetGeometryMode(clear_modes))
    return (material, revert)


GEO_CMDS = (SPGeometryMode, SPSetGeometryMode, SPClearGeometryMode, SPLoadGeometryMode)
WRITE_DIFF_OTHERMODE_CMDS = (SPSetOtherModeSub, DPSetRenderMode)


def get_flags(
    set_modes: set[str], clear_modes: set[str], cmd: GEO_CMDS, default_clear: SPClearGeometryMode | None = None
):
    if type(cmd) == SPGeometryMode:
        set_modes.update(cmd.setFlagList)
        clear_modes.update(cmd.clearFlagList)
        clear_modes.difference_update(set_modes)
        set_modes.difference_update(clear_modes)
    elif type(cmd) == SPSetGeometryMode:
        set_modes.update(cmd.flagList)
        clear_modes.difference_update(set_modes)
    elif type(cmd) == SPClearGeometryMode:
        clear_modes.update(cmd.flagList)
        set_modes.difference_update(clear_modes)
    elif type(cmd) == SPLoadGeometryMode:
        clear_modes.update(set_modes)
        clear_modes.difference_update(cmd.flagList)
        if default_clear is not None:
            clear_modes.update(default_clear.flagList - cmd.flagList)
        set_modes.clear()
        set_modes.update(cmd.flagList)


class BleedGraphics:
    # bleed_state "enums"
    bleed_start = 1
    bleed_in_progress = 2
    # tells bleed logic to check against itself instead of last list
    bleed_self_conflict = 3

    def __init__(self):
        self.bled_gfx_lists = dict()
        self.reset_gfx_lists = set()
        # build world default cmds to compare against, f3d types needed for reset cmd building
        self.f3d = get_F3D_GBI()
        self.is_f3d_old = bpy.context.scene.f3d_type == "F3D"
        self.is_f3dex2 = "F3DEX2" in bpy.context.scene.f3d_type
        self.build_default_geo()
        self.build_default_othermodes()

    def build_default_geo(self):
        defaults = create_or_get_world(bpy.context.scene).rdp_defaults

        setGeo = SPSetGeometryMode()
        clearGeo = SPClearGeometryMode()

        def place_in_flaglist(flag: bool, enum: str, set_list: SPSetGeometryMode, clear_list: SPClearGeometryMode):
            if flag:
                set_list.flagList.add(enum)
            else:
                clear_list.flagList.add(enum)

        place_in_flaglist(defaults.g_zbuffer, "G_ZBUFFER", setGeo, clearGeo)
        place_in_flaglist(defaults.g_shade, "G_SHADE", setGeo, clearGeo)
        place_in_flaglist(defaults.g_cull_front, "G_CULL_FRONT", setGeo, clearGeo)
        place_in_flaglist(defaults.g_cull_back, "G_CULL_BACK", setGeo, clearGeo)
        place_in_flaglist(defaults.g_fog, "G_FOG", setGeo, clearGeo)
        place_in_flaglist(defaults.g_lighting, "G_LIGHTING", setGeo, clearGeo)
        place_in_flaglist(defaults.g_tex_gen, "G_TEXTURE_GEN", setGeo, clearGeo)
        place_in_flaglist(defaults.g_tex_gen_linear, "G_TEXTURE_GEN_LINEAR", setGeo, clearGeo)
        place_in_flaglist(defaults.g_shade_smooth, "G_SHADING_SMOOTH", setGeo, clearGeo)
        if bpy.context.scene.f3d_type == "F3DEX_GBI_2" or bpy.context.scene.f3d_type == "F3DEX_GBI":
            place_in_flaglist(defaults.g_clipping, "G_CLIPPING", setGeo, clearGeo)

        self.default_load_geo = SPLoadGeometryMode(setGeo.flagList)
        self.default_set_geo = setGeo
        self.default_clear_geo = clearGeo

    def build_default_othermodes(self):
        defaults = create_or_get_world(bpy.context.scene).rdp_defaults

        othermode_L: dict[SPSetOtherModeSub:str] = {}
        othermode_L[DPSetAlphaCompare] = defaults.g_mdsft_alpha_compare
        othermode_L[DPSetDepthSource] = defaults.g_mdsft_zsrcsel

        othermode_H: dict[SPSetOtherModeSub:str] = {}
        othermode_H[DPSetColorDither] = defaults.g_mdsft_rgb_dither
        othermode_H[DPSetAlphaDither] = defaults.g_mdsft_alpha_dither
        othermode_H[DPSetCombineKey] = defaults.g_mdsft_combkey
        othermode_H[DPSetTextureConvert] = defaults.g_mdsft_textconv
        othermode_H[DPSetTextureFilter] = defaults.g_mdsft_text_filt
        othermode_H[DPSetTextureLUT] = defaults.g_mdsft_textlut
        othermode_H[DPSetTextureLOD] = defaults.g_mdsft_textlod
        othermode_H[DPSetTextureDetail] = defaults.g_mdsft_textdetail
        othermode_H[DPSetTexturePersp] = defaults.g_mdsft_textpersp
        othermode_H[DPSetCycleType] = defaults.g_mdsft_cycletype
        othermode_H[DPPipelineMode] = defaults.g_mdsft_pipeline
        self.default_othermode_dict = othermode_L | othermode_H
        self.default_othermode_H = SPSetOtherMode(
            "G_SETOTHERMODE_H", 4, 20 - self.is_f3d_old, set(othermode_H.values())
        )
        # if the render mode is set, it will be consider non-default a priori
        self.default_othermode_L = SPSetOtherMode("G_SETOTHERMODE_L", 0, 3 - self.is_f3d_old, set(othermode_L.values()))

    def bleed_fModel(self, fModel: FModel, fMeshes: dict[FMesh]):
        # walk fModel, no order to drawing is observed, so last_mat is not kept track of
        for drawLayer, fMesh in fMeshes.items():
            reset_cmd_dict = {}
            self.bleed_fmesh(
                None,
                reset_cmd_dict,
                fMesh.draw,
                fModel.getAllMaterials().items(),
                fModel.matWriteMethod,
                fModel.getRenderMode(drawLayer),
            )
            self.add_reset_cmds(fMesh.draw, reset_cmd_dict, fModel.matWriteMethod, fModel.getRenderMode(drawLayer))
        self.clear_gfx_lists(fModel)

    # clear the gfx lists so they don't export
    def clear_gfx_lists(self, fModel: FModel):
        for fMaterial, texDimensions in fModel.materials.values():
            fMaterial.material.tag |= GfxListTag.NoExport
            if fMaterial.revert:
                fMaterial.revert.tag |= GfxListTag.NoExport
        for fMesh in fModel.meshes.values():
            for tri_list in fMesh.triangleGroups:
                tri_list.triList.tag |= GfxListTag.NoExport

    def add_reset_cmd(
        self, f3d: F3D, cmd: GbiMacro, reset_cmd_dict: dict[GbiMacro], mat_write_method: GfxMatWriteMethod
    ):
        reset_cmd_list = (DPSetRenderMode,)
        if SPGeometryMode not in reset_cmd_dict:
            if mat_write_method == GfxMatWriteMethod.WriteAll:
                reset_cmd_dict[SPGeometryMode] = (
                    self.default_set_geo.flagList.copy(),
                    self.default_clear_geo.flagList.copy(),
                )
            else:
                reset_cmd_dict[SPGeometryMode] = set(), set()
        get_flags(*reset_cmd_dict[SPGeometryMode], cmd)
        if isinstance(cmd, SPSetOtherModeSub):
            l: SPSetOtherMode = reset_cmd_dict.get("G_SETOTHERMODE_L")
            h: SPSetOtherMode = reset_cmd_dict.get("G_SETOTHERMODE_H")
            if l or h:  # should never be reached, but if we reach it we are prepared
                if h and cmd.is_othermodeh:
                    for existing_mode in [mode for mode in h.flagList if str(mode).startswith(cmd.mode_prefix)]:
                        h.flagList.remove(existing_mode)
                    h.flagList.add(cmd.mode)
                if l and not cmd.is_othermodeh:
                    for existing_mode in [mode for mode in l.flagList if str(mode).startswith(cmd.mode_prefix)]:
                        l.flagList.remove(existing_mode)
                    l.flagList.add(cmd.mode)
            else:
                reset_cmd_dict[type(cmd)] = cmd

        # separate other mode H and othermode L
        elif type(cmd) == SPSetOtherMode:
            if cmd.cmd in reset_cmd_dict:
                reset_cmd_dict[cmd.cmd].add_other(f3d, cmd)
            else:
                reset_cmd_dict[cmd.cmd] = copy.deepcopy(cmd)

        elif type(cmd) in reset_cmd_list:
            reset_cmd_dict[type(cmd)] = cmd

    def bleed_fmesh(
        self,
        last_mat: FMaterial,
        reset_cmd_dict: dict[type, GbiMacro],
        cmd_list: GfxList,
        fmodel_materials,
        mat_write_method: GfxMatWriteMethod,
        default_render_mode: tuple[str] = None,
    ):
        if bled_mat := self.bled_gfx_lists.get(id(cmd_list)):
            return bled_mat
        bleed_state = self.bleed_start
        cur_fmat = None
        bleed_gfx_lists = BleedGfxLists()
        fmesh_static_cmds, fmesh_jump_cmds = self.on_bleed_start(cmd_list)
        start_cmds = cmd_list.commands  # commands that preceed any jump list
        for jump_list_cmd in fmesh_jump_cmds:
            # bleed mat and tex
            if jump_list_cmd.displayList.tag & GfxListTag.Material:
                _, cur_fmat = find_material_from_jump_cmd(fmodel_materials, jump_list_cmd)
                if not cur_fmat:
                    # make better error msg
                    print("could not find material used in fmesh draw")
                    continue
                if not (cur_fmat.isTexLarge[0] or cur_fmat.isTexLarge[1]):
                    bleed_gfx_lists.bled_tex = self.bleed_textures(cur_fmat, last_mat, bleed_state)
                else:
                    bleed_gfx_lists.bled_tex = cur_fmat.texture_DL.commands
                bleed_gfx_lists.bled_mats = self.bleed_mat(
                    cur_fmat, last_mat, start_cmds, mat_write_method, default_render_mode, bleed_state
                )
                start_cmds = []
            # bleed tri group (for large textures) and to remove other unnecessary cmds
            if jump_list_cmd.displayList.tag & GfxListTag.Geometry:
                tri_list = jump_list_cmd.displayList
                self.bleed_tri_group(tri_list, cur_fmat, bleed_state)
                self.inline_triGroup(tri_list, bleed_gfx_lists, cmd_list)
                self.on_tri_group_bleed_end(tri_list, cur_fmat, bleed_gfx_lists)
                # reset bleed gfx lists after inlining
                bleed_gfx_lists = BleedGfxLists()
            # set bleed state for cmd reverts
            bleed_state = self.bleed_in_progress
            last_mat = cur_fmat
        cmd_list.commands.extend(fmesh_static_cmds)  # this is troublesome
        cmd_list.commands.append(SPEndDisplayList())
        self.optimize_syncs(cmd_list)  # some syncs may become redundant after bleeding
        [self.add_reset_cmd(self.f3d, cmd, reset_cmd_dict, mat_write_method) for cmd in cmd_list.commands]
        self.bled_gfx_lists[id(cmd_list)] = cur_fmat
        return last_mat

    def build_tmem_dict(self, cmd_list: GfxList):
        im_buffer = None
        tmem_dict = dict()
        tile_dict = {i: 0 for i in range(8)}  # an assumption that hopefully never needs correction
        for cmd in cmd_list.commands:
            if type(cmd) == DPSetTextureImage:
                im_buffer = cmd
                continue
            if type(cmd) == DPSetTile:
                tile_dict[cmd.tile] = cmd.tmem
            if type(cmd) in (DPLoadTLUTCmd, DPLoadTile, DPLoadBlock):
                tmem_dict[tile_dict[cmd.tile]] = im_buffer
                continue
        return tmem_dict

    def bleed_textures(self, cur_fmat: FMaterial, last_mat: FMaterial, bleed_state: int):
        if last_mat:
            # bleed cmds if matching tile has duplicate cmds
            # deep copy breaks on Image objects so I will only copy the levels needed
            commands_bled = copy.copy(cur_fmat.texture_DL)
            commands_bled.commands = copy.copy(cur_fmat.texture_DL.commands)  # copy the commands also
            # eliminate set tex images, but only if there is an overlap of the same image at the same tmem location
            last_im_loads = self.build_tmem_dict(last_mat.texture_DL)
            new_im_loads = self.build_tmem_dict(commands_bled)
            removable_images = []
            for tmem, image in new_im_loads.items():
                if tmem in last_im_loads and last_im_loads[tmem] == image:
                    removable_images.append(image)
            # now go through list and cull out loads for the specific cmds
            # this will be the set tex image, and the loading cmds
            rm_load = False
            for j, cmd in enumerate(cur_fmat.texture_DL.commands):
                # remove set tex explicitly
                if cmd in removable_images:
                    commands_bled.commands[j] = None
                    rm_load = True
                    continue
                if rm_load and type(cmd) == DPSetTile:
                    commands_bled.commands[j] = None
                if rm_load and type(cmd) in (DPLoadTLUTCmd, DPLoadTile, DPLoadBlock):
                    commands_bled.commands[j] = None
                    rm_load = None
                    continue
            # now eval as normal conditionals
            for j, cmd in enumerate(cur_fmat.texture_DL.commands):
                if not cmd:
                    continue  # some cmds are None from previous step
                if self.bleed_individual_cmd(commands_bled, cmd, last_mat.texture_DL.commands) is True:
                    commands_bled.commands[j] = None
            # remove Nones from list
            while None in commands_bled.commands:
                commands_bled.commands.remove(None)
            bled_tex = commands_bled
        else:
            bled_tex = cur_fmat.texture_DL
        return bled_tex.commands

    def bleed_mat(
        self,
        cur_fmat: FMaterial,
        last_mat: FMaterial,
        start_cmds: list[GbiMacro],
        mat_write_method: GfxMatWriteMethod,
        default_render_mode: list[str],
        bleed_state: int,
    ):
        if mat_write_method == GfxMatWriteMethod.WriteAll:
            new_sets, new_clears = self.default_set_geo.flagList.copy(), self.default_clear_geo.flagList.copy()
            previous_sets, previous_clears = (
                self.default_set_geo.flagList.copy(),
                self.default_clear_geo.flagList.copy(),
            )
            revert_sets, revert_clears = self.default_set_geo.flagList.copy(), self.default_clear_geo.flagList.copy()
        else:
            new_sets, new_clears = set(), set()
            previous_sets, previous_clears = set(), set()
            revert_sets, revert_clears = set(), set()
        revert_other_diff_cmd, revert_other_load_cmd, othermode_diff_cmds, last_cmd_list = [], [], [], []
        [get_flags(new_sets, new_clears, cmd, self.default_clear_geo) for cmd in cur_fmat.mat_only_DL.commands]

        if last_mat:
            gfx = cur_fmat.mat_only_DL
            # deep copy breaks on Image objects so I will only copy the levels needed
            commands_bled = copy.copy(gfx)
            commands_bled.commands = copy.copy(gfx.commands)  # copy the commands also
            last_cmd_list = last_mat.mat_only_DL.commands + start_cmds
            [get_flags(previous_sets, previous_clears, cmd, self.default_clear_geo) for cmd in last_cmd_list]

            # handle write diff reverts
            othermode_diff_cmds = [c for c in commands_bled.commands if isinstance(c, WRITE_DIFF_OTHERMODE_CMDS)]
            if last_mat.revert:
                [get_flags(revert_sets, revert_clears, cmd, self.default_clear_geo) for cmd in last_mat.revert.commands]
                revert_other_diff_cmd = [
                    c for c in last_mat.revert.commands if isinstance(c, WRITE_DIFF_OTHERMODE_CMDS)
                ]
                revert_other_load_cmd = [
                    copy.deepcopy(c) for c in last_mat.revert.commands if isinstance(c, SPSetOtherMode)
                ]
            # while load mode is always written, they may not set the same range of values and therefor need revert
            for revert_cmd in revert_other_load_cmd:
                othermode_cmd = next(
                    (c for c in commands_bled.commands if type(c) == type(revert_cmd) and c.cmd == revert_cmd.cmd), None
                )
                if othermode_cmd is None:
                    commands_bled.commands.insert(0, revert_cmd)
                else:
                    index = commands_bled.commands.index(othermode_cmd)
                    revert_cmd.add_other(self.f3d, othermode_cmd)
                    commands_bled.commands[index] = revert_cmd
            commands_bled.commands = [
                cmd
                for cmd in commands_bled.commands
                if not self.bleed_individual_cmd(commands_bled, cmd, last_cmd_list, default_render_mode)
            ]
        else:
            [get_flags(previous_sets, previous_clears, cmd, self.default_clear_geo) for cmd in start_cmds]
            commands_bled = self.bleed_cmd_list(cur_fmat.mat_only_DL, default_render_mode, bleed_state)

        # remove all geo cmds to add later
        commands_bled.commands = [cmd for cmd in commands_bled.commands if not isinstance(cmd, GEO_CMDS)]

        # remove clears and sets from revert if they will be set later in start or this material
        revert_clears, revert_sets = (
            revert_clears - previous_clears - new_sets,
            revert_sets - previous_sets - new_clears,
        )
        if mat_write_method == GfxMatWriteMethod.WriteAll:
            if previous_clears != new_clears or previous_sets != new_sets:
                set_modes, clear_modes = new_sets | revert_sets, new_clears | revert_clears
                # add back removed geo cmds, reverts and start cmds
                for cmd in get_geo_cmds(clear_modes, set_modes, self.f3d.F3DEX_GBI_2, mat_write_method)[0]:
                    commands_bled.commands.insert(0, cmd)
        else:
            # remove clears and sets from the material if set in start
            new_clears, new_sets = new_clears - previous_clears, new_sets - previous_sets
            # combine
            set_modes, clear_modes = new_sets | revert_sets, new_clears | revert_clears
            clear_modes, set_modes = clear_modes - set_modes, set_modes - clear_modes

            # add back removed geo cmds and reverts
            for cmd in get_geo_cmds(clear_modes, set_modes, self.f3d.F3DEX_GBI_2, mat_write_method)[0]:
                commands_bled.commands.insert(0, cmd)

        # if there is no equivelent othermode cmd, it must be using the revert
        for revert_cmd in revert_other_diff_cmd:
            othermode_cmd = next((cmd for cmd in othermode_diff_cmds if type(cmd) == type(revert_cmd)), None)
            if othermode_cmd is None:
                commands_bled.commands.insert(0, revert_cmd)

        # remove SPEndDisplayList
        while SPEndDisplayList() in commands_bled.commands:
            commands_bled.commands.remove(SPEndDisplayList())
        return commands_bled.commands

    def bleed_tri_group(self, tri_list: GfxList, cur_fmat: fMaterial, bleed_state: int):
        # remove SPEndDisplayList from triGroup
        while SPEndDisplayList() in tri_list.commands:
            tri_list.commands.remove(SPEndDisplayList())
        if not cur_fmat or (cur_fmat.isTexLarge[0] or cur_fmat.isTexLarge[1]):
            tri_list = self.bleed_cmd_list(tri_list, None, bleed_state)

    # this is a little less versatile than comparing by last used material
    def bleed_cmd_list(self, target_cmd_list: GfxList, default_render_mode: list[str], bleed_state: int):
        usage_dict = dict()
        commands_bled = copy.copy(target_cmd_list)  # copy the commands
        commands_bled.commands = copy.copy(target_cmd_list.commands)  # copy the commands
        for j, cmd in enumerate(target_cmd_list.commands):
            # some cmds you can bleed vs world defaults, others only if they repeat within this gfx list
            bleed_cmd_status = self.bleed_individual_cmd(commands_bled, cmd, default_render_mode=default_render_mode)
            if not bleed_cmd_status:
                continue
            last_use = usage_dict.get((type(cmd), getattr(cmd, "tile", None)), None)
            usage_dict[(type(cmd), getattr(cmd, "tile", None))] = cmd
            if last_use == cmd or bleed_cmd_status != self.bleed_self_conflict:
                commands_bled.commands[j] = None
        # remove Nones from list
        while None in commands_bled.commands:
            commands_bled.commands.remove(None)
        return commands_bled

    # Put triGroup bleed gfx in the FMesh.draw object
    def inline_triGroup(self, tri_list: GfxList, bleed_gfx_lists: BleedGfxLists, cmd_list: GfxList):
        # add material
        cmd_list.commands.extend(bleed_gfx_lists.bled_mats)
        # add textures
        cmd_list.commands.extend(bleed_gfx_lists.bled_tex)
        # add in triangles
        cmd_list.commands.extend(tri_list.commands)
<<<<<<< HEAD
        # skinned meshes don't draw tris sometimes, use this opportunity to save a sync
        tri_cmds = [c for c in tri_list.commands if type(c) == SP1Triangle or type(c) == SP2Triangles]
        if tri_cmds:
            reset_cmd_dict[DPPipeSync] = DPPipeSync()
        [bleed_gfx_lists.add_reset_cmd(self.f3d, cmd, reset_cmd_dict) for cmd in bleed_gfx_lists.bled_mats]
=======
>>>>>>> f221e640

    # pre processes cmd_list and removes cmds deemed useless. subclass and override if this causes a game specific issue
    def on_bleed_start(self, cmd_list: GfxList):
        # remove SPDisplayList and SPEndDisplayList from FMesh.draw
        # place static cmds after SPDisplay lists aside and append them to the end after inline
        sp_dl_start = False
        non_jump_dl_cmds = []
        jump_dl_cmds = []
        for j, cmd in enumerate(cmd_list.commands):
            if type(cmd) == SPEndDisplayList:
                cmd_list.commands[j] = None
            # get rid of geo mode cmds those will all be reset via bleed
            elif type(cmd) == SPClearGeometryMode and sp_dl_start:
                cmd_list.commands[j] = None
            elif type(cmd) == SPSetGeometryMode and sp_dl_start:
                cmd_list.commands[j] = None
            # bleed will handle all syncs after inlining starts, but won't destroy syncs at gfxList start
            elif type(cmd) == DPPipeSync and sp_dl_start:
                cmd_list.commands[j] = None
            elif type(cmd) == SPDisplayList:
                cmd_list.commands[j] = None
                sp_dl_start = True
                jump_dl_cmds.append(cmd)
                continue
            elif sp_dl_start and cmd is not None:
                cmd_list.commands[j] = None
                non_jump_dl_cmds.append(cmd)
        # remove Nones from list
        while None in cmd_list.commands:
            cmd_list.commands.remove(None)
        return non_jump_dl_cmds, jump_dl_cmds

    def on_tri_group_bleed_end(self, triGroup: FTriGroup, last_mat: FMaterial, bleed_gfx_lists: BleedGfxLists):
        return

    def add_reset_cmds(
        self,
        cmd_list: GfxList,
        reset_cmd_dict: dict[GbiMacro],
        mat_write_method: GfxMatWriteMethod,
        default_render_mode: tuple[str] = None,
    ):
        if not cmd_list or not reset_cmd_dict or id(cmd_list) in self.reset_gfx_lists:
            return False
        # revert certain cmds for extra safety
        reset_cmds = self.create_reset_cmds(reset_cmd_dict, mat_write_method, default_render_mode)
        while SPEndDisplayList() in cmd_list.commands:
            cmd_list.commands.remove(SPEndDisplayList())
        cmd_list.commands.extend(reset_cmds)
        cmd_list.commands.append(SPEndDisplayList())
        self.optimize_syncs(cmd_list)
        self.reset_gfx_lists.add(id(cmd_list))
        return True

    # remove syncs if first material, or if no gsDP cmds in material
    def optimize_syncs(self, cmd_list: GfxList):
        no_syncs_needed = {"DPSetPrimColor", "DPSetPrimDepth"}  # will not affect rdp
        syncs_needed = {"SPSetOtherMode", "SPTexture"}  # will affect rdp

        tri_buffered = True
        last_load_sync = None
        old_cmds = cmd_list.commands
        new_cmds = []
        cmd_list.commands = new_cmds

        for cmd in old_cmds:
            cmd_name = type(cmd).__name__
            is_dp_cmd = ("DP" in cmd_name and cmd_name not in no_syncs_needed) or cmd_name in syncs_needed
            if isinstance(cmd, (DPPipeSync, DPLoadSync, DPTileSync)):
                continue
            elif isinstance(cmd, (DPLoadBlock, DPLoadTile, DPLoadTLUTCmd, DPSetTile, DPSetTileSize)) and tri_buffered:
                last_load_sync = len(new_cmds)
                new_cmds.append(DPLoadSync())
                tri_buffered = False
            elif tri_buffered and is_dp_cmd:
                tri_buffered = False
                if last_load_sync is not None:
                    new_cmds[last_load_sync] = DPPipeSync()
                    last_load_sync = None
                else:
                    new_cmds.append(DPPipeSync())
            elif not is_dp_cmd and isinstance(cmd, (SP2Triangles, SP1Triangle, SPLine3D, SPLineW3D)):
                tri_buffered = True
                last_load_sync = None
            new_cmds.append(cmd)

    def create_reset_cmds(
        self, reset_cmd_dict: dict[GbiMacro], mat_write_method: GfxMatWriteMethod, default_render_mode: list[str]
    ):
        reset_cmds = []
        for cmd_type, cmd_use in reset_cmd_dict.items():
            if cmd_type == SPGeometryMode:  # revert cmd includes everything from the start
                set_list, clear_list = cmd_use
                if mat_write_method == GfxMatWriteMethod.WriteDifferingAndRevert:
                    clear_list = clear_list - self.default_clear_geo.flagList
                    set_list = set_list - self.default_set_geo.flagList
                    reset_cmds.extend(get_geo_cmds(clear_list, set_list, self.f3d.F3DEX_GBI_2, mat_write_method)[1])
                elif clear_list != self.default_clear_geo.flagList or set_list != self.default_set_geo.flagList:
                    reset_cmds.append(self.default_load_geo)
            elif cmd_type == "G_SETOTHERMODE_H":
                if cmd_use != self.default_othermode_H:
                    reset_cmds.append(self.default_othermode_H)

            elif cmd_type == DPSetRenderMode:
                if default_render_mode and cmd_use.flagList != default_render_mode:
                    reset_cmds.append(DPSetRenderMode(tuple(default_render_mode)))

            elif cmd_type == "G_SETOTHERMODE_L":
                flag_list = copy.copy(self.default_othermode_L.flagList)
                if cmd_use.sets_rendermode(self.f3d):
                    flag_list.update(default_render_mode)
                default_othermode_l = SPSetOtherMode(
                    "G_SETOTHERMODE_L",
                    0,
                    (32 if cmd_use.sets_rendermode(self.f3d) else 3) - self.is_f3d_old,
                    flag_list,
                )
                if cmd_use != default_othermode_l:
                    reset_cmds.append(default_othermode_l)

            elif isinstance(cmd_use, SPSetOtherModeSub):
                default = self.default_othermode_dict[cmd_type]
                if cmd_use.mode != default:
                    reset_cmds.append(cmd_type(default))
        return reset_cmds

    def bleed_individual_cmd(
        self,
        cmd_list: GfxList,
        cmd: GbiMacro,
        last_cmd_list: GfxList = None,
        default_render_mode: tuple[str] = None,
    ):
        # never bleed these cmds
        if type(cmd) in [
            SPMatrix,
            SPVertex,
            SPViewport,
            SPDisplayList,
            SPBranchList,
            SP1Triangle,
            SPLine3D,
            SPLineW3D,
            SP2Triangles,
            SPCullDisplayList,
            SPSegment,
            SPBranchLessZraw,
            SPModifyVertex,
            SPEndDisplayList,
            DPSetTextureImage,
            DPLoadBlock,
            DPLoadTile,
            DPLoadTLUTCmd,
            DPFullSync,
        ]:
            return False

        if last_cmd_list is None:
            if isinstance(cmd, SPSetOtherModeSub):
                return cmd.mode == self.default_othermode_dict[type(cmd)]
            elif isinstance(cmd, DPSetRenderMode):
                return cmd.flagList == default_render_mode and cmd.blender is None

        # apply specific logic to these cmds, see functions below, otherwise default behavior is to bleed if cmd is in the last list
        bleed_func = getattr(self, (f"bleed_{type(cmd).__name__}"), None)
        if bleed_func:
            return bleed_func(cmd_list, cmd, last_cmd_list)
        else:
            return last_cmd_list is not None and cmd in last_cmd_list

    # bleed these cmds only if it is the second call and cmd was in the last use list, or if they match world defaults and it is the first call
    def bleed_SPLoadGeometryMode(self, cmd_list: GfxList, cmd: GbiMacro, last_cmd_list: GfxList = None):
        if last_cmd_list is not None:
            return cmd in last_cmd_list
        else:
            return cmd == self.default_load_geo

    def bleed_SPSetOtherMode(self, cmd_list: GfxList, cmd: GbiMacro, last_cmd_list: GfxList = None):
        if last_cmd_list is not None:
            return cmd in last_cmd_list
        else:
            if cmd.cmd == "G_SETOTHERMODE_H":
                return cmd == self.default_othermode_H
            else:
                return cmd == self.default_othermode_L

    # Don´t bleed if the cmd is used for scrolling or if the last cmd's tags are not the same (those are not hashed)
    def bleed_DPSetTileSize(self, _cmd_list: GfxList, cmd: GbiMacro, last_cmd_list: GfxList = None):
        if cmd.tags == GfxTag.TileScroll0 or cmd.tags == GfxTag.TileScroll1:
            return False
        if last_cmd_list is not None and cmd in last_cmd_list:
            last_size_cmd = last_cmd_list[last_cmd_list.index(cmd)]
            if last_size_cmd.tags == cmd.tags:
                return True
        return False


# small containers for data used in inline Gfx
@dataclass
class BleedGfxLists:
    bled_mats: GfxList = field(default_factory=list)
    bled_tex: GfxList = field(default_factory=list)

<<<<<<< HEAD
    def add_reset_cmd(self, f3d: F3D, cmd: GbiMacro, reset_cmd_dict: dict[GbiMacro]):
        reset_cmd_list = (
            SPLoadGeometryMode,
            SPSetGeometryMode,
            SPClearGeometryMode,
            DPSetRenderMode,
        )
        # separate other mode H and othermode L
        if type(cmd) == SPSetOtherMode:
            if cmd.cmd in reset_cmd_dict:
                reset_cmd_dict[cmd.cmd].add_diff(f3d, cmd)
            else:
                reset_cmd_dict[cmd.cmd] = copy.deepcopy(cmd)

        if type(cmd) in reset_cmd_list:
            reset_cmd_dict[type(cmd)] = cmd

=======
>>>>>>> f221e640

# helper function used for sm64
def find_material_from_jump_cmd(
    material_list: tuple[tuple[bpy.types.Material, str], tuple[FMaterial, tuple[int, int]]],
    dl_jump: SPDisplayList,
):
    if dl_jump.displayList.tag & GfxListTag.Geometry:
        return None, None
    for mat in material_list:
        fmaterial = mat[1][0]
        bpy_material = mat[0][0]
        if dl_jump.displayList.tag == GfxListTag.MaterialRevert and fmaterial.revert == dl_jump.displayList:
            return bpy_material, fmaterial
        elif fmaterial.material == dl_jump.displayList:
            return bpy_material, fmaterial
    return None, None<|MERGE_RESOLUTION|>--- conflicted
+++ resolved
@@ -489,14 +489,6 @@
         cmd_list.commands.extend(bleed_gfx_lists.bled_tex)
         # add in triangles
         cmd_list.commands.extend(tri_list.commands)
-<<<<<<< HEAD
-        # skinned meshes don't draw tris sometimes, use this opportunity to save a sync
-        tri_cmds = [c for c in tri_list.commands if type(c) == SP1Triangle or type(c) == SP2Triangles]
-        if tri_cmds:
-            reset_cmd_dict[DPPipeSync] = DPPipeSync()
-        [bleed_gfx_lists.add_reset_cmd(self.f3d, cmd, reset_cmd_dict) for cmd in bleed_gfx_lists.bled_mats]
-=======
->>>>>>> f221e640
 
     # pre processes cmd_list and removes cmds deemed useless. subclass and override if this causes a game specific issue
     def on_bleed_start(self, cmd_list: GfxList):
@@ -700,26 +692,6 @@
     bled_mats: GfxList = field(default_factory=list)
     bled_tex: GfxList = field(default_factory=list)
 
-<<<<<<< HEAD
-    def add_reset_cmd(self, f3d: F3D, cmd: GbiMacro, reset_cmd_dict: dict[GbiMacro]):
-        reset_cmd_list = (
-            SPLoadGeometryMode,
-            SPSetGeometryMode,
-            SPClearGeometryMode,
-            DPSetRenderMode,
-        )
-        # separate other mode H and othermode L
-        if type(cmd) == SPSetOtherMode:
-            if cmd.cmd in reset_cmd_dict:
-                reset_cmd_dict[cmd.cmd].add_diff(f3d, cmd)
-            else:
-                reset_cmd_dict[cmd.cmd] = copy.deepcopy(cmd)
-
-        if type(cmd) in reset_cmd_list:
-            reset_cmd_dict[type(cmd)] = cmd
-
-=======
->>>>>>> f221e640
 
 # helper function used for sm64
 def find_material_from_jump_cmd(
