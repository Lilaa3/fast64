import bpy, os, re, mathutils
from typing import Union
from ..f3d.f3d_parser import F3DContext, F3DTextureReference, getImportData
from ..f3d.f3d_material import TextureProperty, createF3DMat
from ..utility import PluginError, CData, hexOrDecInt
from ..f3d.flipbook import TextureFlipbook, FlipbookProperty, usesFlipbook, ootFlipbookReferenceIsValid

from ..f3d.f3d_writer import (
    VertexGroupInfo,
    TriangleConverterInfo,
    FSharedPalette,
    DPLoadTLUTCmd,
    DPSetTextureLUT,
    DPSetTile,
    FImageKey,
    saveOrGetTextureDefinition,
    saveOrGetPaletteAndImageDefinition,
    getTextureNameTexRef,
    saveOrGetPaletteOnlyDefinition,
    texFormatOf,
)

from ..f3d.f3d_gbi import (
    FModel,
    FMaterial,
    FImage,
    GfxMatWriteMethod,
    SPDisplayList,
    GfxList,
    GfxListTag,
    DLFormat,
    SPMatrix,
    GfxFormatter,
    MTX_SIZE,
)


# read included asset data
def ootGetIncludedAssetData(basePath: str, currentPaths: list[str], data: str) -> str:
    includeData = ""
    searchedPaths = currentPaths[:]

    print("Included paths:")

    # search assets
    for includeMatch in re.finditer(r"\#include\s*\"(assets/objects/(.*?))\.h\"", data):
        path = os.path.join(basePath, includeMatch.group(1) + ".c")
        if path in searchedPaths:
            continue
        searchedPaths.append(path)
        subIncludeData = getImportData([path]) + "\n"
        includeData += subIncludeData
        print(path)

        for subIncludeMatch in re.finditer(r"\#include\s*\"(((?![/\"]).)*)\.c\"", subIncludeData):
            subPath = os.path.join(os.path.dirname(path), subIncludeMatch.group(1) + ".c")
            if subPath in searchedPaths:
                continue
            searchedPaths.append(subPath)
            print(subPath)
            includeData += getImportData([subPath]) + "\n"

    # search same directory c includes, both in current path and in included object files
    # these are usually fast64 exported files
    for includeMatch in re.finditer(r"\#include\s*\"(((?![/\"]).)*)\.c\"", data):
        sameDirPaths = [
            os.path.join(os.path.dirname(currentPath), includeMatch.group(1) + ".c") for currentPath in currentPaths
        ]
        sameDirPathsToSearch = []
        for sameDirPath in sameDirPaths:
            if sameDirPath not in searchedPaths:
                sameDirPathsToSearch.append(sameDirPath)

        for sameDirPath in sameDirPathsToSearch:
            print(sameDirPath)

        includeData += getImportData(sameDirPathsToSearch) + "\n"
    return includeData


def ootGetActorDataPaths(basePath: str, overlayName: str) -> list[str]:
    actorFilePath = os.path.join(basePath, f"src/overlays/actors/{overlayName}/z_{overlayName[4:].lower()}.c")
    actorFileDataPath = f"{actorFilePath[:-2]}_data.c"  # some bosses store texture arrays here

    return [actorFileDataPath, actorFilePath]


# read actor data
def ootGetActorData(basePath: str, overlayName: str) -> str:
    actorData = getImportData(ootGetActorDataPaths(basePath, overlayName))
    return actorData


def ootGetLinkData(basePath: str) -> str:
    linkFilePath = os.path.join(basePath, f"src/code/z_player_lib.c")
    actorData = getImportData([linkFilePath])

    return actorData


class OOTModel(FModel):
    def __init__(self, f3dType, isHWv1, name, DLFormat, drawLayerOverride):
        self.drawLayerOverride = drawLayerOverride
        self.flipbooks: list[TextureFlipbook] = []

        # key: first flipbook image
        # value: list of flipbook textures in order
        self.processedFlipbooks: dict[bpy.types.Image, list[bpy.types.Image]] = {}
        FModel.__init__(self, f3dType, isHWv1, name, DLFormat, GfxMatWriteMethod.WriteAll)

    # Since dynamic textures are handled by scene draw config, flipbooks should only belong to scene model.
    # Thus we have this function.
    def getFlipbookOwner(self):
        if self.parentModel is not None:
            model = self.parentModel
        else:
            model = self
        return model

    def getDrawLayerV3(self, obj):
        return obj.ootDrawLayer

    def getRenderMode(self, drawLayer):
        if self.drawLayerOverride:
            drawLayerUsed = self.drawLayerOverride
        else:
            drawLayerUsed = drawLayer
        defaultRenderModes = bpy.context.scene.world.ootDefaultRenderModes
        cycle1 = getattr(defaultRenderModes, drawLayerUsed.lower() + "Cycle1")
        cycle2 = getattr(defaultRenderModes, drawLayerUsed.lower() + "Cycle2")
        return [cycle1, cycle2]

<<<<<<< HEAD
    def modifyDLForCIFlipbook(self, fMaterial: FMaterial, fPalette: FMaterial, texProp: TextureProperty):
        raise PluginError("TODO: modifyDLForCIFlipbook has been broken by sync and DPSetTextureLUT changes")
        # Modfiy DL to use new palette texture
        tlutCmdIndex = 0
        gfxList = fMaterial.material
        while tlutCmdIndex < len(gfxList.commands):
            if isinstance(gfxList.commands[tlutCmdIndex], DPLoadTLUTCmd):
                loadTlutCmd = gfxList.commands[tlutCmdIndex]
                loadTlutCmd.count = int(round(len(fPalette.data) / 2)) - 1

                setTLUTCmd = gfxList.commands[tlutCmdIndex - 5]
                setTImageCmd = gfxList.commands[tlutCmdIndex - 4]
                if tlutCmdIndex < 5 or not isinstance(setTLUTCmd, DPSetTextureLUT):
                    raise PluginError("Error when processing flipbook CI textures: unexpected display list format.")
                setTImageCmd.fmt = texFormatOf[texProp.ci_format]
                setTImageCmd.image = fPalette
                setTLUTCmd.mode = "G_TT_RGBA16" if setTImageCmd.fmt == "G_IM_FMT_RGBA" else "G_TT_IA16"
                break

            else:
                tlutCmdIndex += 1
        if tlutCmdIndex == len(gfxList.commands):
            raise PluginError(f"Can not find TLUT command in material {fMaterial.name}")
=======
    def getTextureSuffixFromFormat(self, texFmt):
        if texFmt == "RGBA16":
            return "rgb5a1"
        else:
            return texFmt.lower()
>>>>>>> 84f794d8

    def addFlipbookWithRepeatCheck(self, flipbook: TextureFlipbook):
        model = self.getFlipbookOwner()
        for existingFlipbook in model.flipbooks:
            if existingFlipbook.name == flipbook.name:
                if len(existingFlipbook.textureNames) != len(flipbook.textureNames):
                    raise PluginError(
                        f"There are two flipbooks with differing elements trying to write to the same texture array name: {flipbook.name}."
                        + f"\nMake sure that this flipbook name is unique, or that repeated uses of this name use the same textures is the same order/format."
                    )
                for i in range(len(flipbook.textureNames)):
                    if existingFlipbook.textureNames[i] != flipbook.textureNames[i]:
                        raise PluginError(
                            f"There are two flipbooks with differing elements trying to write to the same texture array name: {flipbook.name}."
                            + f"\nMake sure that this flipbook name is unique, or that repeated uses of this name use the same textures is the same order/format."
                        )
        model.flipbooks.append(flipbook)

    def validateCIFlipbook(
        self, existingFPalette: FImage, alreadyExists: bool, fPalette: FImage, flipbookImage: bpy.types.Image
    ) -> Union[FImage, bool]:
        if existingFPalette is None:
            if alreadyExists:
                if fPalette:
                    return fPalette
                else:
                    raise PluginError("FPalette not found.")
            else:
                return False
        else:
            if (
                alreadyExists  # texture already processed for this export
                and fPalette is not None  # texture is not a repeat within flipbook
                and existingFPalette != False  # a previous texture used an existing palette
                and fPalette != existingFPalette  # the palettes do not match
            ):
                raise PluginError(
                    f"Cannot reuse a CI texture across multiple flipbooks: {str(flipbookImage)}. "
                    + f"Flipbook textures should only be reused if they are in the same grouping/order, including LOD skeletons."
                )
            elif (
                not alreadyExists  # current texture has not been processed yet
                and existingFPalette is not None
                and existingFPalette != False  # a previous texture used an existing palette
            ):
                raise PluginError(
                    f"Flipbook textures before this were part of a different palette: {str(flipbookImage)}. "
                    + f"Flipbook textures should only be reused if they are in the same grouping/order, including LOD skeletons."
                )
            return existingFPalette

    def processTexRefCITextures(self, fMaterial: FMaterial, material: bpy.types.Material, index: int) -> FImage:
        # print("Processing flipbook...")
        model = self.getFlipbookOwner()
        flipbookProp = getattr(material.flipbookGroup, f"flipbook{index}")
        texProp = getattr(material.f3d_mat, f"tex{index}")
        if not usesFlipbook(material, flipbookProp, index, True, ootFlipbookReferenceIsValid):
            return FModel.processTexRefCITextures(fMaterial, material, index)

        if len(flipbookProp.textures) == 0:
            raise PluginError(f"{str(material)} cannot have a flipbook material with no flipbook textures.")
        flipbook = TextureFlipbook(flipbookProp.name, flipbookProp.exportMode, [])
        sharedPalette = FSharedPalette(model.name + "_" + flipbookProp.textures[0].image.name + "_pal")
        existingFPalette = None
        fImages = []
        for flipbookTexture in flipbookProp.textures:
            if flipbookTexture.image is None:
                raise PluginError(f"Flipbook for {fMaterial.name} has a texture array item that has not been set.")
            # print(f"Texture: {str(flipbookTexture.image)}")
            name = (
                flipbookTexture.name
                if flipbookProp.exportMode == "Individual"
                else model.name + "_" + flipbookTexture.image.name + "_" + texProp.tex_format.lower()
            )

            texName = getTextureNameTexRef(texProp, model.name)
            # fPalette should be None here, since sharedPalette is not None
            fImage, fPalette, alreadyExists = saveOrGetPaletteAndImageDefinition(
                fMaterial,
                model,
                flipbookTexture.image,
                name,
                texProp.tex_format,
                texProp.ci_format,
                True,
                sharedPalette,
                FImageKey(
                    flipbookTexture.image,
                    texProp.tex_format,
                    texProp.ci_format,
                    [flipbookTexture.image for flipbookTexture in flipbookProp.textures],
                ),
            )
            existingFPalette = model.validateCIFlipbook(
                existingFPalette, alreadyExists, fPalette, flipbookTexture.image
            )
            fImages.append(fImage)

            # do this here to check for modified names due to repeats
            flipbook.textureNames.append(fImage.name)

        model.addFlipbookWithRepeatCheck(flipbook)

        # print(f"Palette length for {sharedPalette.name}: {len(sharedPalette.palette)}")
        firstImage = flipbookProp.textures[0].image
        model.processedFlipbooks[firstImage] = [flipbookTex.image for flipbookTex in flipbookProp.textures]

        if existingFPalette == False:

            palFormat = texProp.ci_format
            fPalette, paletteKey = saveOrGetPaletteOnlyDefinition(
                fMaterial,
                model,
                [tex.image for tex in flipbookProp.textures],
                sharedPalette.name,
                texProp.tex_format,
                palFormat,
                True,
                sharedPalette.palette,
            )

            # using the first image for the key, apply paletteKey to all images
            # while this is not ideal, its better to us an image for the key as
            # names are modified when duplicates are found
            for fImage in fImages:
                fImage.paletteKey = paletteKey
        else:
            fPalette = existingFPalette

        return fPalette

    def processTexRefNonCITextures(self, fMaterial: FMaterial, material: bpy.types.Material, index: int):
        model = self.getFlipbookOwner()
        flipbookProp = getattr(material.flipbookGroup, f"flipbook{index}")
        texProp = getattr(material.f3d_mat, f"tex{index}")
        if not usesFlipbook(material, flipbookProp, index, True, ootFlipbookReferenceIsValid):
            return FModel.processTexRefNonCITextures(self, fMaterial, material, index)
        if len(flipbookProp.textures) == 0:
            raise PluginError(f"{str(material)} cannot have a flipbook material with no flipbook textures.")

        flipbook = TextureFlipbook(flipbookProp.name, flipbookProp.exportMode, [])
        for flipbookTexture in flipbookProp.textures:
            if flipbookTexture.image is None:
                raise PluginError(f"Flipbook for {fMaterial.name} has a texture array item that has not been set.")
            # print(f"Texture: {str(flipbookTexture.image)}")
            name = (
                flipbookTexture.name
                if flipbookProp.exportMode == "Individual"
                else model.name + "_" + flipbookTexture.image.name + "_" + texProp.tex_format.lower()
            )
            fImage = saveOrGetTextureDefinition(
                fMaterial,
                model,
                flipbookTexture.image,
                name,
                texProp.tex_format,
                True,
            )

            # do this here to check for modified names due to repeats
            flipbook.textureNames.append(fImage.name)
        self.addFlipbookWithRepeatCheck(flipbook)

    def onMaterialCommandsBuilt(self, fMaterial, material, drawLayer):
        # handle dynamic material calls
        gfxList = fMaterial.material
        matDrawLayer = getattr(material.ootMaterial, drawLayer.lower())
        for i in range(8, 14):
            if getattr(matDrawLayer, "segment" + format(i, "X")):
                gfxList.commands.append(
                    SPDisplayList(GfxList("0x" + format(i, "X") + "000000", GfxListTag.Material, DLFormat.Static))
                )
        for i in range(0, 2):
            p = "customCall" + str(i)
            if getattr(matDrawLayer, p):
                gfxList.commands.append(
                    SPDisplayList(GfxList(getattr(matDrawLayer, p + "_seg"), GfxListTag.Material, DLFormat.Static))
                )

    def onAddMesh(self, fMesh, contextObj):
        if contextObj is not None and hasattr(contextObj, "ootDynamicTransform"):
            if contextObj.ootDynamicTransform.billboard:
                fMesh.draw.commands.append(SPMatrix("0x01000000", "G_MTX_MODELVIEW | G_MTX_NOPUSH | G_MTX_MUL"))


class OOTDynamicMaterialDrawLayer:
    def __init__(self, opaque, transparent):
        self.opaque = opaque
        self.transparent = transparent


class OOTGfxFormatter(GfxFormatter):
    def __init__(self, scrollMethod):
        GfxFormatter.__init__(self, scrollMethod, 64)

    # This code is not functional, only used for an example
    def drawToC(self, f3d, gfxList):
        return gfxList.to_c(f3d)

    # This code is not functional, only used for an example
    def tileScrollMaterialToC(self, f3d, fMaterial):
        materialGfx = fMaterial.material
        scrollDataFields = fMaterial.scrollData.fields

        # Set tile scrolling
        for texIndex in range(2):  # for each texture
            for axisIndex in range(2):  # for each axis
                scrollField = scrollDataFields[texIndex][axisIndex]
                if scrollField.animType != "None":
                    if scrollField.animType == "Linear":
                        if axisIndex == 0:
                            fMaterial.tileSizeCommands[texIndex].uls = (
                                str(fMaterial.tileSizeCommands[0].uls) + " + s * " + str(scrollField.speed)
                            )
                        else:
                            fMaterial.tileSizeCommands[texIndex].ult = (
                                str(fMaterial.tileSizeCommands[0].ult) + " + s * " + str(scrollField.speed)
                            )

        # Build commands
        data = CData()
        data.header = "Gfx* " + fMaterial.material.name + "(Gfx* glistp, int s, int t);\n"
        data.source = "Gfx* " + materialGfx.name + "(Gfx* glistp, int s, int t) {\n"
        for command in materialGfx.commands:
            data.source += "\t" + command.to_c(False) + ";\n"
        data.source += "\treturn glistp;\n}" + "\n\n"

        if fMaterial.revert is not None:
            data.append(fMaterial.revert.to_c(f3d))
        return data


class OOTTriangleConverterInfo(TriangleConverterInfo):
    def __init__(self, obj, armature, f3d, transformMatrix, infoDict):
        TriangleConverterInfo.__init__(self, obj, armature, f3d, transformMatrix, infoDict)

    def getMatrixAddrFromGroup(self, groupIndex):
        return format((0x0D << 24) + MTX_SIZE * self.vertexGroupInfo.vertexGroupToMatrixIndex[groupIndex], "#010x")


class OOTVertexGroupInfo(VertexGroupInfo):
    def __init__(self):
        self.vertexGroupToMatrixIndex = {}
        VertexGroupInfo.__init__(self)


# class OOTBox:
# 	def __init__(self):
# 		self.minBounds = [-2**8, -2**8]
# 		self.maxBounds = [2**8 - 1, 2**8 - 1]


class OOTF3DContext(F3DContext):
    def __init__(self, f3d, limbList, basePath):
        self.limbList = limbList
        self.dlList = []  # in the order they are rendered
        self.isBillboard = False
        self.flipbooks = {}  # {(segment, draw layer) : TextureFlipbook}

        materialContext = createF3DMat(None, preset="oot_shaded_solid")
        # materialContext.f3d_mat.rdp_settings.g_mdsft_cycletype = "G_CYC_1CYCLE"
        F3DContext.__init__(self, f3d, basePath, materialContext)

    def getLimbName(self, index):
        return self.limbList[index]

    def getBoneName(self, index):
        return "bone" + format(index, "03") + "_" + self.getLimbName(index)

    def vertexFormatPatterns(self, data):
        # position, uv, color/normal
        if "VTX" in data:
            return ["VTX\s*\(([^,]*),([^,]*),([^,]*),([^,]*),([^,]*),([^,]*),([^,]*),([^,]*),([^,]*)\)"]
        else:
            return F3DContext.vertexFormatPatterns(self, data)

    # For game specific instance, override this to be able to identify which verts belong to which bone.
    def setCurrentTransform(self, name, flagList="G_MTX_NOPUSH | G_MTX_LOAD | G_MTX_MODELVIEW"):
        if name[:4].lower() == "0x0d":
            # This code is for skeletons
            index = int(int(name[4:], 16) / MTX_SIZE)
            if index < len(self.dlList):
                transformName = self.getLimbName(self.dlList[index].limbIndex)

            # This code is for jabu jabu level, requires not adding to self.dlList?
            else:
                transformName = name
                self.matrixData[name] = mathutils.Matrix.Identity(4)
                print(f"Matrix {name} has not been processed from dlList, substituting identity matrix.")

            F3DContext.setCurrentTransform(self, transformName, flagList)

        else:
            try:
                pointer = hexOrDecInt(name)
            except:
                F3DContext.setCurrentTransform(self, name, flagList)
            else:
                if pointer >> 24 == 0x01:
                    self.isBillboard = True
                else:
                    print("Unhandled matrix: " + name)

    def processDLName(self, name):
        # Commands loaded to 0x0C are material related only.
        try:
            pointer = hexOrDecInt(name)
        except:
            if name == "gEmptyDL":
                return None
            return name
        else:
            segment = pointer >> 24
            if segment >= 0x08 and segment <= 0x0D:
                setattr(self.materialContext.ootMaterial.opaque, "segment" + format(segment, "1X"), True)
                setattr(self.materialContext.ootMaterial.transparent, "segment" + format(segment, "1X"), True)
                self.materialChanged = True
            return None
        return name

    def processTextureName(self, textureName):
        try:
            pointer = hexOrDecInt(textureName)
        except:
            return textureName
        else:
            return textureName
            # if (pointer >> 24) == 0x08:
            # 	print("Unhandled OOT pointer: " + textureName)

    def getMaterialKey(self, material: bpy.types.Material):
        return (material.ootMaterial.key(), material.f3d_mat.key())

    def clearGeometry(self):
        self.dlList = []
        self.isBillboard = False
        super().clearGeometry()

    def clearMaterial(self):
        self.isBillboard = False

        # Don't clear ootMaterial, some skeletons (Link) require dynamic material calls to be preserved between limbs
        clearOOTFlipbookProperty(self.materialContext.flipbookGroup.flipbook0)
        clearOOTFlipbookProperty(self.materialContext.flipbookGroup.flipbook1)
        F3DContext.clearMaterial(self)

    def postMaterialChanged(self):
        pass

    def handleTextureReference(
        self,
        name: str,
        image: F3DTextureReference,
        material: bpy.types.Material,
        index: int,
        tileSettings: DPSetTile,
        data: str,
    ):
        # check for texture arrays.
        clearOOTFlipbookProperty(getattr(material.flipbookGroup, "flipbook" + str(index)))
        match = re.search(f"(0x0[0-9a-fA-F])000000", name)
        if match:
            segment = int(match.group(1), 16)
            flipbookKey = (segment, material.f3d_mat.draw_layer.oot)
            if flipbookKey in self.flipbooks:
                flipbook = self.flipbooks[flipbookKey]

                flipbookProp = getattr(material.flipbookGroup, "flipbook" + str(index))
                flipbookProp.enable = True
                flipbookProp.exportMode = flipbook.exportMode
                if flipbookProp.exportMode == "Array":
                    flipbookProp.name = flipbook.name

                if len(flipbook.textureNames) == 0:
                    raise PluginError(
                        f'Texture array "{flipbookProp.name}" pointed at segment {hex(segment)} is a zero element array, which is invalid.'
                    )
                for textureName in flipbook.textureNames:
                    image = self.loadTexture(data, textureName, None, tileSettings, False)
                    if not isinstance(image, bpy.types.Image):
                        raise PluginError(
                            f'Could not find texture "{textureName}", so it can not be used in a flipbook texture.\n'
                            f"For OOT scenes this may be because the scene's draw config references textures not stored in its scene/room files.\n"
                            f"In this case, draw configs that use flipbook textures should only be used for one scene.\n"
                        )
                    flipbookProp.textures.add()
                    flipbookProp.textures[-1].image = image

                    if flipbookProp.exportMode == "Individual":
                        flipbookProp.textures[-1].name = textureName

                texProp = getattr(material.f3d_mat, "tex" + str(index))
                texProp.tex = flipbookProp.textures[0].image  # for visual purposes only, will be ignored
                texProp.use_tex_reference = True
                texProp.tex_reference = name
            else:
                super().handleTextureReference(name, image, material, index, tileSettings, data)
        else:
            super().handleTextureReference(name, image, material, index, tileSettings, data)

    def handleTextureValue(self, material: bpy.types.Material, image: bpy.types.Image, index: int):
        clearOOTFlipbookProperty(getattr(material.flipbookGroup, "flipbook" + str(index)))
        super().handleTextureValue(material, image, index)

    def handleApplyTLUT(
        self,
        material: bpy.types.Material,
        texProp: TextureProperty,
        tlut: bpy.types.Image,
        index: int,
    ):

        flipbook = getattr(material.flipbookGroup, "flipbook" + str(index))
        if usesFlipbook(material, flipbook, index, True, ootFlipbookReferenceIsValid):
            # Don't apply TLUT to texProp.tex, as it is the same texture as the first flipbook texture.
            # Make sure to check if tlut is already applied (ex. LOD skeleton uses same flipbook textures)
            # applyTLUTToIndex() doesn't check for this if texProp.use_tex_reference.
            for flipbookTexture in flipbook.textures:
                if flipbookTexture.image not in self.tlutAppliedTextures:
                    self.applyTLUT(flipbookTexture.image, tlut)
                    self.tlutAppliedTextures.append(flipbookTexture.image)
        else:
            super().handleApplyTLUT(material, texProp, tlut, index)


def clearOOTFlipbookProperty(flipbookProp):
    flipbookProp.enable = False
    flipbookProp.name = "sFlipbookTextures"
    flipbookProp.exportMode = "Array"
    flipbookProp.textures.clear()


def clearOOTMaterialDrawLayerProperty(matDrawLayerProp):
    for i in range(0x08, 0x0E):
        setattr(matDrawLayerProp, "segment" + format(i, "X"), False)


class OOTDynamicTransformProperty(bpy.types.PropertyGroup):
    billboard: bpy.props.BoolProperty(name="Billboard")<|MERGE_RESOLUTION|>--- conflicted
+++ resolved
@@ -129,38 +129,6 @@
         cycle1 = getattr(defaultRenderModes, drawLayerUsed.lower() + "Cycle1")
         cycle2 = getattr(defaultRenderModes, drawLayerUsed.lower() + "Cycle2")
         return [cycle1, cycle2]
-
-<<<<<<< HEAD
-    def modifyDLForCIFlipbook(self, fMaterial: FMaterial, fPalette: FMaterial, texProp: TextureProperty):
-        raise PluginError("TODO: modifyDLForCIFlipbook has been broken by sync and DPSetTextureLUT changes")
-        # Modfiy DL to use new palette texture
-        tlutCmdIndex = 0
-        gfxList = fMaterial.material
-        while tlutCmdIndex < len(gfxList.commands):
-            if isinstance(gfxList.commands[tlutCmdIndex], DPLoadTLUTCmd):
-                loadTlutCmd = gfxList.commands[tlutCmdIndex]
-                loadTlutCmd.count = int(round(len(fPalette.data) / 2)) - 1
-
-                setTLUTCmd = gfxList.commands[tlutCmdIndex - 5]
-                setTImageCmd = gfxList.commands[tlutCmdIndex - 4]
-                if tlutCmdIndex < 5 or not isinstance(setTLUTCmd, DPSetTextureLUT):
-                    raise PluginError("Error when processing flipbook CI textures: unexpected display list format.")
-                setTImageCmd.fmt = texFormatOf[texProp.ci_format]
-                setTImageCmd.image = fPalette
-                setTLUTCmd.mode = "G_TT_RGBA16" if setTImageCmd.fmt == "G_IM_FMT_RGBA" else "G_TT_IA16"
-                break
-
-            else:
-                tlutCmdIndex += 1
-        if tlutCmdIndex == len(gfxList.commands):
-            raise PluginError(f"Can not find TLUT command in material {fMaterial.name}")
-=======
-    def getTextureSuffixFromFormat(self, texFmt):
-        if texFmt == "RGBA16":
-            return "rgb5a1"
-        else:
-            return texFmt.lower()
->>>>>>> 84f794d8
 
     def addFlipbookWithRepeatCheck(self, flipbook: TextureFlipbook):
         model = self.getFlipbookOwner()
