--- conflicted
+++ resolved
@@ -150,13 +150,6 @@
 7. When you're done with your cutscene, exporting the scene will also export the camera shot and actor cue data. If you don't want to re-export the scene everytime, select the cutscene object you want to export and use ``Export Cutscene`` from ``OOT Cutscene Exporter`` in the OOT panel. In the ``File`` field, you can choose the scene of your choice (note that it can export into actors too). You can toggle the usage of decomp's names and macros with the ``Use Decomp for Export`` checkbox, you can also choose to insert the motion data in an existing cutscene (it will create a new array if it can't find it, it's based on the name of the object you selected). This is done by toggling the ``Export Motion Data Only`` checkbox.
 8. Compile the game.
 
-<<<<<<< HEAD
-To get more informations about the game's cutscene system/camera system, read [zcamedit's readme](https://github.com/sauraen/zcamedit#setting-up-a-cutscene)
-
-Note: a cutscene "destination", (previously called "terminator"), is a cutscene command that makes a scene transition. For example, this is used in the intro cutscene or in the credits to run another cutscene from another scene.
-
-=======
->>>>>>> b388056b
 <details closed>
 <summary>Armature Data Properties Panel</summary>
 <img src="/images/oot_armature_data_properties.png" width=500/>
@@ -194,12 +187,10 @@
 
 If you have a softlock in-game then you probably did something wrong when creating the cutscene. Make sure you set up the bones properly. The softlock means the game is playing a cutscene but it's probably reading wrong data. Make sure the cutscene is exported, if it's not export it again.
 
-<<<<<<< HEAD
-If the game crashes check the transitions if you use the transition command (check both the ones from the entrance table and your cutscene script), also it will crash if you try to use the map select without having a 5th entrance (or more depending on the number of cutscenes you have) in the group for your scene.
-=======
 If the camera preview in Blender isn't following where you have the bones or if the cutscene sort of works in-game but the positions are all wrong:
 
 1. Make sure your scene empty object, room empty object, and cutscene empty object are all at the Blender origin. You can usually do this with a combination of Object > Clear > Origin and Alt+G. Maybe Object > Apply > All Transforms if that doesn't work. If your room empty object is 1 meter below your scene empty object, as fast64 does by default, that offset will be applied to everything in game and then the zcamedit stuff will not be at the correct relative position.
 
 2. If you moved / rotated / etc. one of the camera shots / armatures in object mode, this transformation will be ignored. You can fix this by selecting the shot / armature in object mode and clicking Object > Apply > All Transforms. That will convert the transform to actual changed positions for each bone.
->>>>>>> b388056b
+
+If the game crashes check the transitions if you use the transition command (check both the ones from the entrance table and your cutscene script), also it will crash if you try to use the map select without having a 5th entrance (or more depending on the number of cutscenes you have) in the group for your scene.