from .....utility import CData, PluginError, indent
from ....oot_level_classes import OOTScene
from ....cutscene.constants import ootEnumCSTextboxTypeEntryC, ootEnumCSListTypeListC, ootEnumCSListTypeEntryC
<<<<<<< HEAD
from ....cutscene.exporter import OOTCutscene


def ootCutsceneDataToC(csParent: OOTCutscene | OOTScene, csName: str):
    csData = CData()
    declarationBase = f"CutsceneData {csName}[]"
    nentries = len(csParent.csLists) + (1 if csParent.csUseDestination else 0)

    # .h
    csData.header = f"extern {declarationBase};\n"

    # .c
    csData.source = (
        declarationBase
        + " = {\n"
        + (indent + f"CS_BEGIN_CUTSCENE({nentries}, {csParent.csEndFrame}),\n")
        + (
            (indent * 2) + f"CS_DESTINATION({csParent.csDestination}, {csParent.csDestinationStartFrame}, 0),\n"
            if csParent.csUseDestination
            else ""
=======
from ....cutscene.motion.exporter import getCutsceneMotionData


def ootCutsceneDataToC(csParent, csName):
    # csParent can be OOTCutscene or OOTScene
    motionExporter = getCutsceneMotionData(csName, False)
    motionData = motionExporter.getExportData()
    data = CData()
    data.header = "extern CutsceneData " + csName + "[];\n"
    data.source = "CutsceneData " + csName + "[] = {\n"
    nentries = len(csParent.csLists) + (1 if csParent.csWriteTerminator else 0)
    frameDiff = 0
    if motionExporter.frameCount > csParent.csEndFrame:
        frameDiff = motionExporter.frameCount - csParent.csEndFrame
    data.source += (
        indent + f"CS_BEGIN_CUTSCENE({nentries + motionExporter.entryTotal}, "
    ) + f"{csParent.csEndFrame + frameDiff}),\n"
    if csParent.csWriteTerminator:
        data.source += (
            "\tCS_TERMINATOR("
            + str(csParent.csTermIdx)
            + ", "
            + str(csParent.csTermStart)
            + ", "
            + str(csParent.csTermEnd)
            + "),\n"
>>>>>>> b388056b
        )
    )

    for list in csParent.csLists:
        # CS "XXXX List" Command
        csData.source += (
            (indent * 2)
            + ootEnumCSListTypeListC[list.listType]
            + "("
            + (
                f"{list.transitionType}, {list.transitionStartFrame}, {list.transitionEndFrame}"
                if list.listType == "Transition"
                else str(len(list.entries))
            )
            + "),\n"
        )

        for e in list.entries:
            csData.source += (
                indent * 3
                + (
                    ootEnumCSTextboxTypeEntryC[e.textboxType]
                    # @TODO make a separate variable for ``ootEnumCSListTypeEntryC``
                    if list.listType == "TextList"
                    else ootEnumCSListTypeEntryC[list.listType.replace("List", "")]
                )
                + "("
            )

            if list.listType == "TextList":
                if e.textboxType == "Text":
                    csData.source += f"{e.textID}, {e.startFrame}, {e.endFrame}, {e.textType}, {e.topOptionTextID}, {e.bottomOptionTextID}"

                elif e.textboxType == "None":
                    csData.source += f"{e.startFrame}, {e.endFrame}"

                elif e.textboxType == "OcarinaAction":
                    csData.source += f"{e.ocarinaAction}, {e.startFrame}, {e.endFrame}, {e.ocarinaMessageId}"

            elif list.listType == "LightSettingsList":
                # the endFrame variable is not used in the implementation of the command
                # so the value doesn't matter
                csData.source += f"{e.lightSettingsIndex}, {e.startFrame}" + (", 0" * 9)

            elif list.listType == "TimeList":
                # same as above
                csData.source += f"0, {e.startFrame}, 0, {e.hour}, {e.minute}"

            elif list.listType == "RumbleList":
                # same as above
                csData.source += (
                    f"0, {e.startFrame}, 0, {e.rumbleSourceStrength}, {e.rumbleDuration}, {e.rumbleDecreaseRate}, 0, 0"
                )

            elif list.listType in ["StartSeqList", "StopSeqList", "FadeOutSeqList"]:
                endFrame = e.endFrame if list.listType == "FadeOutSeqList" else "0"
                firstArg = e.csSeqPlayer if list.listType == "FadeOutSeqList" else e.csSeqID
                csData.source += f"{firstArg}, {e.startFrame}, {endFrame}" + (", 0" * 8)

            elif list.listType == "MiscList":
                csData.source += f"{e.csMiscType}, {e.startFrame}, {e.endFrame}" + (", 0" * 11)

            else:
                raise PluginError("Internal error: invalid cutscene list type " + list.listType)
<<<<<<< HEAD

            csData.source += "),\n"

    csData.source += indent + "CS_END(),\n};\n\n"
    return csData
=======
            data.source += "),\n"
    data.source += motionData
    data.source += "\tCS_END(),\n"
    data.source += "};\n\n"
    return data
>>>>>>> b388056b


def getSceneCutscenes(outScene: OOTScene):
    cutscenes: list[CData] = []
    altHeaders: list[OOTScene] = [
        outScene,
        outScene.childNightHeader,
        outScene.adultDayHeader,
        outScene.adultNightHeader,
    ]
    altHeaders.extend(outScene.cutsceneHeaders)
    csObjects = []

    for i, curHeader in enumerate(altHeaders):
        # curHeader is either None or an OOTScene. This can either be the main scene itself,
        # or one of the alternate / cutscene headers.
        if curHeader is not None and curHeader.writeCutscene:
            if curHeader.csWriteType == "Embedded":
                cutscenes.append(ootCutsceneDataToC(curHeader, curHeader.cutsceneDataName(i)))
            elif curHeader.csWriteType == "Object" and curHeader.csWriteObject.name not in csObjects:
                cutscenes.append(ootCutsceneDataToC(curHeader.csWriteObject, curHeader.csWriteObject.name))
                csObjects.append(curHeader.csWriteObject.name)

    for extraCs in outScene.extraCutscenes:
        if not extraCs.name in csObjects:
            cutscenes.append(ootCutsceneDataToC(extraCs, extraCs.name))
            csObjects.append(extraCs.name)

    return cutscenes<|MERGE_RESOLUTION|>--- conflicted
+++ resolved
@@ -1,14 +1,20 @@
 from .....utility import CData, PluginError, indent
 from ....oot_level_classes import OOTScene
 from ....cutscene.constants import ootEnumCSTextboxTypeEntryC, ootEnumCSListTypeListC, ootEnumCSListTypeEntryC
-<<<<<<< HEAD
 from ....cutscene.exporter import OOTCutscene
+from ....cutscene.motion.exporter import getCutsceneMotionData
 
 
 def ootCutsceneDataToC(csParent: OOTCutscene | OOTScene, csName: str):
+    motionExporter = getCutsceneMotionData(csName, False)
+    motionData = motionExporter.getExportData()
     csData = CData()
     declarationBase = f"CutsceneData {csName}[]"
     nentries = len(csParent.csLists) + (1 if csParent.csUseDestination else 0)
+
+    frameDiff = 0
+    if motionExporter.frameCount > csParent.csEndFrame:
+        frameDiff = motionExporter.frameCount - csParent.csEndFrame
 
     # .h
     csData.header = f"extern {declarationBase};\n"
@@ -17,39 +23,11 @@
     csData.source = (
         declarationBase
         + " = {\n"
-        + (indent + f"CS_BEGIN_CUTSCENE({nentries}, {csParent.csEndFrame}),\n")
+        + (indent + f"CS_BEGIN_CUTSCENE({nentries + motionExporter.entryTotal}, {csParent.csEndFrame + frameDiff}),\n")
         + (
             (indent * 2) + f"CS_DESTINATION({csParent.csDestination}, {csParent.csDestinationStartFrame}, 0),\n"
             if csParent.csUseDestination
             else ""
-=======
-from ....cutscene.motion.exporter import getCutsceneMotionData
-
-
-def ootCutsceneDataToC(csParent, csName):
-    # csParent can be OOTCutscene or OOTScene
-    motionExporter = getCutsceneMotionData(csName, False)
-    motionData = motionExporter.getExportData()
-    data = CData()
-    data.header = "extern CutsceneData " + csName + "[];\n"
-    data.source = "CutsceneData " + csName + "[] = {\n"
-    nentries = len(csParent.csLists) + (1 if csParent.csWriteTerminator else 0)
-    frameDiff = 0
-    if motionExporter.frameCount > csParent.csEndFrame:
-        frameDiff = motionExporter.frameCount - csParent.csEndFrame
-    data.source += (
-        indent + f"CS_BEGIN_CUTSCENE({nentries + motionExporter.entryTotal}, "
-    ) + f"{csParent.csEndFrame + frameDiff}),\n"
-    if csParent.csWriteTerminator:
-        data.source += (
-            "\tCS_TERMINATOR("
-            + str(csParent.csTermIdx)
-            + ", "
-            + str(csParent.csTermStart)
-            + ", "
-            + str(csParent.csTermEnd)
-            + "),\n"
->>>>>>> b388056b
         )
     )
 
@@ -114,19 +92,12 @@
 
             else:
                 raise PluginError("Internal error: invalid cutscene list type " + list.listType)
-<<<<<<< HEAD
 
             csData.source += "),\n"
 
+    csData.source += motionData
     csData.source += indent + "CS_END(),\n};\n\n"
     return csData
-=======
-            data.source += "),\n"
-    data.source += motionData
-    data.source += "\tCS_END(),\n"
-    data.source += "};\n\n"
-    return data
->>>>>>> b388056b
 
 
 def getSceneCutscenes(outScene: OOTScene):
