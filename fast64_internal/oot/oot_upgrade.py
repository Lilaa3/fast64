import bpy

from bpy.types import Object, CollectionProperty
from .data import OoT_ObjectData
from .cutscene.motion.constants import ootEnumCSMotionCamMode
from .oot_constants import ootData


def upgradeObjectList(objList: CollectionProperty, objData: OoT_ObjectData):
    """Transition to the XML object system"""
    for obj in objList:
        # In order to check whether the data in the current blend needs to be updated,
        # we look for the ``objectID`` property, which has been removed in the current version.
        # If we find ``objectID`` it means that it's an old blend and needs be updated.
        # Finally, after the update we remove this property to tell Fast64 the object property is now up-to-date.
        if "objectID" in obj:
            # ``obj["objectID"]`` returns the index inside ``ootEnumObjectIDLegacy``
            # since Blender saves the index of the element of the EnumProperty
            objectID = objData.ootEnumObjectIDLegacy[obj["objectID"]][0]
            if objectID == "Custom":
                obj.objectKey = objectID
            else:
                obj.objectKey = objData.objectsByID[objectID].key

            del obj["objectID"]


def upgradeRoomHeaders(roomObj: Object, objData: OoT_ObjectData):
    """Main upgrade logic for room headers"""
    altHeaders = roomObj.ootAlternateRoomHeaders
    for sceneLayer in [
        roomObj.ootRoomHeader,
        altHeaders.childNightHeader,
        altHeaders.adultDayHeader,
        altHeaders.adultNightHeader,
    ]:
        if sceneLayer is not None:
            upgradeObjectList(sceneLayer.objectList, objData)
    for i in range(len(altHeaders.cutsceneHeaders)):
        upgradeObjectList(altHeaders.cutsceneHeaders[i].objectList, objData)


def upgradeActors(actorObj: Object):
<<<<<<< HEAD
    if actorObj.ootEmptyType == "Entrance":
        entranceProp = actorObj.ootEntranceProperty

        for obj in bpy.data.objects:
            if obj.type == "EMPTY" and obj.ootEmptyType == "Room":
                if actorObj in obj.children_recursive:
                    entranceProp.tiedRoom = obj
                    break
=======
    if actorObj.ootEmptyType == "Transition Actor":
        transActorProp = actorObj.ootTransitionActorProperty
        transActorProp.isRoomTransition = actorObj["ootTransitionActorProperty"]["dontTransition"] == False
        del actorObj["ootTransitionActorProperty"]["dontTransition"]

        if transActorProp.isRoomTransition:
            for obj in bpy.data.objects:
                if obj.type == "EMPTY":
                    if obj.ootEmptyType == "Room":
                        if actorObj in obj.children_recursive:
                            transActorProp.fromRoom = obj

                        if obj.ootRoomHeader.roomIndex == actorObj["ootTransitionActorProperty"]["roomIndex"]:
                            transActorProp.toRoom = obj
                            del actorObj["ootTransitionActorProperty"]["roomIndex"]
>>>>>>> 77cadf13


def upgradeCutsceneMotion(csMotionObj: Object):
    """Main upgrade logic for Cutscene Motion data from zcamedit"""
    objName = csMotionObj.name

    if csMotionObj.type == "EMPTY":
        csMotionProp = csMotionObj.ootCSMotionProperty

        if "zc_alist" in csMotionObj and ("Preview." in objName or "ActionList." in objName):
            legacyData = csMotionObj["zc_alist"]
            emptyTypeSuffix = "List" if "ActionList." in objName else "Preview"
            csMotionObj.ootEmptyType = f"CS {'Player' if 'Link' in objName else 'Actor'} Cue {emptyTypeSuffix}"

            if "actor_id" in legacyData:
                index = legacyData["actor_id"]
                if index >= 0:
                    cmdEnum = ootData.enumData.enumByKey["csCmd"]
                    cmdType = cmdEnum.itemByIndex.get(index)
                    if cmdType is not None:
                        csMotionProp.actorCueListProp.commandType = cmdType.key
                    else:
                        csMotionProp.actorCueListProp.commandType = "Custom"
                        csMotionProp.actorCueListProp.commandTypeCustom = f"0x{index:04X}"
                del legacyData["actor_id"]

            del csMotionObj["zc_alist"]

        if "zc_apoint" in csMotionObj and "Point." in objName:
            isPlayer = "Link" in csMotionObj.parent.name
            legacyData = csMotionObj["zc_apoint"]
            csMotionObj.ootEmptyType = f"CS {'Player' if isPlayer else 'Actor'} Cue"

            if "start_frame" in legacyData:
                csMotionProp.actorCueProp.cueStartFrame = legacyData["start_frame"]
                del legacyData["start_frame"]

            if "action_id" in legacyData:
                playerEnum = ootData.enumData.enumByKey["csPlayerCueId"]
                item = None
                if isPlayer:
                    item = playerEnum.itemByIndex.get(int(legacyData["action_id"], base=16))

                if isPlayer and item is not None:
                    csMotionProp.actorCueProp.playerCueID = item.key
                else:
                    csMotionProp.actorCueProp.cueActionID = legacyData["action_id"]
                del legacyData["action_id"]

            del csMotionObj["zc_apoint"]

    if csMotionObj.type == "ARMATURE":
        camShotProp = csMotionObj.data.ootCamShotProp

        if "start_frame" in csMotionObj.data:
            camShotProp.shotStartFrame = csMotionObj.data["start_frame"]
            del csMotionObj.data["start_frame"]

        if "cam_mode" in csMotionObj.data:
            camShotProp.shotCamMode = ootEnumCSMotionCamMode[csMotionObj.data["cam_mode"]][0]
            del csMotionObj.data["cam_mode"]

        for bone in csMotionObj.data.bones:
            camShotPointProp = bone.ootCamShotPointProp

            if "frames" in bone:
                camShotPointProp.shotPointFrame = bone["frames"]
                del bone["frames"]

            if "fov" in bone:
                camShotPointProp.shotPointViewAngle = bone["fov"]
                del bone["fov"]

            if "camroll" in bone:
                camShotPointProp.shotPointRoll = bone["camroll"]
                del bone["camroll"]<|MERGE_RESOLUTION|>--- conflicted
+++ resolved
@@ -41,7 +41,6 @@
 
 
 def upgradeActors(actorObj: Object):
-<<<<<<< HEAD
     if actorObj.ootEmptyType == "Entrance":
         entranceProp = actorObj.ootEntranceProperty
 
@@ -50,8 +49,7 @@
                 if actorObj in obj.children_recursive:
                     entranceProp.tiedRoom = obj
                     break
-=======
-    if actorObj.ootEmptyType == "Transition Actor":
+    elif actorObj.ootEmptyType == "Transition Actor":
         transActorProp = actorObj.ootTransitionActorProperty
         transActorProp.isRoomTransition = actorObj["ootTransitionActorProperty"]["dontTransition"] == False
         del actorObj["ootTransitionActorProperty"]["dontTransition"]
@@ -66,7 +64,6 @@
                         if obj.ootRoomHeader.roomIndex == actorObj["ootTransitionActorProperty"]["roomIndex"]:
                             transActorProp.toRoom = obj
                             del actorObj["ootTransitionActorProperty"]["roomIndex"]
->>>>>>> 77cadf13
 
 
 def upgradeCutsceneMotion(csMotionObj: Object):
