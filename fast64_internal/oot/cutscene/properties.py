import bpy
from bpy.types import PropertyGroup, Object, UILayout, Scene, Context
from bpy.props import StringProperty, EnumProperty, IntProperty, BoolProperty, CollectionProperty, PointerProperty
from bpy.utils import register_class, unregister_class
from ...utility import PluginError, prop_split
<<<<<<< HEAD
from ..oot_utility import OOTCollectionAdd, drawCollectionOps, getEnumName
from ..oot_constants import ootEnumMusicSeq
from ..oot_upgrade import upgradeCutsceneSubProps, upgradeCSListProps, upgradeCutsceneProperty
from .operators import OOTCSTextAdd, OOT_SearchCSDestinationEnumOperator, drawCSListAddOp
from .constants import (
    ootEnumCSTextboxType,
    ootEnumCSListType,
    ootEnumCSTransitionType,
    ootEnumCSTextboxTypeIcons,
    ootEnumCSDestinationType,
    ootEnumCSMiscType,
    ootEnumTextType,
    ootCSSubPropToName,
    ootEnumOcarinaAction,
    ootEnumSeqPlayer,
=======
from ..oot_utility import OOTCollectionAdd, drawCollectionOps
from .operators import OOTCSTextboxAdd, drawCSListAddOp
from .constants import ootEnumCSTextboxType, ootEnumCSListType, ootEnumCSTransitionType, ootEnumCSTextboxTypeIcons
from .motion.preview import previewFrameHandler

from .motion.operators import (
    OOTCSMotionPlayPreview,
    OOTCSMotionCreateCameraShot,
    OOTCSMotionCreatePlayerCueList,
    OOTCSMotionCreateActorCueList,
>>>>>>> b388056b
)


class OOTCutsceneCommon:
    attrName = None
    subprops = ["startFrame", "endFrame"]
    expandTab: BoolProperty(default=True)
    startFrame: IntProperty(name="", default=0, min=0)
    endFrame: IntProperty(name="", default=1, min=0)

    def getName(self):
        pass

    def filterProp(self, name, listProp):
        return True

    def filterName(self, name, listProp):
        return name

    def draw_props(
        self,
        layout: UILayout,
        listProp: "OOTCSListProperty",
        listIndex: int,
        cmdIndex: int,
        objName: str,
        collectionType: str,
        tabName: str,
    ):
        # Draws list elements
        box = layout.box().column()

        box.prop(
            self,
            "expandTab",
            text=f"{tabName if tabName != 'Text' else self.getName()} No. {cmdIndex}",
            icon="TRIA_DOWN" if self.expandTab else "TRIA_RIGHT",
        )
        if not self.expandTab:
            return

        drawCollectionOps(box, cmdIndex, collectionType + "." + self.attrName, listIndex, objName)

        for p in self.subprops:
            if self.filterProp(p, listProp):
                name = self.filterName(p, listProp)
                displayName = ootCSSubPropToName[name]
                value = getattr(self, p)

                if name == "csSeqPlayer":
                    # change the property name to draw the other enum for fade seq command
                    p = name

                prop_split(box, self, p, displayName)

                customValues = [
                    "csMiscType",
                    "csTextType",
                    "ocarinaAction",
                    "csSeqID",
                    "csSeqPlayer",
                ]
                if name in customValues and value == "Custom":
                    prop_split(box, self, f"{name}Custom", f"{displayName} Custom")

                if name == "csTextType" and value != "CS_TEXT_CHOICE":
                    break


class OOTCSTextProperty(OOTCutsceneCommon, PropertyGroup):
    attrName = "textList"
    subprops = [
        "textID",
        "ocarinaAction",
        "startFrame",
        "endFrame",
        "csTextType",
        "topOptionTextID",
        "bottomOptionTextID",
        "ocarinaMessageId",
    ]
    textboxType: EnumProperty(items=ootEnumCSTextboxType)

    # subprops
    textID: StringProperty(name="", default="0x0000")
    ocarinaAction: EnumProperty(
        name="Ocarina Action", items=ootEnumOcarinaAction, default="OCARINA_ACTION_TEACH_MINUET"
    )
    ocarinaActionCustom: StringProperty(default="OCARINA_ACTION_CUSTOM")
    topOptionTextID: StringProperty(name="", default="0x0000")
    bottomOptionTextID: StringProperty(name="", default="0x0000")
    ocarinaMessageId: StringProperty(name="", default="0x0000")
    csTextType: EnumProperty(name="Text Type", items=ootEnumTextType, default="CS_TEXT_NORMAL")
    csTextTypeCustom: StringProperty(default="CS_TEXT_CUSTOM")

    def getName(self):
        return getEnumName(ootEnumCSTextboxType, self.textboxType)

    def filterProp(self, name, listProp):
        if self.textboxType == "Text":
            return name not in ["ocarinaAction", "ocarinaMessageId"]
        elif self.textboxType == "None":
            return name in ["startFrame", "endFrame"]
        elif self.textboxType == "OcarinaAction":
            return name in ["ocarinaAction", "startFrame", "endFrame", "ocarinaMessageId"]
        else:
            raise PluginError("Invalid property name for OOTCSTextProperty")


class OOTCSLightSettingsProperty(OOTCutsceneCommon, PropertyGroup):
    attrName = "lightSettingsList"
    subprops = ["lightSettingsIndex", "startFrame"]
    lightSettingsIndex: IntProperty(name="", default=1, min=1)


class OOTCSTimeProperty(OOTCutsceneCommon, PropertyGroup):
    attrName = "timeList"
    subprops = ["startFrame", "hour", "minute"]
    hour: IntProperty(name="", default=23, min=0, max=23)
    minute: IntProperty(name="", default=59, min=0, max=59)


class OOTCSSeqProperty(OOTCutsceneCommon, PropertyGroup):
    attrName = "seqList"
    subprops = ["csSeqID", "startFrame", "endFrame"]
    csSeqID: EnumProperty(name="Seq ID", items=ootEnumMusicSeq, default="NA_BGM_GENERAL_SFX")
    csSeqIDCustom: StringProperty(default="NA_BGM_CUSTOM")
    csSeqPlayer: EnumProperty(name="Seq Player", items=ootEnumSeqPlayer, default="CS_FADE_OUT_BGM_MAIN")
    csSeqPlayerCustom: StringProperty(default="CS_FADE_OUT_CUSTOM")

    def filterProp(self, name, listProp):
        return name != "endFrame" or listProp.listType == "FadeOutSeqList"

    def filterName(self, name, listProp):
        if name == "csSeqID" and listProp.listType == "FadeOutSeqList":
            return "csSeqPlayer"
        return name


class OOTCSMiscProperty(OOTCutsceneCommon, PropertyGroup):
    attrName = "miscList"
    subprops = ["csMiscType", "startFrame", "endFrame"]
    csMiscType: EnumProperty(name="Type", items=ootEnumCSMiscType, default="CS_MISC_SET_LOCKED_VIEWPOINT")
    csMiscTypeCustom: StringProperty(default="CS_MISC_CUSTOM")


class OOTCSRumbleProperty(OOTCutsceneCommon, PropertyGroup):
    attrName = "rumbleList"
    subprops = ["startFrame", "rumbleSourceStrength", "rumbleDuration", "rumbleDecreaseRate"]

    # those variables are unsigned chars in decomp
    # see https://github.com/zeldaret/oot/blob/542012efa68d110d6b631f9d149f6e5f4e68cc8e/src/code/z_rumble.c#L58-L77
    rumbleSourceStrength: IntProperty(name="", default=0, min=0, max=255)
    rumbleDuration: IntProperty(name="", default=0, min=0, max=255)
    rumbleDecreaseRate: IntProperty(name="", default=0, min=0, max=255)


class OOTCSListProperty(PropertyGroup):
    expandTab: BoolProperty(default=True)

    listType: EnumProperty(items=ootEnumCSListType)
    textList: CollectionProperty(type=OOTCSTextProperty)
    lightSettingsList: CollectionProperty(type=OOTCSLightSettingsProperty)
    timeList: CollectionProperty(type=OOTCSTimeProperty)
    seqList: CollectionProperty(type=OOTCSSeqProperty)
    miscList: CollectionProperty(type=OOTCSMiscProperty)
    rumbleList: CollectionProperty(type=OOTCSRumbleProperty)

    transitionType: EnumProperty(items=ootEnumCSTransitionType)
    transitionTypeCustom: StringProperty(default="CS_TRANS_CUSTOM")
    transitionStartFrame: IntProperty(name="", default=0, min=0)
    transitionEndFrame: IntProperty(name="", default=1, min=0)

    def draw_props(self, layout: UILayout, listIndex: int, objName: str, collectionType: str):
        box = layout.box().column()
        enumName = getEnumName(ootEnumCSListType, self.listType)

        # Draw current command tab
        box.prop(
            self,
            "expandTab",
            text=enumName,
            icon="TRIA_DOWN" if self.expandTab else "TRIA_RIGHT",
        )

        if not self.expandTab:
            return

        drawCollectionOps(box, listIndex, collectionType, None, objName, False)

        # Draw current command content
        if self.listType == "TextList":
            attrName = "textList"
        elif self.listType == "Transition":
            prop_split(box, self, "transitionType", "Transition Type")
            if self.transitionType == "Custom":
                prop_split(box, self, "transitionTypeCustom", "Transition Type Custom")

            prop_split(box, self, "transitionStartFrame", "Start Frame")
            prop_split(box, self, "transitionEndFrame", "End Frame")
            return
        elif self.listType == "LightSettingsList":
            attrName = "lightSettingsList"
        elif self.listType == "TimeList":
            attrName = "timeList"
        elif self.listType in ["StartSeqList", "StopSeqList", "FadeOutSeqList"]:
            attrName = "seqList"
        elif self.listType == "MiscList":
            attrName = "miscList"
        elif self.listType == "RumbleList":
            attrName = "rumbleList"
        else:
            raise PluginError("Internal error: invalid listType " + self.listType)

        dat = getattr(self, attrName)

        if self.listType == "TextList":
            subBox = box.box()
            subBox.label(text="TextBox Commands")
            row = subBox.row(align=True)

            for l in range(3):
                addOp = row.operator(
                    OOTCSTextAdd.bl_idname,
                    text="Add " + ootEnumCSTextboxType[l][1],
                    icon=ootEnumCSTextboxTypeIcons[l],
                )

                addOp.collectionType = collectionType + ".textList"
                addOp.textboxType = ootEnumCSTextboxType[l][0]
                addOp.listIndex = listIndex
                addOp.objName = objName
        else:
            addOp = box.operator(
                OOTCollectionAdd.bl_idname, text="Add item to " + getEnumName(ootEnumCSListType, self.listType)
            )
            addOp.option = len(dat)
            addOp.collectionType = collectionType + "." + attrName
            addOp.subIndex = listIndex
            addOp.objName = objName

        for i, p in enumerate(dat):
            # ``p`` type:
            # OOTCSTextProperty | OOTCSLightSettingsProperty | OOTCSTimeProperty |
            # OOTCSSeqProperty | OOTCSMiscProperty | OOTCSRumbleProperty
            p.draw_props(box, self, listIndex, i, objName, collectionType, enumName.removesuffix(" List"))

        if len(dat) == 0:
            box.label(text="No items in " + getEnumName(ootEnumCSListType, self.listType))


class OOTCutsceneCommandBase:
    startFrame: IntProperty(min=0)
    endFrame: IntProperty(min=0)


class OOTCutsceneTransitionProperty(OOTCutsceneCommandBase, PropertyGroup):
    type: StringProperty(default="Unknown")


class OOTCutsceneMiscProperty(OOTCutsceneCommandBase, PropertyGroup):
    type: StringProperty(default="Unknown")


class OOTCutscenePreviewProperty(PropertyGroup):
    useWidescreen: BoolProperty(
        name="Use Widescreen Camera", default=False, update=lambda self, context: self.updateWidescreen(context)
    )

    transitionList: CollectionProperty(type=OOTCutsceneTransitionProperty)
    miscList: CollectionProperty(type=OOTCutsceneMiscProperty)

    trigger: BoolProperty(default=False)  # for ``CS_TRANS_TRIGGER_INSTANCE``
    isFixedCamSet: BoolProperty(default=False)
    prevFrame: IntProperty(default=-1)
    nextFrame: IntProperty(default=1)

    def updateWidescreen(self, context: Context):
        if self.useWidescreen:
            context.scene.render.resolution_x = 426
        else:
            context.scene.render.resolution_x = 320
        context.scene.render.resolution_y = 240

        # force a refresh of the current frame
        previewFrameHandler(context.scene)


class OOTCutsceneProperty(PropertyGroup):
    csEndFrame: IntProperty(name="End Frame", min=0, default=100)
    csUseDestination: BoolProperty(name="Cutscene Destination (Scene Change)")
    csDestination: EnumProperty(
        name="Destination", items=ootEnumCSDestinationType, default="CS_DEST_CUTSCENE_MAP_GANON_HORSE"
    )
    csDestinationCustom: StringProperty(default="CS_DEST_CUSTOM")
    csDestinationStartFrame: IntProperty(name="Start Frame", min=0, default=99)
    csLists: CollectionProperty(type=OOTCSListProperty, name="Cutscene Lists")

<<<<<<< HEAD
    @staticmethod
    def upgrade_object(obj):
        print(f"Processing '{obj.name}'...")

        # using the new names since the old ones will be deleted before this is used
        csListsNames = ["textList", "lightSettingsList", "timeList", "seqList", "miscList", "rumbleList"]

        csProp: "OOTCutsceneProperty" = obj.ootCutsceneProperty
        upgradeCutsceneProperty(csProp)

        for csListProp in csProp.csLists:
            upgradeCSListProps(csListProp)

            for listName in csListsNames:
                for csListSubProp in getattr(csListProp, listName):
                    upgradeCutsceneSubProps(csListSubProp)
=======
    preview: PointerProperty(type=OOTCutscenePreviewProperty)
>>>>>>> b388056b

    def draw_props(self, layout: UILayout, obj: Object):
        split = layout.split(factor=0.5)
        split.label(text="Player Age for Preview")
        split.prop(bpy.context.scene, "previewPlayerAge", text="")

        split = layout.split(factor=0.5)
        split.operator(OOTCSMotionCreateCameraShot.bl_idname, icon="VIEW_CAMERA")
        split.operator(OOTCSMotionPlayPreview.bl_idname, icon="RESTRICT_VIEW_OFF")

        split = layout.split(factor=0.5)
        split.operator(OOTCSMotionCreatePlayerCueList.bl_idname)
        split.operator(OOTCSMotionCreateActorCueList.bl_idname)

        layout.prop(self.preview, "useWidescreen")

        layout.prop(self, "csEndFrame")

        csDestLayout = layout.box()
        csDestLayout.prop(self, "csUseDestination")
        if self.csUseDestination:
            r = csDestLayout.row()

            searchBox = r.box()
            boxRow = searchBox.row()
            searchOp = boxRow.operator(OOT_SearchCSDestinationEnumOperator.bl_idname, icon="VIEWZOOM", text="")
            searchOp.objName = obj.name
            boxRow.label(text=getEnumName(ootEnumCSDestinationType, self.csDestination))
            if self.csDestination == "Custom":
                prop_split(searchBox.column(), self, "csDestinationCustom", "Cutscene Destination Custom")

            r = csDestLayout.row()
            r.prop(self, "csDestinationStartFrame")

        drawCSListAddOp(layout, obj.name, "Cutscene")

        for i, csListProp in enumerate(self.csLists):
            # ``csListProp`` type: OOTCSListProperty
            csListProp.draw_props(layout, i, obj.name, "Cutscene")


classes = (
    OOTCSTextProperty,
    OOTCSLightSettingsProperty,
    OOTCSTimeProperty,
    OOTCSSeqProperty,
    OOTCSMiscProperty,
    OOTCSRumbleProperty,
    OOTCSListProperty,
    OOTCutsceneTransitionProperty,
    OOTCutsceneMiscProperty,
    OOTCutscenePreviewProperty,
    OOTCutsceneProperty,
)


def cutscene_props_register():
    for cls in classes:
        register_class(cls)

    Object.ootCutsceneProperty = PointerProperty(type=OOTCutsceneProperty)
    Scene.ootCSPreviewNodesReady = BoolProperty(default=False)
    Scene.ootCSPreviewCSObj = PointerProperty(type=Object)


def cutscene_props_unregister():
    del Scene.ootCSPreviewCSObj
    del Scene.ootCSPreviewNodesReady
    del Object.ootCutsceneProperty

    for cls in reversed(classes):
        unregister_class(cls)<|MERGE_RESOLUTION|>--- conflicted
+++ resolved
@@ -3,11 +3,19 @@
 from bpy.props import StringProperty, EnumProperty, IntProperty, BoolProperty, CollectionProperty, PointerProperty
 from bpy.utils import register_class, unregister_class
 from ...utility import PluginError, prop_split
-<<<<<<< HEAD
 from ..oot_utility import OOTCollectionAdd, drawCollectionOps, getEnumName
 from ..oot_constants import ootEnumMusicSeq
 from ..oot_upgrade import upgradeCutsceneSubProps, upgradeCSListProps, upgradeCutsceneProperty
 from .operators import OOTCSTextAdd, OOT_SearchCSDestinationEnumOperator, drawCSListAddOp
+from .motion.preview import previewFrameHandler
+
+from .motion.operators import (
+    OOTCSMotionPlayPreview,
+    OOTCSMotionCreateCameraShot,
+    OOTCSMotionCreatePlayerCueList,
+    OOTCSMotionCreateActorCueList,
+)
+
 from .constants import (
     ootEnumCSTextboxType,
     ootEnumCSListType,
@@ -19,18 +27,6 @@
     ootCSSubPropToName,
     ootEnumOcarinaAction,
     ootEnumSeqPlayer,
-=======
-from ..oot_utility import OOTCollectionAdd, drawCollectionOps
-from .operators import OOTCSTextboxAdd, drawCSListAddOp
-from .constants import ootEnumCSTextboxType, ootEnumCSListType, ootEnumCSTransitionType, ootEnumCSTextboxTypeIcons
-from .motion.preview import previewFrameHandler
-
-from .motion.operators import (
-    OOTCSMotionPlayPreview,
-    OOTCSMotionCreateCameraShot,
-    OOTCSMotionCreatePlayerCueList,
-    OOTCSMotionCreateActorCueList,
->>>>>>> b388056b
 )
 
 
@@ -329,7 +325,8 @@
     csDestinationStartFrame: IntProperty(name="Start Frame", min=0, default=99)
     csLists: CollectionProperty(type=OOTCSListProperty, name="Cutscene Lists")
 
-<<<<<<< HEAD
+    preview: PointerProperty(type=OOTCutscenePreviewProperty)
+
     @staticmethod
     def upgrade_object(obj):
         print(f"Processing '{obj.name}'...")
@@ -346,9 +343,6 @@
             for listName in csListsNames:
                 for csListSubProp in getattr(csListProp, listName):
                     upgradeCutsceneSubProps(csListSubProp)
-=======
-    preview: PointerProperty(type=OOTCutscenePreviewProperty)
->>>>>>> b388056b
 
     def draw_props(self, layout: UILayout, obj: Object):
         split = layout.split(factor=0.5)
