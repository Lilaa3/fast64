--- conflicted
+++ resolved
@@ -185,21 +185,6 @@
     bpy.context.view_layer.objects.active = obj
 
 
-<<<<<<< HEAD
-def parentObject(parent, child, keep=0):
-    if not keep:
-        child.parent = parent
-        child.matrix_local = child.matrix_parent_inverse
-    else:
-        bpy.ops.object.select_all(action="DESELECT")
-
-        child.select_set(True)
-        parent.select_set(True)
-        bpy.context.view_layer.objects.active = parent
-        bpy.ops.object.parent_set(type="OBJECT", keep_transform=True)
-        parent.select_set(False)
-        child.select_set(False)
-=======
 def deselectAllObjects():
     for obj in bpy.data.objects:
         obj.select_set(False)
@@ -216,7 +201,6 @@
     child.select_set(True)
     setActiveObject(parent)
     bpy.ops.object.parent_set(type="OBJECT", keep_transform=True)
->>>>>>> 5877a949
 
 
 def getFMeshName(vertexGroup, namePrefix, drawLayer, isSkinned):
