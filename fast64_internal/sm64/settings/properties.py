import os
from pathlib import Path
import bpy
from bpy.types import PropertyGroup, UILayout, Context
from bpy.props import BoolProperty, StringProperty, EnumProperty, IntProperty, FloatProperty, PointerProperty
from bpy.path import abspath
from bpy.utils import register_class, unregister_class

from ...render_settings import on_update_render_settings
from ...utility import (
    directory_path_checks,
    directory_ui_warnings,
    prop_split,
    set_prop_if_in_data,
    upgrade_old_prop,
    get_first_set_prop,
)
from ..sm64_constants import defaultExtendSegment4, OLD_BINARY_LEVEL_ENUMS
from ..sm64_objects import SM64_CombinedObjectProperties
from ..sm64_level_importer import SM64_ImportProperties
from ..sm64_utility import export_rom_ui_warnings, import_rom_ui_warnings
from ..tools import SM64_AddrConvProperties

from .constants import (
    enum_refresh_versions,
    enum_compression_formats,
    enum_export_type,
    enum_sm64_goal_type,
)


def decomp_path_update(self, context: Context):
    fast64_settings = context.scene.fast64.settings
    if fast64_settings.repo_settings_path and Path(abspath(fast64_settings.repo_settings_path)).exists():
        return
    directory_path_checks(self.abs_decomp_path)
    fast64_settings.repo_settings_path = str(self.abs_decomp_path / "fast64.json")


class SM64_Properties(PropertyGroup):
    """Global SM64 Scene Properties found under scene.fast64.sm64"""

    version: IntProperty(name="SM64_Properties Version", default=0)
    cur_version = 5  # version after property migration

    # UI Selection
    show_importing_menus: BoolProperty(name="Show Importing Menus", default=False)
    export_type: EnumProperty(items=enum_export_type, name="Export Type", default="C")
    goal: EnumProperty(items=enum_sm64_goal_type, name="Goal", default="All")
    combined_export: bpy.props.PointerProperty(type=SM64_CombinedObjectProperties)

    blender_to_sm64_scale: FloatProperty(
        name="Blender To SM64 Scale",
        default=100,
        update=on_update_render_settings,
    )
    import_rom: StringProperty(name="Import ROM", subtype="FILE_PATH")

    export_rom: StringProperty(name="Export ROM", subtype="FILE_PATH")
    output_rom: StringProperty(name="Output ROM", subtype="FILE_PATH")
    extend_bank_4: BoolProperty(
        name="Extend Bank 4 on Export?",
        default=True,
        description=f"Sets bank 4 range to ({hex(defaultExtendSegment4[0])}, "
        f"{hex(defaultExtendSegment4[1])}) and copies data from old bank",
    )

    address_converter: PointerProperty(type=SM64_AddrConvProperties)
    # C
    decomp_path: StringProperty(
        name="Decomp Folder",
        subtype="FILE_PATH",
        update=decomp_path_update,
    )
    sm64_repo_settings_tab: BoolProperty(default=True, name="SM64 Repo Settings")
    disable_scroll: BoolProperty(name="Disable Scrolling Textures")
    refresh_version: EnumProperty(items=enum_refresh_versions, name="Refresh", default="Refresh 16")
    compression_format: EnumProperty(
        items=enum_compression_formats,
        name="Compression",
        default="mio0",
    )
    force_extended_ram: BoolProperty(
        name="Force Extended Ram",
        default=True,
        description="USE_EXT_RAM will be defined in include/segments.h on export, increasing the available RAM by 4MB but requiring the expansion pack, this prevents crashes from running out of RAM",
    )
    matstack_fix: BoolProperty(
        name="Matstack Fix",
        description="Exports account for matstack fix requirements",
    )
<<<<<<< HEAD
    # importing, do I need to upgrade props for this?
    importer: PointerProperty(type=SM64_ImportProperties)
=======
    lighting_engine_presets: BoolProperty(name="Lighting Engine Presets")
    write_all: BoolProperty(
        name="Write All",
        description="Write single load geo and set othermode commands instead of writting the difference to defaults. Can result in smaller displaylists but may introduce issues",
    )
>>>>>>> 5877a949

    @property
    def binary_export(self):
        return self.export_type in {"Binary", "Insertable Binary"}

    @property
    def abs_decomp_path(self) -> Path:
        return Path(abspath(self.decomp_path))

    @property
    def gfx_write_method(self):
        from ...f3d.f3d_gbi import GfxMatWriteMethod

        return GfxMatWriteMethod.WriteAll if self.write_all else GfxMatWriteMethod.WriteDifferingAndRevert

    @staticmethod
    def upgrade_changed_props():
        old_scene_props_to_new = {
            "importRom": "import_rom",
            "exportRom": "export_rom",
            "outputRom": "output_rom",
            "disableScroll": "disable_scroll",
            "blenderToSM64Scale": "blender_to_sm64_scale",
            "decompPath": "decomp_path",
            "extendBank4": "extend_bank_4",
            "refreshVer": "refresh_version",
            "exportType": "export_type",
        }
        old_export_props_to_new = {
            "custom_level_name": {"levelName", "geoLevelName", "colLevelName", "animLevelName", "DLLevelName"},
            "custom_export_path": {"geoExportPath", "colExportPath", "animExportPath", "DLExportPath"},
            "object_name": {"geoName", "colName", "animName"},
            "group_name": {"geoGroupName", "colGroupName", "animGroupName", "DLGroupName"},
            "level_name": {"levelOption", "geoLevelOption", "colLevelOption", "animLevelOption", "DLLevelOption"},
            "non_decomp_level": {"levelCustomExport"},
            "export_header_type": {
                "geoExportHeaderType",
                "colExportHeaderType",
                "animExportHeaderType",
                "DLExportHeaderType",
            },
            "custom_include_directory": {"geoTexDir", "DLTexDir"},
        }
        binary_level_names = {"levelAnimExport", "colExportLevel", "levelDLExport", "levelGeoExport"}
        old_custom_props = {"animCustomExport", "colCustomExport", "geoCustomExport", "DLCustomExport"}
        for scene in bpy.data.scenes:
            sm64_props: SM64_Properties = scene.fast64.sm64
            sm64_props.address_converter.upgrade_changed_props(scene)
            if sm64_props.version == SM64_Properties.cur_version:
                continue
            upgrade_old_prop(
                sm64_props,
                "export_type",
                scene,
                {
                    "animExportType",
                    "colExportType",
                    "DLExportType",
                    "geoExportType",
                },
            )
            for old, new in old_scene_props_to_new.items():
                upgrade_old_prop(sm64_props, new, scene, old)
            upgrade_old_prop(sm64_props, "show_importing_menus", sm64_props, "showImportingMenus")

            combined_props: SM64_CombinedObjectProperties = sm64_props.combined_export
            for new, old in old_export_props_to_new.items():
                upgrade_old_prop(combined_props, new, scene, old)
            if get_first_set_prop(combined_props, old_custom_props):
                combined_props.export_header_type = "Custom"
            upgrade_old_prop(combined_props, "level_name", scene, binary_level_names, old_enum=OLD_BINARY_LEVEL_ENUMS)
            sm64_props.version = SM64_Properties.cur_version

    def to_repo_settings(self):
        data = {}
        data["refresh_version"] = self.refresh_version
        data["compression_format"] = self.compression_format
        data["force_extended_ram"] = self.force_extended_ram
        data["matstack_fix"] = self.matstack_fix
        if self.matstack_fix:
            data["lighting_engine_presets"] = self.lighting_engine_presets
        data["write_all"] = self.write_all
        return data

    def from_repo_settings(self, data: dict):
        set_prop_if_in_data(self, "refresh_version", data, "refresh_version")
        set_prop_if_in_data(self, "compression_format", data, "compression_format")
        set_prop_if_in_data(self, "force_extended_ram", data, "force_extended_ram")
        set_prop_if_in_data(self, "matstack_fix", data, "matstack_fix")
        set_prop_if_in_data(self, "lighting_engine_presets", data, "lighting_engine_presets")
        set_prop_if_in_data(self, "write_all", data, "write_all")

    def draw_repo_settings(self, layout: UILayout):
        col = layout.column()
        if not self.binary_export:
            col.prop(self, "disable_scroll")
            prop_split(col, self, "compression_format", "Compression Format")
            prop_split(col, self, "refresh_version", "Refresh (Function Map)")
            col.prop(self, "force_extended_ram")
        col.prop(self, "matstack_fix")
        if self.matstack_fix:
            col.prop(self, "lighting_engine_presets")
        col.prop(self, "write_all")

    def draw_props(self, layout: UILayout, show_repo_settings: bool = True):
        col = layout.column()

        prop_split(col, self, "goal", "Goal")
        prop_split(col, self, "export_type", "Export type")
        col.separator()

        prop_split(col, self, "blender_to_sm64_scale", "Blender To SM64 Scale")

        if self.export_type == "Binary":
            col.prop(self, "export_rom")
            export_rom_ui_warnings(col, self.export_rom)
            col.prop(self, "output_rom")
            col.prop(self, "extend_bank_4")
        elif not self.binary_export:
            prop_split(col, self, "decomp_path", "Decomp Path")
            directory_ui_warnings(col, self.abs_decomp_path)
        col.separator()

        if show_repo_settings:
            self.draw_repo_settings(col)
            col.separator()

        col.prop(self, "show_importing_menus")
        if self.show_importing_menus:
            prop_split(col, self, "import_rom", "Import ROM")
            import_rom_ui_warnings(col, self.import_rom)


classes = (SM64_Properties,)


def settings_props_register():
    for cls in classes:
        register_class(cls)


def settings_props_unregister():
    for cls in reversed(classes):
        unregister_class(cls)<|MERGE_RESOLUTION|>--- conflicted
+++ resolved
@@ -66,6 +66,8 @@
     )
 
     address_converter: PointerProperty(type=SM64_AddrConvProperties)
+    # importing, do I need to upgrade props for this?
+    importer: PointerProperty(type=SM64_ImportProperties)
     # C
     decomp_path: StringProperty(
         name="Decomp Folder",
@@ -89,16 +91,11 @@
         name="Matstack Fix",
         description="Exports account for matstack fix requirements",
     )
-<<<<<<< HEAD
-    # importing, do I need to upgrade props for this?
-    importer: PointerProperty(type=SM64_ImportProperties)
-=======
     lighting_engine_presets: BoolProperty(name="Lighting Engine Presets")
     write_all: BoolProperty(
         name="Write All",
         description="Write single load geo and set othermode commands instead of writting the difference to defaults. Can result in smaller displaylists but may introduce issues",
     )
->>>>>>> 5877a949
 
     @property
     def binary_export(self):
