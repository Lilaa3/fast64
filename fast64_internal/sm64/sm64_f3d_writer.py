--- conflicted
+++ resolved
@@ -18,10 +18,6 @@
     update_world_default_rendermode,
 )
 from .sm64_texscroll import modifyTexScrollFiles, modifyTexScrollHeadersGroup
-<<<<<<< HEAD
-from .sm64_utility import export_rom_checks, starSelectWarning, string_int_prop
-from .sm64_level_parser import parseLevelAtPointer
-=======
 from .sm64_utility import (
     END_IF_FOOTER,
     ModifyFoundDescriptor,
@@ -32,7 +28,6 @@
     write_material_headers,
 )
 from .sm64_level_parser import parse_level_binary
->>>>>>> 5877a949
 from .sm64_rom_tweaks import ExtendBank0x04
 from typing import Tuple
 
@@ -81,11 +76,7 @@
     applyRotation,
     toAlnum,
     checkIfPathExists,
-<<<<<<< HEAD
     upgrade_old_prop,
-    writeIfNotFound,
-=======
->>>>>>> 5877a949
     overwriteData,
     getExportDir,
     writeMaterialFiles,
@@ -105,19 +96,7 @@
 )
 from ..operators import OperatorBase
 
-<<<<<<< HEAD
-from .sm64_constants import (
-    DEFAULT_DRAW_LAYER_SETTINGS,
-    level_enums,
-    enumLevelNames,
-    level_pointers,
-    defaultExtendSegment4,
-    bank0Segment,
-    insertableBinaryTypes,
-)
-=======
-from .sm64_constants import defaultExtendSegment4, bank0Segment, insertableBinaryTypes
->>>>>>> 5877a949
+from .sm64_constants import DEFAULT_DRAW_LAYER_SETTINGS, defaultExtendSegment4, bank0Segment, insertableBinaryTypes
 
 
 enumHUDExportLocation = [
@@ -135,7 +114,6 @@
 class SM64Model(FModel):
     def __init__(self, name, DLFormat, matWriteMethod):
         FModel.__init__(self, name, DLFormat, matWriteMethod)
-<<<<<<< HEAD
         sm64_props = bpy.context.scene.fast64.sm64
         self.no_light_direction = sm64_props.matstack_fix
         self.draw_layers = sm64_props.draw_layers
@@ -144,25 +122,15 @@
             raise PluginError(
                 "World draw layers have repeated indexes: " + {self.draw_layers.repeated_indices_str.replace("\n", " ")}
             )
-=======
-        self.no_light_direction = bpy.context.scene.fast64.sm64.matstack_fix
         self.layer_adapted_fmats = {}
         self.draw_overrides: dict[FMesh, dict[tuple, tuple[GfxList, list["DisplayListNode"]]]] = {}
->>>>>>> 5877a949
 
     def getDrawLayerV3(self, obj):
         return int(obj.draw_layer_static)
 
     def getRenderMode(self, drawLayer):
-<<<<<<< HEAD
         assert drawLayer in self.draw_layers.layers_by_index, f"{drawLayer} is not a valid draw layer"
         return self.draw_layers.layers_by_index[drawLayer].preset
-=======
-        world = create_or_get_world(bpy.context.scene)
-        cycle1 = getattr(world, "draw_layer_" + str(drawLayer) + "_cycle_1")
-        cycle2 = getattr(world, "draw_layer_" + str(drawLayer) + "_cycle_2")
-        return (cycle1, cycle2)
->>>>>>> 5877a949
 
 
 class SM64GfxFormatter(GfxFormatter):
